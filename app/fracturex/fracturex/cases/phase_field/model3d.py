--- conflicted
+++ resolved
@@ -167,10 +167,7 @@
 end = time.time()
 
 force = ms.get_residual_force()
-<<<<<<< HEAD
-=======
-disp = model.is_force()
->>>>>>> 69405883
+disp = model.is_z_force()
 
 ftname = 'force_'+args.mesh_type + '_p' + str(p) + '_' + 'model3d_disp.pt'
 
