--- conflicted
+++ resolved
@@ -13,11 +13,7 @@
     [ 17.5/2.0,       0.0, 1.345-3.0]  # 前
     ], dtype=np.float64)
 
-<<<<<<< HEAD
-mesh= TriangleMesh.from_ellipsoid_surface(40, 40, 
-=======
 mesh= TriangleMesh.from_ellipsoid_surface(80, 80, 
->>>>>>> 6413d953
         radius=(17.5, 3.47, 3), 
         theta=(np.pi/2, np.pi/2+np.pi/2.5),
         phi=(-np.pi/4, np.pi/4))
