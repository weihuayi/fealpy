import argparse
from petsc4py import PETSc
from slepc4py import SLEPc

# Argument parsing
parser = argparse.ArgumentParser(description=
        """
        Arbitrary-order finite element method for solving linear elasticity eigenvalue problems
        """)

parser.add_argument('--backend',
        default='numpy', type=str,
        help='Default backend is numpy')

parser.add_argument('--pde',
                    default=1, type=int,
                    help='index of the linear elasticity  model, default is 1')

parser.add_argument('--mesh_type',
                    default='uniform_tet', type=str,
                    help='Type of mesh, default is uniform_tet')

parser.add_argument('--nx', type=int, default=10,
                    help='Number of divisions along x-direction, default is 10')

parser.add_argument('--ny', type=int, default=2,
                    help='Number of divisions along y-direction, default is 2')

parser.add_argument('--nz', type=int, default=2,
                    help='Number of divisions along z-direction, default is 2')

parser.add_argument('--space_degree',
        default=1, type=int,
        help='Degree of Lagrange finite element space, default is 1')

parser.add_argument('--neigen',
        default=6, type=int,
        help='Number of eigenvalues to compute, default is 6')
parser.add_argument('--pbar_log',
                    default=True, type=bool,
                    help='Whether to show progress bar, default is True')

parser.add_argument('--log_level',
                    default='INFO', type=str,
                    help='Log level, default is INFO, options are DEBUG, INFO, WARNING, ERROR, CRITICAL')

options = vars(parser.parse_args())


from fealpy.backend import bm
bm.set_backend(options['backend'])

from fealpy.csm.model import CSMModelManager
from fealpy.fem import LinearElasticityEigenLFEMModel
pde = CSMModelManager("linear_elasticity").get_example(1)
options['pde'] = pde
n = 4 
options['nx'] = n * 10 
options['ny'] = n * 2 
options['nz'] = n * 2
model = LinearElasticityEigenLFEMModel(options)
<<<<<<< HEAD
=======
S, M = model.linear_system()
S, M = model.apply_bc(S, M)

>>>>>>> 6482dbdb
model.solve['slepc']()<|MERGE_RESOLUTION|>--- conflicted
+++ resolved
@@ -59,10 +59,7 @@
 options['ny'] = n * 2 
 options['nz'] = n * 2
 model = LinearElasticityEigenLFEMModel(options)
-<<<<<<< HEAD
-=======
 S, M = model.linear_system()
 S, M = model.apply_bc(S, M)
 
->>>>>>> 6482dbdb
 model.solve['slepc']()