#!/usr/bin/env python3
# 

import argparse
import ipdb
import numpy as np
import sympy as sp
import matplotlib.pyplot as plt

from scipy.sparse.linalg import spsolve, cg, lgmres
from scipy.sparse import csr_matrix, spdiags, eye, bmat

from fealpy import logger
from fealpy.mesh import TriangleMesh 
from fealpy.mesh.halfedge_mesh import HalfEdgeMesh2d
from fealpy.functionspace import InteriorPenaltyBernsteinFESpace2d

from fealpy.fem import ScalarBiharmonicIntegrator
from fealpy.fem import ScalarInteriorPenaltyIntegrator
from fealpy.fem import BilinearForm

from fealpy.fem import ScalarSourceIntegrator
from fealpy.fem import LinearForm

from pde import DoubleLaplacePDE 

class SinSinData:

    def domain(self):
        return [0, 1, 0, 1]

    def solution(self, p):
        x = p[..., 0]
        y = p[..., 1]
        pi  = np.pi
        sin = np.sin
        val = sin(2*pi*x)**2*sin(2*pi*y)**2
        return val 

    def gradient(self, p):
        x = p[..., 0]
        y = p[..., 1]
        pi  = np.pi
        sin = np.sin
        cos = np.cos
        val0 = 4*pi*sin(2*pi*x)*sin(2*pi*y)**2*cos(2*pi*x)
        val1 = 4*pi*sin(2*pi*x)**2*sin(2*pi*y)*cos(2*pi*y)
        return np.concatenate([val0[..., None], val1[..., None]], axis=-1) 

    def hessian(self, p):
        x = p[..., 0]
        y = p[..., 1]
        pi  = np.pi
        sin = np.sin
        cos = np.cos
        val0 = -8*pi**2*sin(2*pi*x)**2*sin(2*pi*y)**2 + 8*pi**2*sin(2*pi*y)**2*cos(2*pi*x)**2
        val1 = 16*pi**2*sin(2*pi*x)*sin(2*pi*y)*cos(2*pi*x)*cos(2*pi*y)
        val2 = -8*pi**2*sin(2*pi*x)**2*sin(2*pi*y)**2 + 8*pi**2*sin(2*pi*x)**2*cos(2*pi*y)**2
        return np.concatenate([val0[..., None], val1[..., None], val1[...,
            None], val2[..., None]], axis=-1).reshape(p.shape+(2, 2))

    def dirichlet(self, p):
        """ Dilichlet boundary condition
        """
        return self.solution(p)
    
    def neuman(self, p, n):
        """ Neuman boundary condition
        """
        val = self.gradient(p)
        return np.sum(val*n, axis=-1)

    def source(self, p):
        x = p[..., 0]
        y = p[..., 1]
        pi  = np.pi
        sin = np.sin
        cos = np.cos
        val = 64*pi**4*(3*sin(2*pi*x)**2*sin(2*pi*y)**2 - 3*sin(2*pi*x)**2*cos(2*pi*y)**2 - sin(2*pi*y)**2*cos(2*pi*x)**2 + cos(2*pi*x)**2*cos(2*pi*y)**2) + 64*pi**4*(3*sin(2*pi*x)**2*sin(2*pi*y)**2 - sin(2*pi*x)**2*cos(2*pi*y)**2 - 3*sin(2*pi*y)**2*cos(2*pi*x)**2 + cos(2*pi*x)**2*cos(2*pi*y)**2)
        return val

    def is_boundary_dof(self, p):
        eps = 1e-14 
        return (p[...,0] < eps) | (p[...,1] < eps) | (p[..., 0] > 1.0 - eps) | (p[..., 1] > 1.0 - eps)

def is_boundary_dof(p):
    eps = 1e-14 
    return (p[...,0] < eps) | (p[...,1] < eps) | (p[..., 0] > 1.0 - eps) | (p[..., 1] > 1.0 - eps)


def apply_dbc(A, f, uh, isDDof):
    f = f - A@uh.reshape(-1)
    bdIdx = np.zeros(A.shape[0], dtype=np.int_)
    bdIdx[isDDof.reshape(-1)] = 1
    D0 = spdiags(1-bdIdx, 0, A.shape[0], A.shape[0])
    D1 = spdiags(bdIdx, 0, A.shape[0], A.shape[0])
    A = D0@A@D0 + D1
    
    f[isDDof.reshape(-1)] = uh[isDDof].reshape(-1)
    return A, f

def node_g_h_value(uh, nidx):
    cell = mesh.entity('cell')
    NC = cell.shape[0]
    cidx = np.where(np.any(cell == nidx, axis=1))[0]
    k = np.argmax(cell[cidx] == nidx, axis=1)

    bc = np.identity(3)
    guh = uh.grad_value(bc)
    huh = uh.hessian_value(bc)

    gx0 = np.mean(guh[k, cidx, :], axis=0)
    hx0 = np.mean(huh[k, cidx, :], axis=0)
    return gx0, hx0

def find_nodes(nodes):
    x_min, x_max = 0.25, 0.75
    y_min, y_max = 0.25, 0.75
    condition = (nodes[:, 0] >= x_min) & (nodes[:, 0] <= x_max) & (nodes[:, 1] >= y_min) & (nodes[:, 1] <= y_max)
    node0 = nodes[condition]
    return node0


## 参数解析
parser = argparse.ArgumentParser(description=
        """
        TriangleMesh 上任意次内罚有限元方法求解双调和方程
        """)

parser.add_argument('--degree',
        default=2, type=int,
        help='Bernstein 有限元空间的次数, 默认为 2 次.')

parser.add_argument('--nx',
        default=4, type=int,
        help='初始网格剖分段数.')

parser.add_argument('--ny',
        default=4, type=int,
        help='初始网格剖分段数.')

parser.add_argument('--maxit',
        default=4, type=int,
        help='默认网格加密求解的次数, 默认加密求解 4 次')

parser.add_argument('--gamma',
        default=5, type=int,
        help='默认内罚参数，默认为3')

args = parser.parse_args()

p = args.degree
nx = args.nx
ny = args.ny
maxit = args.maxit
gamma = args.gamma

print("P : ", p)

x = sp.symbols("x")
y = sp.symbols("y")
u = (sp.sin(sp.pi*y)*sp.sin(sp.pi*x))**2
pde = DoubleLaplacePDE(u)

vertice = np.array([[0, 0], [1, 0], [1, 1], [0, 1]], dtype=np.float_)
mesh  = TriangleMesh.from_box(box=[0, 1, 0, 1], nx=nx, ny=ny)
#mesh  = TriangleMesh.from_polygon_gmsh(vertice, 0.5)
space = InteriorPenaltyBernsteinFESpace2d(mesh, p = p)

errorType = ['$|| Ax-b ||_{\\Omega,0}$']
errorMatrix = np.zeros((3, maxit), dtype=np.float64)
error = np.zeros((2, maxit), dtype=np.float64)
Rerror = np.zeros((1, maxit), dtype=np.float64)

NDof = np.zeros(maxit, dtype=np.int_)

node = mesh.entity('node')
node0 = find_nodes(node)

# 插值点
points = mesh.interpolation_points(p=p)
points0 = find_nodes(points)

GD = mesh.geo_dimension()
Rhu = np.zeros((maxit, len(points), GD, GD), dtype=np.float_)

gx0 = np.zeros((len(points0), GD), dtype=np.float_)
hx0 = np.zeros((len(points0), GD, GD), dtype=np.float_)

h = np.zeros(maxit, dtype=np.float64)
for i in range(maxit):
<<<<<<< HEAD
    h[i] = np.sqrt(np.max(mesh.cell_area()))
=======
    print(1/nx)
    print(space.dof.number_of_local_dofs())
>>>>>>> 02f81f54

    bform = BilinearForm(space)
    L = ScalarBiharmonicIntegrator()

    bform.add_domain_integrator(L)
    A0 = bform.assembly()
    
    P0 = ScalarInteriorPenaltyIntegrator(gamma=gamma)
    P  = P0.assembly_face_matrix(space)  
    A  = A0 + P
    
    lform = LinearForm(space)
    F = ScalarSourceIntegrator(pde.source, q=p+4)
    lform.add_domain_integrator(F)
    b = lform.assembly()
    
    x = pde.solution(mesh.interpolation_points(p=p))
    
    Bd = is_boundary_dof(mesh.interpolation_points(p=p))
    gd = np.zeros_like(x)
    gd[Bd] = x[Bd]
    
    A, f = apply_dbc(A, b, gd, is_boundary_dof(mesh.interpolation_points(p=p)))

    uh = space.function()
    uh[:] = spsolve(A, f)
    #uh[:], tol = cg(A, f, atol=1e-15)
<<<<<<< HEAD
    #print("AAAA : ", np.max(A0.data))
    #print("AAA : ", np.max(A.data))
    #print("AAA : ", np.max(P.data))

#    errorMatrix[0, i] = np.max(np.abs(uh-x))
    errorMatrix[0, i] = mesh.error(uh, pde.solution)
    errorMatrix[1, i] = mesh.error(uh.grad_value, pde.gradient) 
    errorMatrix[2, i] = mesh.error(uh.hessian_value, pde.hessian) 
=======
    print("AAAA : ", np.max(A0.data))
    print("AAA : ", np.max(A.data))
    print("AAA : ", np.max(P.data))

    
    errorMatrix[0, i] = mesh.error(uh, pde.solution)
    errorMatrix[1, i] = mesh.error(uh.hessian_value, pde.hessian) 
>>>>>>> 02f81f54
    print(errorMatrix)
    
    # 计算某点处的误差情况
    node = mesh.entity('node')
    points = mesh.interpolation_points(p=p)
    mesh0 = HalfEdgeMesh2d.from_mesh(mesh, NV=3)
#    nidx = np.where(np.isin(node[:, 0], node0[:, 0]) & np.isin(node[:, 1], node0[:, 1]))[0]
    
    print(points0.shape)
    scell, pbc = mesh0.find_point_in_triangle_mesh(points0)
    print('dddd:', scell.shape, pbc)

    x = pde.solution(points0)
    gx = pde.gradient(points0)
    hx = pde.hessian(points0)
     
    for j in range(len(points0)):
        if np.all(pbc[j, :] >1e-5):
            guh[j] = uh.grad_value(pbc[j])
            huh[j] = uh.hessian_value(pbc[j])
            print('ddddddd:', j)
        elif np.sum(pbc[j, :] >1e-10) == 1:
            nidx = np.where(np.isin(points[:, 0], points0[j, 0]) &
                    np.isin(points[:, 1], points0[j, 1]))[0]
            gx0[j], hx0[j] = node_g_h_value(uh, nidx)
        elif np.sum(pbc[j, :] > 1e-10) == 2:
            e2c = mesh0.ds.edge_to_cell()
            if pbc[j, 0] < 1e-10:
                if (scell[j] == e2c[:, 0]):
                    pass
            print('scell:, ', scell[j])
            print('cbc:', j, pbc[j])
            print(e2c)
            ee2c = mesh.ds.edge_to_cell()
            print(ee2c)

    
    error[0, i] = np.max(np.abs(gx0-gx))
    error[1, i] = np.max(np.abs(hx0-hx))
    
    if p > 2:
        k = 2**p/2.0
        Rhu[i] -= hx0/(k-1)
        if i > 0:
            Rhu[i-1] += k*hx0/(k-1)
            Rerror[0, i-1] = np.max(np.abs(Rhu[i-1]-hx))
    else:
        Rerror[0, i] = error[1, i]
    
#    node = mesh.entity('node')
#    cell = mesh.entity('cell')
#    cell = np.array(cell)

#    NN = len(node)
#    node0 = np.array(node)
#    node0 = np.c_[node0, x[:NN, None]]
#    node1 = np.array(node)
#    node1 = np.c_[node1, uh[:NN, None]]
#    meshv0 = TriangleMesh(node0, cell)
#    meshv1 = TriangleMesh(node1, cell)
#    meshv0.to_vtk(fname='aaa.vtu')
#    meshv1.to_vtk(fname='bbb.vtu')

    if i < maxit-1:
        nx = nx*2
        ny = ny*2
        mesh = TriangleMesh.from_box(box=[0, 1, 0, 1], nx=nx, ny=ny)
        #mesh  = TriangleMesh.from_polygon_gmsh(vertice, 0.5/2**i)
        space = InteriorPenaltyBernsteinFESpace2d(mesh, p = p)
        

print('error:', errorMatrix)
print('d_error:', errorMatrix[:, 0:-1]/errorMatrix[:, 1:])

def compute_order(errors, h):
    orders = np.zeros_like(errors)
    for i in range(orders.shape[-1]-1):
        if np.any(errors[:, i] == 0) or np.any(errors[:, i+1] == 0):
            orders[:, i+1] = 0
        else:
            orders[:, i+1] = np.log(errors[:, i] / errors[:, i+1]) / np.log(h[i]/h[i+1])
    return orders

#order = np.zeros((2, maxit-1), dtype=np.float64) 
order = compute_order(errorMatrix, h)
print('order:', order)

print('x0_error:', error)
x0order = compute_order(error, h)
print('x0order:', x0order)
    
print('Rx0_error:', Rerror)
Rx0order = compute_order(Rerror, h)
print('Rx0order:', Rx0order)
    
<|MERGE_RESOLUTION|>--- conflicted
+++ resolved
@@ -189,12 +189,7 @@
 
 h = np.zeros(maxit, dtype=np.float64)
 for i in range(maxit):
-<<<<<<< HEAD
     h[i] = np.sqrt(np.max(mesh.cell_area()))
-=======
-    print(1/nx)
-    print(space.dof.number_of_local_dofs())
->>>>>>> 02f81f54
 
     bform = BilinearForm(space)
     L = ScalarBiharmonicIntegrator()
@@ -222,7 +217,6 @@
     uh = space.function()
     uh[:] = spsolve(A, f)
     #uh[:], tol = cg(A, f, atol=1e-15)
-<<<<<<< HEAD
     #print("AAAA : ", np.max(A0.data))
     #print("AAA : ", np.max(A.data))
     #print("AAA : ", np.max(P.data))
@@ -231,15 +225,6 @@
     errorMatrix[0, i] = mesh.error(uh, pde.solution)
     errorMatrix[1, i] = mesh.error(uh.grad_value, pde.gradient) 
     errorMatrix[2, i] = mesh.error(uh.hessian_value, pde.hessian) 
-=======
-    print("AAAA : ", np.max(A0.data))
-    print("AAA : ", np.max(A.data))
-    print("AAA : ", np.max(P.data))
-
-    
-    errorMatrix[0, i] = mesh.error(uh, pde.solution)
-    errorMatrix[1, i] = mesh.error(uh.hessian_value, pde.hessian) 
->>>>>>> 02f81f54
     print(errorMatrix)
     
     # 计算某点处的误差情况
