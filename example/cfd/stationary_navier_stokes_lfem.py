--- conflicted
+++ resolved
@@ -34,11 +34,7 @@
     help="Type of initial mesh, default is tri")
 
 parser.add_argument('--box',
-<<<<<<< HEAD
-    default = [0.0, 3e-3, 0.0, 2e-3], type=int,
-=======
     default = [0.0, 7e-3, 0.0, 2e-3], type=int,
->>>>>>> 40809647
     help="Computational domain [xmin, xmax, ymin, ymax]. Default: [0.0, 3, 0.0, 0.41].")
 
 parser.add_argument('--center',
@@ -98,17 +94,10 @@
     help="Mesh size, default is 0.006")
 
 parser.add_argument('--m',
-<<<<<<< HEAD
-    default = 10, type=float,
-    help="Number of divisions in the x direction, default is 10")
-parser.add_argument('--n',
-    default = 10, type=float,
-=======
     default = 7, type=float,
     help="Number of divisions in the x direction, default is 10")
 parser.add_argument('--n',
     default = 7, type=float,
->>>>>>> 40809647
     help="Number of divisions in the y direction, default is 10")
 parser.add_argument('--hole_method',
     default = 'aligned', type=str,
