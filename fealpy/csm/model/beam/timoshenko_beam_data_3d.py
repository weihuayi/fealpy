from fealpy.typing import Tuple, TensorLike
from fealpy.backend import backend_manager as bm
from fealpy.decorator import cartesian
<<<<<<< HEAD

=======
>>>>>>> 6e4e7660
from fealpy.mesh import EdgeMesh
from fealpy.material import Material



class TimoshenkoBeamData3D:
    """
    3D Timoshenko beam geometry and boundary/load data container.
    """

    def __init__(self, para: TensorLike=None, 
                 FSY: float=10/9, FSZ: float=10/9):
        """
        A data structure class representing beam parameters and properties, including geometry characteristics.

        Parameters:
            para(TensorLike): A list or tensor containing the axle structure parameters: [phi diameter, length, number of segments].
            D(float): Diameter of the beam and lunzhou.
            FSY(float): Shear correction factor in the y-direction.
            FSZ(float): Shear correction factor in the z-direction.
            beam_E, beam_nu: beam elastic modulus & poisson_ratio.
            axle_E, axle_mu: axle elastic modulus & shear modulus.
            dofs_per_node(int): Each node has 6 DOFs,[u, v, w, θx, θy, θz].
        
        Notes:
            FSY and FSZ: The shear correction factor, 6/5 for rectangular and 10/9 for circular.
        """
        
        # 几何参数
        self.beam_para = bm.array([
            [120, 141, 2], [150, 28, 2], [184, 177, 4], [160, 268, 2],
            [184.2, 478, 2], [160, 484, 2], [184, 177, 4], [150, 28, 2],
            [120, 141, 2]], dtype=bm.float64)
        self.axle_para =  bm.array([[1.976e6, 100, 10]], dtype=bm.float64)
    
        #self.para = bm.concatenate((self.beam_para, self.axle_para), axis=0)
        
        # diameter
        self.beam_D = bm.repeat(self.beam_para[:, 0], self.beam_para[:, 2].astype(int))
        self.axle_D = bm.repeat(self.axle_para[:, 0], self.axle_para[:, 2].astype(int))
        
        self.FSY = FSY
        self.FSZ = FSZ
        self.dofs_per_node = 6
        self.mesh = self.init_mesh()
        
        # === 独立计算 beam 和 axle 截面 & 惯性矩 ===
        self.beam_Ax, self.beam_Ay, self.beam_Az = self.calculate_beam_cross_section()
        self.beam_Ix, self.beam_Iy, self.beam_Iz = self.calculate_beam_inertia()
        
        # self.axle_Ax, self.axle_Ay, self.axle_Az = self.calculate_axle_cross_section()
        # self.axle_Ix, self.axle_Iy, self.axle_Iz = self.calculate_axle_inertia()
        
    def __str__(self) -> str:
        """Returns a formatted multi-line string summarizing the configuration of the 3D Timoshenko beam data.
        
        Returns:
            str: A multi-line string showing key beam parameters, geometry, and mesh info.
    """
        s = f"{self.__class__.__name__}(\n"
        s += "  === Geometry & Mesh ===\n"
        s += f"  Total Length (L)      : {float(self.L):.3f} mm\n"
        s += f"  Diameters (D)         : {self._D.tolist()} mm\n"
        s += f"  Mesh Type             : {self.mesh.__class__.__name__}\n"
        s += f"  Number of Nodes       : {self.mesh.number_of_nodes()}\n"
        s += f"  Number of Elements    : {self.mesh.number_of_cells()}\n"
        s += f"  Geo Dimension         : {self.geo_dimension()}\n"
        s += f"  Shear Factors     : {self.FSY}, {self.FSZ}\n"
        s += f"  beam_Ax, beam_Ay, beam_Az : {self.beam_Ax[:5].tolist()} ...\n"
        s += f"  beam_Ix, beam_Iy, beam_Iz : {self.beam_Ix[:5].tolist()} ...\n"
        s += f"  axle_Ax,axle_Ay, axle_Az : {self.axle_Ax[:5].tolist()} ...\n"
        s += f"  axle_Ix, axle_Iy, axle_Iz : {self.axle_Ix[:5].tolist()} ...\n"
        s += ")"
        return s
    
    def geo_dimension(self) -> int:
        """the geometric dimension."""
        return 3
    
    def calculate_beam_cross_section(self) -> Tuple[TensorLike, TensorLike, TensorLike]:
        """Beam cross-sectional areas."""
        beam_Ax = bm.pi * self.beam_D**2 / 4
        beam_Ay = beam_Ax / self.FSY
        beam_Az = beam_Ax / self.FSZ

        return beam_Ax, beam_Ay, beam_Az
    
    def calculate_beam_inertia(self) -> Tuple[TensorLike, TensorLike, TensorLike]:
       """Beam moments of inertia."""
       beam_Iy  = bm.pi * self.beam_D**4 / 64
       beam_Iz = beam_Iy
       beam_Ix = beam_Iy + beam_Iz
       return beam_Ix, beam_Iy, beam_Iz
    
    def init_mesh(self):
        """Construct a mesh for the beam.

        Returns:
            EdgeMesh: 3D mesh with nodes and cells for the beam domain.
        """
        node = bm.array([[0.0, 0.0, 0.0], [70.5, 0.0, 0.0], [141.0, 0.0, 0.0], [155.0, 0.0, 0.0],
            [169.0, 0.0, 0.0], [213.25, 0.0, 0.0], [257.5, 0.0, 0.0], [301.75, 0.0, 0.0],
            [346.0, 0.0, 0.0], [480.0, 0.0, 0.0], [614.0, 0.0, 0.0], [853.0, 0.0, 0.0],
            [1092.0, 0.0, 0.0], [1334.0, 0.0, 0.0], [1576.0, 0.0, 0.0], [1620.25, 0.0, 0.0],
            [1664.5, 0.0, 0.0], [1708.75, 0.0, 0.0], [1753.0, 0.0, 0.0], [1767.0, 0.0, 0.0],
            [1781.0, 0.0, 0.0], [1851.5, 0.0, 0.0],[1922.0, 0.0, 0.0], [169.0, 0.0, -100.0],
            [213.25, 0.0, -100.0], [257.5, 0.0, -100.0], [301.75, 0.0, -100.0], [346.0, 0.0, -100.0],
            [1576.0, 0.0, -100.0], [1620.25, 0.0, -100.0], [1664.5, 0.0, -100.0], 
            [1708.75, 0.0, -100.0], [1753.0, 0.0, -100.0]], dtype=bm.float64)

        cell = bm.array([[0, 1], [1, 2], [2, 3], [3, 4], [4, 5],
             [5, 6], [6, 7], [7, 8],[8, 9], [9, 10], [10, 11],
             [11, 12], [12, 13], [13, 14], [14, 15], [15, 16],
             [16, 17],[17, 18], [18, 19], [19, 20], [20, 21], 
             [21, 22], [4, 23], [5, 24], [6, 25], [7, 26], [8, 27], 
             [14, 28], [15, 29],[16, 30], [17, 31], [18,32]], dtype=bm.int32)
        
        return EdgeMesh(node, cell)
    
    @cartesian
    def external_load(self) -> TensorLike:
        """The load applied to the node.
        Notes:
            Each node has 6 DOFs: [u, v, w, θx, θy, θz].
            dof_map = {'u': 0,'v': 1,'w': 2,'θx': 3,'θy': 4,'θz': 5}
        """
        NN = self.mesh.number_of_nodes()
        n_dofs = NN * self.dofs_per_node
        F = bm.zeros(n_dofs)

        external_load = bm.array([-88200, 3140, 1.4e6, -88200], dtype=bm.float64)

        F[1 * self.dofs_per_node + 2] = external_load[0]
        F[11 * self.dofs_per_node] = external_load[1]
        F[11 * self.dofs_per_node + 3] = external_load[2]
        F[21 * self.dofs_per_node + 2] = external_load[3]



        return F 

    @cartesian
    def dirichlet_dof_index(self) -> TensorLike:
        """Dirichlet boundary conditions are applied.

        Returns:
            A 1D tensor containing the global DOF indices corresponding to 
        the fixed boundary nodes.

        Notes:
            Each node has 6 DOFs: [u, v, w, θx, θy, θz].
            Global DOF index for a given node `n` and local DOF `i` is calculated as `n * 6 + i`.
            The fixed nodes here are nodes 23 through 32 inclusive.
        """
        fixed_nodes = bm.arange(23, 33) # 节点23到32
        node_dofs = []
        for node in fixed_nodes:               # 遍历固定的节点
            for i in range(self.dofs_per_node): # 遍历该节点的所有自由度
                dof_index = node * self.dofs_per_node + i
                node_dofs.append(dof_index)     # 加入全局 DOF 列表
        
        return bm.array(node_dofs)
    
    @cartesian
    def dirichlet(self, x: TensorLike):
        """Dirichlet boundary condition function that accepts boundary integration point coordinates x,
        and returns the boundary values at the corresponding points with shape (N, dofs_per_node).
        
        Parameters:
            x (TensorLike): Coordinates of boundary integration points, shape (N, dim).
        
        Returns:
            TensorLike: Boundary values at the points, shape (N, dofs_per_node).
        """
        N = x.shape[0]  # 积分点数量
        return bm.zeros((N, self.dofs_per_node))<|MERGE_RESOLUTION|>--- conflicted
+++ resolved
@@ -1,10 +1,6 @@
 from fealpy.typing import Tuple, TensorLike
 from fealpy.backend import backend_manager as bm
 from fealpy.decorator import cartesian
-<<<<<<< HEAD
-
-=======
->>>>>>> 6e4e7660
 from fealpy.mesh import EdgeMesh
 from fealpy.material import Material
 
