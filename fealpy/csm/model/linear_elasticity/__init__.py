--- conflicted
+++ resolved
@@ -5,10 +5,7 @@
 """
 DATA_TABLE = {
     # example name: (file_name, class_name)
-<<<<<<< HEAD
-    1: ("linear_elasticity_data_3d", "LinearElasticityData3D"),
-=======
     1: ("cantilever_beam_model", "CantileverBeamModel"),
->>>>>>> fd8a61b8
     2: ("gear_box_model", "GearBoxModel"),
+    3: ("linear_elasticity_data_3d", "LinearElasticityData3D"),
 }