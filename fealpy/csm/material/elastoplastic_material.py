from builtins import float, str
from typing import Optional, Tuple, List

from fealpy.backend import backend_manager as bm
from fealpy.typing import TensorLike

from fealpy.material.elastic_material import LinearElasticMaterial


class ElastoplasticMaterial(LinearElasticMaterial):
<<<<<<< HEAD
    '''
    ElastoplasticMaterial represents a linear elastoplastic material with optional linear hardening.
    
    This class models materials that exhibit both elastic and plastic behavior according to the von Mises yield criterion, 
    with support for linear isotropic hardening. 
    It extends LinearElasticMaterial by adding yield stress and hardening modulus, 
    and provides methods for computing the elastoplastic tangent matrix and related quantities. 
    Suitable for finite element analysis of elastoplastic solids.
    
    Parameters
        name : str
            Name of the material.
        yield_stress : float
            Initial yield stress (scalar), i.e., the stress at which plastic deformation begins.
        hardening_modulus : float, optional, default=0.0
            Linear hardening modulus (H'), representing the slope of the yield surface in stress-plastic strain space.
        **kwargs
            Additional keyword arguments passed to the base LinearElasticMaterial class (e.g., elastic_modulus, poisson_ratio).
            
    Attributes
        yield_stress : float
            Initial yield stress of the material.
        hardening_modulus : float
            Linear hardening modulus (H'). If zero, perfect plasticity is assumed.
        is_hardening : bool
            Whether the material considers hardening effects (True if hardening_modulus > 0).
    Methods
        df_dsigma(stress)
            Compute the derivative of the yield function with respect to the Cauchy stress (for von Mises criterion).
        deviatoric_stress(stress)
            Compute the deviatoric (traceless) part of the stress tensor in Voigt notation.
        elastico_plastic_matrix(stress=None, df_dsigma=None)
            Compute the elastoplastic tangent matrix D^p at the current stress state.
        elastico_plastic_hardening_matrix(stress=None, plastic_strain=None, df_dsigma=None)
            Compute the elastoplastic tangent matrix D^p considering linear hardening.
    Notes
        - The class assumes small strain theory and uses Voigt notation for stress and strain tensors.
        - Only linear (isotropic) hardening is supported; nonlinear hardening requires further extension.
        - The elastoplastic tangent operator is computed using the return mapping algorithm for von Mises plasticity.
    '''
=======
    """
    ElastoplasticMaterial represents an isotropic elastoplastic material supporting the von Mises yield criterion and isotropic linear hardening.
    
    This class is suitable for small deformation theory and uses the Voigt notation, making it applicable for finite element elastoplastic analysis.

    Parameters:
        name : str
            Material name
        yield_stress : float
            Initial yield stress (stress at which material begins to plastically deform)
        hardening_modulus : float, optional, default=0.0
            Linear hardening modulus (H'), slope of the yield surface with respect to equivalent plastic strain
        **kwargs
            Additional parameters passed to the base class LinearElasticMaterial (e.g., elastic_modulus, poisson_ratio)

    Attributes:
        yield_stress : float
            Initial yield stress (MPa)
        hardening_modulus : float
            Linear hardening modulus; if zero, ideal elastoplastic behavior
        is_hardening : bool
            Whether hardening is considered (hardening_modulus > 0)

    Methods:
        df_dsigma(stress)
            Compute the derivative of the von Mises yield function with respect to Cauchy stress
        deviatoric_stress(stress)
            Compute the deviatoric part of the stress (removing volumetric component)
        elastico_plastic_matrix(stress=None, df_dsigma=None)
            Compute the elastoplastic tangent matrix D^p for the current stress state
        elastico_plastic_hardening_matrix(stress=None, plastic_strain=None, df_dsigma=None)
            Compute the elastoplastic tangent matrix D^p considering linear hardening
    """
>>>>>>> 6482dbdb
    def __init__(self, 
                 name: str,
                 yield_stress: float,          
                 hardening_modulus: float = 0.0, 
                 **kwargs):
        """
        Initialize the elastoplastic material with yield stress and optional hardening modulus.
        
<<<<<<< HEAD
        Parameters
            name : str
                Name of the material.
            yield_stress : float
                Initial yield stress (scalar), i.e., the stress at which plastic deformation begins.
            hardening_modulus : float, optional, default=0.0
                Linear hardening modulus (H'), representing the slope of the yield surface in stress-plastic strain space.
            **kwargs
                Additional keyword arguments passed to the base LinearElasticMaterial class (e.g., elastic_modulus
                , poisson_ratio).
=======
        Parameters:
            name : str
                Material name
            yield_stress : float
                Initial yield stress (MPa)
            hardening_modulus : float, optional, default=0.0
                Linear hardening modulus (H'), slope of the yield surface with respect to equivalent plastic strain
            **kwargs
                Additional parameters passed to the base class LinearElasticMaterial (e.g., elastic_modulus, poisson_ratio)
>>>>>>> 6482dbdb
        """
        super().__init__(name, **kwargs)
        self.yield_stress = yield_stress
        self.hardening_modulus = hardening_modulus  # Linear hardening modulus parameter

    def yield_function(self, stress: TensorLike, alpha: TensorLike) -> TensorLike:
        """
        compute the von Mises yield function value

        Parameters:
            stress(Tensor): Cauchy stress tensor (NC, NQ, N)
            alpha(Tensor): Equivalent plastic strain (NC, NQ)
                
        Returns:
            f(Tensor): Yield function value (NC, NQ)
        """
        s = self.deviatoric_stress(stress)
        norm_s = bm.sqrt(bm.sum(s**2, axis=-1))
        seq = bm.sqrt(3.0 / 2.0) * norm_s
        f = seq - (self.yield_stress + self.hardening_modulus * alpha)
        return f

    def plastic_normal(self, stress: TensorLike) -> TensorLike:
        """
        Return the derivative (normal vector) of the von Mises yield function with respect to stress.

        N = sqrt(3/2) * s / ||s||, where s is the deviatoric stress.

        Parameters:
            stress(Tensor): Current stress tensor (NC, NQ, N)

        Returns:
            N(Tensor): Unit normal vector to the yield surface (NC, NQ, N)
        """
        s = self.deviatoric_stress(stress)
        norm_s = bm.sqrt(bm.sum(s**2, axis=-1))
        norm_s = bm.maximum(norm_s, 1e-10)  
        N = bm.sqrt(3.0 / 2.0) * s / norm_s[..., None]
        return N


    def df_dsigma(self, stress: TensorLike) -> TensorLike:
        """
<<<<<<< HEAD
        Compute the derivative of the yield function with respect to the Cauchy stress (von Mises criterion).

        Parameters
=======
        Compute the derivative of the yield function with respect to Cauchy stress (von Mises criterion).

        Parameters:
>>>>>>> 6482dbdb
            stress: Cauchy stress tensor (Voigt notation)
            - 3D: (..., 6) [sigma_11, sigma_22, sigma_33, sigma_12, sigma_23, sigma_13]
            - 2D: (..., 3) [sigma_11, sigma_22, sigma_12]

<<<<<<< HEAD
        Returns
=======
        Returns:
>>>>>>> 6482dbdb
            df_dsigma: Derivative tensor (same shape as stress)
        """
        # Compute deviatoric stress
        s = self.deviatoric_stress(stress)
        
        # Compute equivalent stress (von Mises stress)
        if self.hypo == "3D":
            J2 = 0.5 * (s[...,0]**2 + s[...,1]**2 + s[...,2]**2) + \
             s[...,3]**2 + s[...,4]**2 + s[...,5]**2
        else:  # 2D case
            J2 = (s[...,0]**2 + s[...,1]**2 - s[...,0]*s[...,1])/3 + \
             s[...,2]**2
            
        J2 = bm.maximum(J2, 1e-10)  # Prevent division by zero
        df = 1.5 * s / bm.sqrt(3*J2)[..., None]
        return df

    def deviatoric_stress(self, stress: TensorLike) -> TensorLike:
        """
<<<<<<< HEAD
        Compute the deviatoric (traceless) part of the stress tensor in Voigt notation.
=======
        Compute the deviatoric stress tensor.
        This removes the hydrostatic part of the stress tensor, leaving only the deviatoric component.
        
        Parameters:
            stress(Tensor): Cauchy stress tensor (NC, NQ, N) in Voigt

        Returns:
            deviatoric_stress(Tensor): Deviatoric stress tensor (NC, NQ, N)
>>>>>>> 6482dbdb
        """
        s = stress.copy()
        if self.hypo == "3D":
            mean = (stress[...,0] + stress[...,1] + stress[...,2])/3
            s[...,0] -= mean
            s[...,1] -= mean
            s[...,2] -= mean
        else:  # 2D case
            mean = (stress[...,0] + stress[...,1])/3
            s[...,0] -= mean
            s[...,1] -= mean
            if self.hypo == "plane_strain":
                s[...,2] -= mean  
                s[...,2] -= mean  
        return s
    
    def elastico_plastic_matrix_isotropic(self, 
                     stress: Optional[TensorLike] = None) -> TensorLike:
        """
        Compute the elastoplastic tangent matrix D^p.

        Parameters:
            stress(Tensor): Current stress tensor (used to automatically compute df_dsigma)
            df_dsigma(Tensor): Directly provide the derivative tensor (optional)
            
        Returns:
            Dp(Tensor): Elastoplastic tangent matrix, same shape as the base class D matrix, computed independently for each integration point
        """
        E = self.elastic_modulus
        nu = self.poisson_ratio
        H = self.hardening_modulus
        G = E / (2 * (1 + nu))
        De = self.elastic_matrix()  #  (1,1,N,N)
        N = self.plastic_normal(stress) 
        value = bm.einsum('...i,...j->...ij', N, N)  # (NC,NQ,N,N)
        coef = 6 * G**2 / (3 * G + H)
        D_ep = De - coef * value  # (NC,NQ,N,N)
        
        return D_ep
        
        

    def elastico_plastic_matrix(self, 
                     stress: Optional[TensorLike] = None, 
                     df_dsigma: Optional[TensorLike] = None) -> TensorLike:
        """
        Compute the elastoplastic tangent matrix D^p.
<<<<<<< HEAD

        Parameters
            stress: Current stress tensor (used to automatically compute df_dsigma)
            df_dsigma: Directly provide the derivative tensor (optional)
        
        Returns
            Dp: Elastoplastic tangent matrix, with the same shape as the base class D matrix, but computed independently for each integration point
=======

        Parameters:
            stress(Tensor): Current stress tensor (used to automatically compute df_dsigma)
            df_dsigma(Tensor): Directly provide the derivative tensor (optional)

        Returns:
            Dp(Tensor): Elastoplastic tangent matrix, same shape as the base class D matrix, computed independently for each integration point
>>>>>>> 6482dbdb
        """
        De = super().elastic_matrix()  # (1,1,N,N)
        
        
        if df_dsigma is None:
            if stress is None:
                raise ValueError("需要提供stress或df_dsigma")
            df = self.plastic_normal(stress)  # (NC,NQ,N)
            df = self.plastic_normal(stress)  # (NC,NQ,N)
        else:
            df = df_dsigma

        De_exp = bm.broadcast_to(De, df.shape[:-1] + De.shape[-2:])  # (NC,NQ,N,N)
        
        a = bm.einsum('...ij,...j->...i', De_exp, df)  # (NC,NQ,N)
        
        H = bm.einsum('...i,...i->...', df, a) + self.hardening_modulus  # (NC,NQ)
        H = bm.maximum(H, 1e-10)  
        
        numerator = bm.einsum('...i,...j->...ij', a, a)  # (NC,NQ,N,N)
        Dp = De_exp - numerator / H[..., None, None]      # (NC,NQ,N,N)
        
        return Dp

    @property
    def is_hardening(self) -> bool:
<<<<<<< HEAD
        """Whether hardening effects are considered"""
        return self.hardening_modulus > 0
    
    def elastico_plastic_hardening_matrix(self, 
                     stress: Optional[TensorLike] = None, 
                     plastic_strain: Optional[TensorLike] = None,
                     df_dsigma: Optional[TensorLike] = None) -> TensorLike:
        """
        Compute the elastoplastic hardening matrix D^p.

        Parameters
            stress: Current stress tensor (used to automatically compute df_dsigma)
            plastic_strain: Current plastic strain tensor (used to compute hardening effects)
            df_dsigma: Directly provide the derivative tensor (optional)

        Returns
            Dp: Elastoplastic hardening matrix, with the same shape as the base class D matrix, but computed independently for each integration point
=======
        """
        Check if the material has hardening behavior.
        
        Returns:
            bool(Bool): True if hardening_modulus > 0, False otherwise.
>>>>>>> 6482dbdb
        """
        return self.hardening_modulus > 0

        
    def material_point_update(self, strain_total, strain_pl_n, strain_e_n):
        '''
        Perform the elastoplastic constitutive update for a material point.
        
        This method computes the updated stress, plastic strain, 
        and equivalent plastic strain based on the current strain increment and previous state variables.
        
        Parameters:
            delta_strain(TensorLike):
                Incremental strain tensor (NC, NQ, 3) at the current time step
            strain_pl_n(TensorLike):
                Previous plastic strain tensor (NC, NQ, 3)
            strain_e_n(TensorLike):
                Previous equivalent plastic strain (scalar) at the current time step (NC, NQ)
                
        Returns:
            sigma_np1(TensorLike):
                Updated Cauchy stress tensor (NC, NQ, 3)
            strain_pl_n1(TensorLike):
                Updated plastic strain tensor (NC, NQ, 3)
            strain_e_n1(TensorLike):
                Updated equivalent plastic strain (scalar) at the current time step (NC, NQ)
            Ctang(TensorLike):
                Elastoplastic tangent matrix (NC, NQ, 3, 3)
            is_plastic(TensorLike):
                Boolean mask indicating whether the point is in the plastic regime (NC, NQ)
        '''
        E = self.elastic_modulus
        nu = self.poisson_ratio
        H = self.hardening_modulus
        G = E / (2 * (1 + nu))
        
        De = self.elastic_matrix()  # (NC, NQ, 3, 3)

        sigma_trial = bm.einsum('...ij,...j->...i', De, strain_total)  # (NC, NQ, 3)
        s_trial = self.deviatoric_stress(sigma_trial)  # (NC, NQ, 3)
        stress_trial_e = bm.sqrt(3.0 / 2.0) * bm.sqrt(bm.sum(s_trial ** 2, axis=-1))  # (NC, NQ)

        f_trial = self.yield_function(sigma_trial, strain_e_n)  # (NC, NQ)
        is_plastic = f_trial > 0  # (NC, NQ) 

        gamma = f_trial / (3 * G + H)  # (NC, NQ)
        stress_trial_e = bm.maximum(stress_trial_e, 1e-12)
        n = s_trial / (2 / 3 * stress_trial_e[..., None])  # (NC, NQ, 3)

        sigma_np1 = bm.where(
            is_plastic[..., None],
            sigma_trial - 2 * G * gamma[..., None] * n,
            sigma_trial
        )

        strain_pl_n1 = bm.where(
            is_plastic[..., None],
            strain_pl_n + gamma[..., None] * n,
            strain_pl_n
        )

        strain_e_n1 = bm.where(
            is_plastic,
            strain_e_n + gamma,
            strain_e_n
        )

        NC = sigma_np1.shape[0]
        NQ = sigma_np1.shape[1]
        Ctang = bm.broadcast_to(De, (NC, NQ, 3, 3))  # (NC, NQ, 3, 3)
       
        # Compute Ctang for plastic points
        if bm.any(is_plastic):
            sigma_pl = bm.where(is_plastic[..., None], sigma_np1, 0.0)  # (NC, NQ, 3)
            df = self.plastic_normal(sigma_pl)                          # (NC, NQ, 3)
            #Ctang_plastic = self.elastico_plastic_matrix(sigma_pl, df)  # (NC, NQ, 3, 3)
            Ctang_plastic = self.elastico_plastic_matrix_isotropic(sigma_pl)  # (NC, NQ, 3, 3)
            Ctang = bm.where(is_plastic[..., None, None], Ctang_plastic, De)  # (NC, NQ, 3, 3)


        return sigma_np1, strain_pl_n1, strain_e_n1, Ctang, is_plastic<|MERGE_RESOLUTION|>--- conflicted
+++ resolved
@@ -8,48 +8,6 @@
 
 
 class ElastoplasticMaterial(LinearElasticMaterial):
-<<<<<<< HEAD
-    '''
-    ElastoplasticMaterial represents a linear elastoplastic material with optional linear hardening.
-    
-    This class models materials that exhibit both elastic and plastic behavior according to the von Mises yield criterion, 
-    with support for linear isotropic hardening. 
-    It extends LinearElasticMaterial by adding yield stress and hardening modulus, 
-    and provides methods for computing the elastoplastic tangent matrix and related quantities. 
-    Suitable for finite element analysis of elastoplastic solids.
-    
-    Parameters
-        name : str
-            Name of the material.
-        yield_stress : float
-            Initial yield stress (scalar), i.e., the stress at which plastic deformation begins.
-        hardening_modulus : float, optional, default=0.0
-            Linear hardening modulus (H'), representing the slope of the yield surface in stress-plastic strain space.
-        **kwargs
-            Additional keyword arguments passed to the base LinearElasticMaterial class (e.g., elastic_modulus, poisson_ratio).
-            
-    Attributes
-        yield_stress : float
-            Initial yield stress of the material.
-        hardening_modulus : float
-            Linear hardening modulus (H'). If zero, perfect plasticity is assumed.
-        is_hardening : bool
-            Whether the material considers hardening effects (True if hardening_modulus > 0).
-    Methods
-        df_dsigma(stress)
-            Compute the derivative of the yield function with respect to the Cauchy stress (for von Mises criterion).
-        deviatoric_stress(stress)
-            Compute the deviatoric (traceless) part of the stress tensor in Voigt notation.
-        elastico_plastic_matrix(stress=None, df_dsigma=None)
-            Compute the elastoplastic tangent matrix D^p at the current stress state.
-        elastico_plastic_hardening_matrix(stress=None, plastic_strain=None, df_dsigma=None)
-            Compute the elastoplastic tangent matrix D^p considering linear hardening.
-    Notes
-        - The class assumes small strain theory and uses Voigt notation for stress and strain tensors.
-        - Only linear (isotropic) hardening is supported; nonlinear hardening requires further extension.
-        - The elastoplastic tangent operator is computed using the return mapping algorithm for von Mises plasticity.
-    '''
-=======
     """
     ElastoplasticMaterial represents an isotropic elastoplastic material supporting the von Mises yield criterion and isotropic linear hardening.
     
@@ -83,7 +41,6 @@
         elastico_plastic_hardening_matrix(stress=None, plastic_strain=None, df_dsigma=None)
             Compute the elastoplastic tangent matrix D^p considering linear hardening
     """
->>>>>>> 6482dbdb
     def __init__(self, 
                  name: str,
                  yield_stress: float,          
@@ -92,18 +49,6 @@
         """
         Initialize the elastoplastic material with yield stress and optional hardening modulus.
         
-<<<<<<< HEAD
-        Parameters
-            name : str
-                Name of the material.
-            yield_stress : float
-                Initial yield stress (scalar), i.e., the stress at which plastic deformation begins.
-            hardening_modulus : float, optional, default=0.0
-                Linear hardening modulus (H'), representing the slope of the yield surface in stress-plastic strain space.
-            **kwargs
-                Additional keyword arguments passed to the base LinearElasticMaterial class (e.g., elastic_modulus
-                , poisson_ratio).
-=======
         Parameters:
             name : str
                 Material name
@@ -113,7 +58,6 @@
                 Linear hardening modulus (H'), slope of the yield surface with respect to equivalent plastic strain
             **kwargs
                 Additional parameters passed to the base class LinearElasticMaterial (e.g., elastic_modulus, poisson_ratio)
->>>>>>> 6482dbdb
         """
         super().__init__(name, **kwargs)
         self.yield_stress = yield_stress
@@ -157,24 +101,14 @@
 
     def df_dsigma(self, stress: TensorLike) -> TensorLike:
         """
-<<<<<<< HEAD
-        Compute the derivative of the yield function with respect to the Cauchy stress (von Mises criterion).
-
-        Parameters
-=======
         Compute the derivative of the yield function with respect to Cauchy stress (von Mises criterion).
 
         Parameters:
->>>>>>> 6482dbdb
             stress: Cauchy stress tensor (Voigt notation)
             - 3D: (..., 6) [sigma_11, sigma_22, sigma_33, sigma_12, sigma_23, sigma_13]
             - 2D: (..., 3) [sigma_11, sigma_22, sigma_12]
 
-<<<<<<< HEAD
-        Returns
-=======
-        Returns:
->>>>>>> 6482dbdb
+        Returns:
             df_dsigma: Derivative tensor (same shape as stress)
         """
         # Compute deviatoric stress
@@ -194,9 +128,6 @@
 
     def deviatoric_stress(self, stress: TensorLike) -> TensorLike:
         """
-<<<<<<< HEAD
-        Compute the deviatoric (traceless) part of the stress tensor in Voigt notation.
-=======
         Compute the deviatoric stress tensor.
         This removes the hydrostatic part of the stress tensor, leaving only the deviatoric component.
         
@@ -205,7 +136,6 @@
 
         Returns:
             deviatoric_stress(Tensor): Deviatoric stress tensor (NC, NQ, N)
->>>>>>> 6482dbdb
         """
         s = stress.copy()
         if self.hypo == "3D":
@@ -253,15 +183,6 @@
                      df_dsigma: Optional[TensorLike] = None) -> TensorLike:
         """
         Compute the elastoplastic tangent matrix D^p.
-<<<<<<< HEAD
-
-        Parameters
-            stress: Current stress tensor (used to automatically compute df_dsigma)
-            df_dsigma: Directly provide the derivative tensor (optional)
-        
-        Returns
-            Dp: Elastoplastic tangent matrix, with the same shape as the base class D matrix, but computed independently for each integration point
-=======
 
         Parameters:
             stress(Tensor): Current stress tensor (used to automatically compute df_dsigma)
@@ -269,7 +190,6 @@
 
         Returns:
             Dp(Tensor): Elastoplastic tangent matrix, same shape as the base class D matrix, computed independently for each integration point
->>>>>>> 6482dbdb
         """
         De = super().elastic_matrix()  # (1,1,N,N)
         
@@ -296,31 +216,11 @@
 
     @property
     def is_hardening(self) -> bool:
-<<<<<<< HEAD
-        """Whether hardening effects are considered"""
-        return self.hardening_modulus > 0
-    
-    def elastico_plastic_hardening_matrix(self, 
-                     stress: Optional[TensorLike] = None, 
-                     plastic_strain: Optional[TensorLike] = None,
-                     df_dsigma: Optional[TensorLike] = None) -> TensorLike:
-        """
-        Compute the elastoplastic hardening matrix D^p.
-
-        Parameters
-            stress: Current stress tensor (used to automatically compute df_dsigma)
-            plastic_strain: Current plastic strain tensor (used to compute hardening effects)
-            df_dsigma: Directly provide the derivative tensor (optional)
-
-        Returns
-            Dp: Elastoplastic hardening matrix, with the same shape as the base class D matrix, but computed independently for each integration point
-=======
         """
         Check if the material has hardening behavior.
         
         Returns:
             bool(Bool): True if hardening_modulus > 0, False otherwise.
->>>>>>> 6482dbdb
         """
         return self.hardening_modulus > 0
 
