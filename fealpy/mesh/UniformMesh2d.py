--- conflicted
+++ resolved
@@ -284,7 +284,6 @@
 
         return uh
 
-<<<<<<< HEAD
     def data_edge_to_cell(self, Ex, Ey):
         """
         @brief 把定义在边上的数组转换到单元上
@@ -480,28 +479,6 @@
             ybc = self.entity_barycenter('edgey')
             F = f(ybc)
         elif intertype == 'cell':
-            bc = self.entity_barycenter('cell')
-            F = f(bc)
-        return F
-
-=======
->>>>>>> d0167b06
-    def interpolate(self, f, intertype='node'):
-        nx = self.ds.nx
-        ny = self.ds.ny
-        node = self.node
-        if intertype in {'node', 0}:
-            F = f(node)
-        elif intertype in {'edge', 'face', 1}:
-            xbc, ybc = self.entity_barycenter('edge')
-            F = f(xbc), f(ybc)
-        elif intertype in {'edgex'}:
-            xbc = self.entity_barycenter('edgex')
-            F = f(xbc)
-        elif intertype in {'edgey'}:
-            ybc = self.entity_barycenter('edgey')
-            F = f(ybc)
-        elif intertype in {'cell'}:
             bc = self.entity_barycenter('cell')
             F = f(bc)
         return F
