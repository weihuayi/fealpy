--- conflicted
+++ resolved
@@ -504,72 +504,6 @@
         @param[in] phi 是一个离散的水平集函数
 
         @note 注意，我们这里假设 x 和 y 方向剖分的段数相等
-<<<<<<< HEAD
-        """
-        a = np.zeros(ns+1, dtype=np.float64) 
-        b = np.zeros(ns+1, dtype=np.float64)
-        c = np.zeros(ns+1, dtype=np.float64)
-
-        n = 0
-        for i in range(1, ns+2):
-            a[:] = np.minimum(phi[i-1, 1:-1], phi[i+1, 1:-1])
-            b[:] = np.minimum(phi[i, 0:ns+1], phi[i, 2:])
-            flag = np.abs(a-b) >= h 
-            c[flag] = np.minimum(a[flag], b[flag]) + h 
-            c[~flag] = (a[~flag] + b[~flag] + np.sqrt(2*h*h - (a[~flag] - b[~flag])**2))/2
-            phi[i, 1:-1] = np.minimum(c, phi[i, 1:-1])
-
-            fname = output + 'test'+ str(n).zfill(10)
-            data = (sign*phi[1:-1, 1:-1]).reshape(ns+1, ns+1, 1)
-            nodedata = {'phi':data}
-            mesh.to_vtk_file(fname, nodedata=nodedata)
-            n += 1
-
-
-        for i in range(ns+1, 0, -1):
-            a[:] = np.minimum(phi[i-1, 1:-1], phi[i+1, 1:-1])
-            b[:] = np.minimum(phi[i, 0:ns+1], phi[i, 2:])
-            flag = np.abs(a-b) >= h 
-            c[flag] = np.minimum(a[flag], b[flag]) + h 
-            c[~flag] = (a[~flag] + b[~flag] + np.sqrt(2*h*h - (a[~flag] - b[~flag])**2))/2
-            phi[i, 1:-1] = np.minimum(c, phi[i, 1:-1])
-
-            fname = output + 'test'+ str(n).zfill(10)
-            data = (sign*phi[1:-1, 1:-1]).reshape(ns+1, ns+1, 1)
-            nodedata = {'phi':data}
-            mesh.to_vtk_file(fname, nodedata=nodedata)
-            n += 1
-
-        for j in range(1, ns+2):
-            a[:] = np.minimum(phi[0:ns+1, j], phi[2:, j])
-            b[:] = np.minimum(phi[1:-1, j-1], phi[1:-1, j+1])
-            flag = np.abs(a-b) >= h 
-            c[flag] = np.minimum(a[flag], b[flag]) + h 
-            c[~flag] = (a[~flag] + b[~flag] + np.sqrt(2*h*h - (a[~flag] - b[~flag])**2))/2
-            phi[1:-1, j] = np.minimum(c, phi[1:-1, j])
-
-            fname = output + 'test'+ str(n).zfill(10)
-            data = (sign*phi[1:-1, 1:-1]).reshape(ns+1, ns+1, 1)
-            nodedata = {'phi':data}
-            mesh.to_vtk_file(fname, nodedata=nodedata)
-            n += 1
-
-        for j in range(ns+1, 0, -1):
-            a[:] = np.minimum(phi[0:ns+1, j], phi[2:, j])
-            b[:] = np.minimum(phi[1:-1, j-1], phi[1:-1, j+1])
-            flag = np.abs(a-b) >= h 
-            c[flag] = np.minimum(a[flag], b[flag]) + h 
-            c[~flag] = (a[~flag] + b[~flag] + np.sqrt(2*h*h - (a[~flag] - b[~flag])**2))/2
-            phi[1:-1, j] = np.minimum(c, phi[1:-1, j])
-
-            fname = output + 'test'+ str(n).zfill(10)
-            data = (sign*phi[1:-1, 1:-1]).reshape(ns+1, ns+1, 1)
-            nodedata = {'phi':data}
-            mesh.to_vtk_file(fname, nodedata=nodedata)
-            n += 1
-
-    def interpolation_with_sample_points(self, point, val, alpha=[10, 0.001, 0.01, 0.1]):
-=======
     	"""
     	m = 2
     	nx = self.ds.nx
@@ -649,7 +583,6 @@
         
     
     def interpolation_with_sample_points(self, x, y, alpha=[10, 0.001, 0.01, 0.1]):
->>>>>>> 0dce3d42
         '''!
         @brief 将 point, val 插值为网格函数
         @param point : 样本点
