
import numpy as np
from types import ModuleType
<<<<<<< HEAD
from scipy.sparse import coo_matrix, csr_matrix
from scipy.sparse.linalg import spsolve
=======
from scipy.sparse import csr_matrix, diags  
>>>>>>> 0dce3d42
from .Mesh3d import Mesh3d
from .StructureMesh3dDataStructure import StructureMesh3dDataStructure

from ..geometry import project

class UniformMesh3d(Mesh3d):
    """
    @brief 三维 x 和 y 和 z 方向均匀离散的结构网格
    """
    def __init__(self, extent, 
        h=(1.0, 1.0, 1.0), origin=(0.0, 0.0, 0.0),
        itype=np.int_, ftype=np.float64):
        self.extent = extent
        self.h = h 
        self.origin = origin

        self.nx = extent[1] - extent[0]
        self.ny = extent[3] - extent[2]
        self.nz = extent[5] - extent[4]
        self.NC = self.nx * self.ny *  self.nz
        self.NN = (self.nx + 1) * (self.ny + 1) * (self.nz + 1)
        self.ds = StructureMesh3dDataStructure(self.nx, self.ny, self.nz)

        self.ftype = ftype
        self.ityep = itype
        self.meshtype = 'UniformMesh3d'

    def geo_dimension(self):
        return 3

    def top_dimension(self):
        return 3

    def number_of_nodes(self):
        nx = self.ds.nx
        ny = self.ds.ny
        nz = self.ds.nz
        return (nx+1)*(ny+1)*(nz+1)

    @property
    def node(self):
        GD = self.geo_dimension()
        nx = self.ds.nx
        ny = self.ds.ny
        nz = self.ds.nz
        box = [self.origin[0], self.origin[0] + nx*self.h[0], 
               self.origin[1], self.origin[1] + ny*self.h[1],
               self.origin[2], self.origin[2] + nz*self.h[2]]
        node = np.zeros((nx+1, ny+1, nz+1, GD), dtype=self.ftype)
        node[..., 0], node[..., 1], node[..., 2] = np.mgrid[
                box[0]:box[1]:complex(0, nx+1),
                box[2]:box[3]:complex(0, ny+1),
                box[4]:box[5]:complex(0, nz+1)]
        return node

    def entity_barycenter(self, etype='cell'):
        """
        @brief 
        """
        GD = self.geo_dimension()
        nx = self.ds.nx
        ny = self.ds.ny
        nz = self.ds.nz
        if etype in {'cell', 3}:
            box = [self.origin[0] + self.h[0]/2, self.origin[0] + self.h[0]/2 + (nx-1)*self.h[0], 
                   self.origin[1] + self.h[1]/2, self.origin[1] + self.h[1]/2 + (ny-1)*self.h[1], 
                   self.origin[2] + self.h[2]/2, self.origin[2] + self.h[2]/2 + (nz-1)*self.h[2]]
            bc = np.zeros((nx, ny, nz, GD), dtype=self.ftype)
            bc[..., 0], bc[..., 1], bc[..., 2] = np.mgrid[
                    box[0]:box[1]:complex(0, nx),
                    box[2]:box[3]:complex(0, ny),
                    box[4]:box[5]:complex(0, nz)]
            return bc

        elif etype in {'facex'}: # 法线和 x 轴平行的面
            box = [self.origin[0], self.origin[0] + nx*self.h[0],
                   self.origin[1] + self.h[1]/2, self.origin[1] + self.h[1]/2 + (ny - 1)*self.h[1],
                   self.origin[2] + self.h[2]/2, self.origin[2] + self.h[2]/2 + (nz - 1)*self.h[2]]
            bc = np.zeros((nx + 1, ny, nz, 3), dtype=self.ftype)
            bc[..., 0], bc[..., 1], bc[..., 2] = np.mgrid[
                                                 box[0]:box[1]:complex(0, nx + 1),
                                                 box[2]:box[3]:complex(0, ny),
                                                 box[4]:box[5]:complex(0, nz)]
            return bc

        elif etype in {'facey'}: # 法线和 y 轴平行的面
            box = [self.origin[0] + self.h[0]/2, self.origin[0] + self.h[0]/2 + (nx - 1)*self.h[0],
                   self.origin[1], self.origin[1] + ny*self.h[1],
                   self.origin[2] + self.h[2]/2, self.origin[2] + self.h[2]/2 + (nz - 1)*self.h[2]]
            bc = np.zeros((nx, ny + 1, nz, 3), dtype=self.ftype)
            bc[..., 0], bc[..., 1], bc[..., 2] = np.mgrid[
                                                 box[0]:box[1]:complex(0, nx),
                                                 box[2]:box[3]:complex(0, ny + 1),
                                                 box[4]:box[5]:complex(0, nz)]
            return bc

        elif etype in {'facez'}: # 法线和 z 轴平行的面
            box = [self.origin[0] + self.h[0]/2, self.origin[0] + self.h[0]/2 + (nx - 1)*self.h[0],
                   self.origin[1] + self.h[1]/2, self.origin[1] + self.h[1]/2 + (ny - 1)*self.h[1],
                   self.origin[2], self.origin[2] + nz*self.h[2]]
            bc = np.zeros((nx, ny, nz + 1, 3), dtype=self.ftype)
            bc[..., 0], bc[..., 1], bc[..., 2] = np.mgrid[
                                                 box[0]:box[1]:complex(0, nx),
                                                 box[2]:box[3]:complex(0, ny),
                                                 box[4]:box[5]:complex(0, nz + 1)]
            return bc

        elif etype in {'face', 2}: # 所有的面
            box = [self.origin[0], self.origin[0] + nx*self.h[0],
                   self.origin[1] + self.h[1]/2, self.origin[1] + self.h[1]/2 + (ny - 1)*self.h[1],
                   self.origin[2] + self.h[2]/2, self.origin[2] + self.h[2]/2 + (nz - 1)*self.h[2]]
            xbc = np.zeros((nx + 1, ny, nz, 3), dtype=self.ftype)
            xbc[..., 0], xbc[..., 1], xbc[..., 2] = np.mgrid[
                                                 box[0]:box[1]:complex(0, nx + 1),
                                                 box[2]:box[3]:complex(0, ny),
                                                 box[4]:box[5]:complex(0, nz)]

            box = [self.origin[0] + self.h[0]/2, self.origin[0] + self.h[0]/2 + (nx - 1)*self.h[0],
                   self.origin[1], self.origin[1] + ny*self.h[1],
                   self.origin[2] + self.h[2]/2, self.origin[2] + self.h[2]/2 + (nz - 1)*self.h[2]]
            ybc = np.zeros((nx, ny + 1, nz, 3), dtype=self.ftype)
            ybc[..., 0], ybc[..., 1], ybc[..., 2] = np.mgrid[
                                                 box[0]:box[1]:complex(0, nx),
                                                 box[2]:box[3]:complex(0, ny + 1),
                                                 box[4]:box[5]:complex(0, nz)]

            box = [self.origin[0] + self.h[0]/2, self.origin[0] + self.h[0]/2 + (nx - 1)*self.h[0],
                   self.origin[1] + self.h[1]/2, self.origin[1] + self.h[1]/2 + (ny - 1)*self.h[1],
                   self.origin[2], self.origin[2] + nz*self.h[2]]
            zbc = np.zeros((nx, ny, nz + 1, 3), dtype=self.ftype)
            zbc[..., 0], zbc[..., 1], zbc[..., 2] = np.mgrid[
                                                 box[0]:box[1]:complex(0, nx),
                                                 box[2]:box[3]:complex(0, ny),
                                                 box[4]:box[5]:complex(0, nz + 1)]

            return xbc, ybc, zbc

        elif etype in {'edgex'}: # 切向与 x 轴平行的边
            box = [self.origin[0] + self.h[0]/2, self.origin[0] + self.h[0]/2 + (nx - 1)*self.h[0],
                   self.origin[1], self.origin[1] + ny*self.h[1],
                   self.origin[2], self.origin[2] + nz*self.h[2]]
            bc = np.zeros((nx, ny + 1, nz + 1, 3), dtype=self.ftype)
            bc[..., 0], bc[..., 1], bc[..., 2] = np.mgrid[
                                     box[0]:box[1]:complex(0, nx),
                                     box[2]:box[3]:complex(0, ny + 1),
                                     box[4]:box[5]:complex(0, nz + 1)]
            return bc
        elif etype in {'edgey'}: # 切向与 y 轴平行的边
            box = [self.origin[0], self.origin[0] + nx*self.h[0],
                   self.origin[1] + self.h[1]/2, self.origin[1] + self.h[1]/2 + (ny - 1)*self.h[1],
                   self.origin[2], self.origin[2] + nz*self.h[2]]
            bc = np.zeros((nx + 1, ny, nz + 1, 3), dtype=self.ftype)
            bc[..., 0], bc[..., 1], bc[..., 2] = np.mgrid[
                                                 box[0]:box[1]:complex(0, nx + 1),
                                                 box[2]:box[3]:complex(0, ny),
                                                 box[4]:box[5]:complex(0, nz + 1)]
            return bc
        elif etype in {'edgez'}: # 切向与 z 轴平行的边
            box = [self.origin[0], self.origin[0] + nx*self.h[0],
                   self.origin[1], self.origin[1] + ny*self.h[1],
                   self.origin[2] + self.h[2]/2, self.origin[2] + self.h[2]/2 + (nz - 1)*self.h[2]]
            bc = np.zeros((nx + 1, ny + 1, nz, 3), dtype=self.ftype)
            bc[..., 0], bc[..., 1], bc[..., 2] = np.mgrid[
                                                 box[0]:box[1]:complex(0, nx + 1),
                                                 box[2]:box[3]:complex(0, ny + 1),
                                                 box[4]:box[5]:complex(0, nz)]
            return bc
        elif etype in {'edge', 1}: # 所有的边
            box = [self.origin[0] + self.h[0]/2, self.origin[0] + self.h[0]/2 + (nx - 1)*self.h[0],
                   self.origin[1], self.origin[1] + ny*self.h[1],
                   self.origin[2], self.origin[2] + nz*self.h[2]]
            xbc = np.zeros((nx, ny + 1, nz + 1, 3), dtype=self.ftype)
            xbc[..., 0], xbc[..., 1], xbc[..., 2] = np.mgrid[
                                                 box[0]:box[1]:complex(0, nx),
                                                 box[2]:box[3]:complex(0, ny + 1),
                                                 box[4]:box[5]:complex(0, nz + 1)]

            box = [self.origin[0], self.origin[0] + nx*self.h[0],
                   self.origin[1], self.origin[1] + ny*self.h[1],
                   self.origin[2] + self.h[2] / 2, self.origin[2] + (nz - 1)*self.h[2]]
            ybc = np.zeros((nx + 1, ny + 1, nz, 3), dtype=self.ftype)
            ybc[..., 0], ybc[..., 1], ybc[..., 2] = np.mgrid[
                                                 box[0]:box[1]:complex(0, nx + 1),
                                                 box[2]:box[3]:complex(0, ny + 1),
                                                 box[4]:box[5]:complex(0, nz)]

            box = [self.origin[0], self.origin[0] + nx*self.h[0],
                   self.origin[1], self.origin[1] + ny*self.h[1],
                   self.origin[2] + self.h[2]/2, self.origin[2] + self.h[2]/2 + (nz - 1)*self.h[2]]
            zbc = np.zeros((nx + 1, ny + 1, nz, 3), dtype=self.ftype)
            zbc[..., 0], zbc[..., 1], zbc[..., 2] = np.mgrid[
                                                 box[0]:box[1]:complex(0, nx + 1),
                                                 box[2]:box[3]:complex(0, ny + 1),
                                                 box[4]:box[5]:complex(0, nz)]

            return xbc, ybc, zbc
        elif etype in {'node', 0}:
            return node
        else:
            raise ValueError('the entity type `{}` is not correct!'.format(etype)) 

    def cell_volume(self):
        """
        @brief 返回单元的体积，注意这里只返回一个值（因为所有单元体积相同）
        """
        return self.h[0]*self.h[1]*self.h[2]

    def face_area(self):
        """
        @brief 返回面的面积，注意这里返回三个值
        """
        return self.h[1]*self.h[2], self.h[0]*self.h[2], self.h[0]*self.h[1]

    def edge_length(self):
        """
        @brief 返回边长，注意这里返回两个值，一个 x 方向，一个 y 方向
        """
        return self.h

    def function(self, etype='node', dtype=None, ex=0):
        """
        @brief 返回定义在节点、网格边、或者网格单元上离散函数（数组），元素取值为0

        @param[in] ex 非负整数，把离散函数向外扩展一定宽度  
        """

        nx = self.ds.nx
        ny = self.ds.ny
        nz = self.ds.nz
        dtype = self.ftype if dtype is None else dtype
        if etype in {'node', 0}:
            uh = np.zeros((nx+1+2*ex, ny+1+2*ex, nz+1+2*ex), dtype=dtype)
        elif etype in {'facex'}: # 法线和 x 轴平行的面
            uh = np.zeros((nx+1, ny, nz), dtype=dtype)
        elif etype in {'facey'}: # 法线和 y 轴平行的面
            uh = np.zeros((nx, ny+1, nz), dtype=dtype)
        elif etype in {'facez'}: # 法线和 z 轴平行的面
            uh = np.zeros((nx, ny, nz+1), dtype=dtype)
        elif etype in {'face', 2}: # 所有的面
            ex = np.zeros((nx+1, ny, nz), dtype=dtype)
            ey = np.zeros((nx, ny+1, nz), dtype=dtype)
            ez = np.zeros((nx, ny, nz+1), dtype=dtype)
            uh = (ex, ey, ez)
        elif etype in {'edgex'}: # 切向与 x 轴平行的边
            uh = np.zeros((nx, ny+1, nz+1), dtype=dtype)
        elif etype in {'edgey'}: # 切向与 y 轴平行的边
            uh = np.zeros((nx+1, ny, nz+1), dtype=dtype)
        elif etype in {'edgez'}: # 切向与 z 轴平行的边
            uh = np.zeros((nx+1, ny+1, nz), dtype=dtype)
        elif etype in {'edge', 1}: # 所有的边 
            ex = np.zeros((nx, ny+1, nz+1), dtype=dtype)
            ey = np.zeros((nx+1, ny, nz+1), dtype=dtype)
            ez = np.zeros((nx+1, ny+1, nz), dtype=dtype)
            uh = (ex, ey, ez)
        elif etype in {'cell', 2}:
            uh = np.zeros((nx+2*ex, ny+2*ex, nz+2*ex), dtype=dtype)
        else:
            raise ValueError('the entity `{}` is not correct!'.format(entity)) 

        return uh

    def data_edge_to_cell(self, Ex, Ey, Ez):
        """
        @brief 把定义在边上的数组转换到单元上
        """
        dx = self.function(etype='cell')
        dy = self.function(etype='cell')
        dz = self.function(etype='cell')

        dx[:] = (Ex[:, :-1, :-1] + Ex[:, :-1, 1:] + Ex[:, 1:, :-1] + Ex[:, 1:, 1:])/4.0
        dy[:] = (Ey[:-1, :, :-1] + Ey[1:, :, :-1] + Ey[:-1, :, 1:] + Ey[1:, :, 1:])/4.0
        dz[:] = (Ez[:-1, :-1, :] + Ez[1:, :-1, :] + Ez[:-1, 1:, :] + Ez[1:, 1:, :])/4.0

        return dx, dy, dz

    def value(self, p, f):
        """
        @brief 根据已知网格节点上的值，构造函数，求出非网格节点处的值

        f: (nx+1, ny+1)
        """
        nx = self.ds.nx
        ny = self.ds.ny
        nz = self.ds.nz
        box = [self.origin[0], self.origin[0] + nx*self.h[0], 
               self.origin[1], self.origin[1] + ny*self.h[1],
               self.origin[2], self.origin[2] + nz*self.h[2]]

        hx = self.h[0]
        hy = self.h[1]     
        hz = self.h[2]  
        
        i, j, k = self.cell_location(p)
        i[i==nx] = i[i==nx]-1
        j[j==ny] = j[j==ny]-1
        k[k==nz] = k[k==nz]-1
        x0 = i*hx+box[0]
        y0 = j*hy+box[2]
        z0 = k*hz+box[4]
        a = (p[..., 0]-x0)/hx
        b = (p[..., 1]-y0)/hy
        c = (p[..., 2]-z0)/hz
        d = (x0+hx-p[...,0])/hx
        e = (y0+hy-p[...,1])/hy
        f = (z0+hy-p[...,2])/hz
        F = f[i, j, k]*(1-a)*(1-b)*(1-c)\
	  + f[i+1, j, k]*(1-d)*(1-b)*(1-c)\
	  + f[i, j+1, k]*(1-a)*(1-e)*(1-c)\
	  + f[i+1, j+1, k]*(1-d)*(1-e)*(1-c)\
	  + f[i, j, k+1]*(1-a)*(1-b)*(1-f)\
	  + f[i+1, j, k+1]*(1-d)*(1-b)*(1-f)\
	  + f[i, j+1, k+1]*(1-a)*(1-e)*(1-f)\
	  + f[i+1, j+1, k+1]*(1-d)*(1-e)*(1-f)
        return F
        
    def interpolation(self, f, intertype='node'):
        node = self.node
        if intertype == 'node':
            F = f(node)
        elif intertype in {'facex'}: # 法线和 x 轴平行的面
            xbc = self.entity_barycenter('facex')
            F = f(xbc)
        elif intertype in {'facey'}: # 法线和 y 轴平行的面
            ybc = self.entity_barycenter('facey')
            F = f(ybc)
        elif intertype in {'facez'}: # 法线和 z 轴平行的面
            zbc = self.entity_barycenter('facez')
            F = f(zbc)
        elif intertype in {'face', 2}: # 所有的面
            xbc, ybc, zbc = self.entity_barycenter('face')
            F = f(xbc), f(ybc), f(zbc)
        elif intertype in {'edgex'}: # 切向与 x 轴平行的边
            xbc = self.entity_barycenter('edgex')
            F = f(xbc)
        elif intertype in {'edgey'}: # 切向与 y 轴平行的边
            ybc = self.entity_barycenter('edgey')
            F = f(ybc)
        elif intertype in {'edgez'}: # 切向与 z 轴平行的边
            zbc = self.entity_barycenter('edgez')
            F = f(zbc)
        elif intertype in {'edge', 1}: # 所有的边
            xbc, ybc, zbc = self.entity_barycenter('edge')
            F = f(xbc), f(ybc), f(zbc)
        elif intertype == 'cell':
            bc = self.entity_barycenter('cell')
            F = f(bc)
        return F

    def gradient(self, f, order=1):
        """
        @brief 求网格函数 f 的梯度
        """
        hx = self.h[0]
        hy = self.h[1]
        hz = self.h[2]
        fx, fy, fz= np.gradient(f, hx, hy, hz, edge_order=order)
        return fx, fy, fz
        
    def div(self, f_x, f_y, f_z, order=1):
        """
        @brief 求向量网格函数 (fx, fy) 的散度
        """

        hx = self.h[0]
        hy = self.h[1]
        hz = self.h[2]
        f_xx, f_xy, f_xz = np.gradient(f_x, hx, hy, hz, edge_order=order)
        f_yx, f_yy, f_yz = np.gradient(f_y, hx, hy, hz, edge_order=order)
        f_zx, f_zy, f_zz = np.gradient(f_z, hx, hy, hz, edge_order=order)
        return f_xx + f_yy + f_zz

    def laplace(self, f, order=1):
        hx = self.h[0]
        hy = self.h[1]
        hz = self.h[2]
        fx, fy, fz = np.gradient(f, hx, hy, hz, edge_order=order)
        fxx, fxy, fxz = np.gradient(fx, hx, hy, hz, edge_order=order)
        fyx, fyy, fyz = np.gradient(fy, hx, hy, hz, edge_order=order)
        fzx, fzy, fzz = np.gradient(fz, hx, hy ,hz, edge_order=order)
        return fxx + fyy + fzz

    def laplace_operator(self):
        """
        @brief 构造笛卡尔网格上的 Laplace 离散算子，其中 x, y, z
        三个方向都是均匀剖分，但各自步长可以不一样
        @todo 处理带系数的情形
        """

        n0 = self.ds.nx + 1
        n1 = self.ds.ny + 1
        n2 = self.ds.nz + 1

        cx = 1 / (self.hx ** 2)
        cy = 1 / (self.hy ** 2)
        cz = 1 / (self.hz ** 2)

        NN = self.number_of_nodes()
        k = np.arange(NN).reshape(n0, n1, n2)

        A = diags([2 * (cx + cy + cz)], [0], shape=(NN, NN), format='csr')

        val = np.broadcast_to(-cx, (NN - n1 * n2,))
        I = k[1:, :, :].flat
        J = k[0:-1, :, :].flat
        A += csr_matrix((val, (I, J)), shape=(NN, NN), dtype=self.ftype)
        A += csr_matrix((val, (J, I)), shape=(NN, NN), dtype=self.ftype)

        val = np.broadcast_to(-cy, (NN - n0 * n2,))
        I = k[:, 1:, :].flat
        J = k[:, 0:-1, :].flat
        A += csr_matrix((val, (I, J)), shape=(NN, NN), dtype=self.ftype)
        A += csr_matrix((val, (J, I)), shape=(NN, NN), dtype=self.ftype)

        val = np.broadcast_to(-cz, (NN - n0 * n1,))
        I = k[:, :, 1:].flat
        J = k[:, :, 0:-1].flat
        A += csr_matrix((val, (I, J)), shape=(NN, NN), dtype=self.ftype)
        A += csr_matrix((val, (J, I)), shape=(NN, NN), dtype=self.ftype)

        return A

    def mass_matrix(self):
        h = self.h
        Mc = np.array([[8., 4., 2., 4., 4., 2., 1., 2.],
                       [4., 8., 4., 2., 2., 4., 2., 1.],
                       [2., 4., 8., 4., 1., 2., 4., 2.],
                       [4., 2., 4., 8., 2., 1., 2., 4.],
                       [4., 2., 1., 2., 8., 4., 2., 4.],
                       [2., 4., 2., 1., 4., 8., 4., 2.],
                       [1., 2., 4., 2., 2., 4., 8., 4.],
                       [2., 1., 2., 4., 4., 2., 4., 8.]])*(h[0]*h[1]*h[2]/36/6)
        cell2node = self.entity('cell')
        NN = self.number_of_nodes()
        NC = self.number_of_cells()

        data = np.broadcast_to(Mc, (NC, 8, 8))
        I = np.broadcast_to(cell2node[..., None], (NC, 8, 8))
        J = np.broadcast_to(cell2node[:, None, :], (NC, 8, 8))
        M = csr_matrix((data.flat, (I.flat, J.flat)), shape=(NN, NN))
        return M

    def stiff_matrix(self):
        h = self.h
        S0c = np.array([[ 4.,  2.,  1.,  2., -4., -2., -1., -2.],
                        [ 2.,  4.,  2.,  1., -2., -4., -2., -1.],
                        [ 1.,  2.,  4.,  2., -1., -2., -4., -2.],
                        [ 2.,  1.,  2.,  4., -2., -1., -2., -4.],
                        [-4., -2., -1., -2.,  4.,  2.,  1.,  2.],
                        [-2., -4., -2., -1.,  2.,  4.,  2.,  1.],
                        [-1., -2., -4., -2.,  1.,  2.,  4.,  2.],
                        [-2., -1., -2., -4.,  2.,  1.,  2.,  4.]])
        S1c = np.array([[ 4., -4., -2.,  2.,  2., -2., -1.,  1.],
                        [-4.,  4.,  2., -2., -2.,  2.,  1., -1.],
                        [-2.,  2.,  4., -4., -1.,  1.,  2., -2.],
                        [ 2., -2., -4.,  4.,  1., -1., -2.,  2.],
                        [ 2., -2., -1.,  1.,  4., -4., -2.,  2.],
                        [-2.,  2.,  1., -1., -4.,  4.,  2., -2.],
                        [-1.,  1.,  2., -2., -2.,  2.,  4., -4.],
                        [ 1., -1., -2.,  2.,  2., -2., -4.,  4.]])
        S2c = np.array([[ 4.,  2., -2., -4.,  2.,  1., -1., -2.],
                        [ 2.,  4., -4., -2.,  1.,  2., -2., -1.],
                        [-2., -4.,  4.,  2., -1., -2.,  2.,  1.],
                        [-4., -2.,  2.,  4., -2., -1.,  1.,  2.],
                        [ 2.,  1., -1., -2.,  4.,  2., -2., -4.],
                        [ 1.,  2., -2., -1.,  2.,  4., -4., -2.],
                        [-1., -2.,  2.,  1., -2., -4.,  4.,  2.],
                        [-2., -1.,  1.,  2., -4., -2.,  2.,  4.]])
        S0c *= h[1]*h[2]/h[0]/36
        S1c *= h[0]*h[2]/h[1]/36
        S2c *= h[0]*h[1]/h[2]/36

        Sc = S0c + S1c + S2c
        cell2node = self.entity('cell')
        NN = self.number_of_nodes()
        NC = self.number_of_cells()

        data = np.broadcast_to(Sc, (NC, 8, 8))
        I = np.broadcast_to(cell2node[..., None], (NC, 8, 8))
        J = np.broadcast_to(cell2node[:, None, :], (NC, 8, 8))
        S = csr_matrix((data.flat, (I.flat, J.flat)), shape=(NN, NN))
        return S

    def grad_2_matrix(self):
        h = self.h
        N201 = np.array([[ 2., -2., -1.,  1., -2.,  2.,  1., -1.],
                         [-2.,  2.,  1., -1.,  2., -2., -1.,  1.],
                         [-1.,  1.,  2., -2.,  1., -1., -2.,  2.],
                         [ 1., -1., -2.,  2., -1.,  1.,  2., -2.],
                         [-2.,  2.,  1., -1.,  2., -2., -1.,  1.],
                         [ 2., -2., -1.,  1., -2.,  2.,  1., -1.],
                         [ 1., -1., -2.,  2., -1.,  1.,  2., -2.],
                         [-1.,  1.,  2., -2.,  1., -1., -2.,  2.]])*2
        N202 = np.array([[ 2.,  1., -1., -2., -2., -1.,  1.,  2.],
                         [ 1.,  2., -2., -1., -1., -2.,  2.,  1.],
                         [-1., -2.,  2.,  1.,  1.,  2., -2., -1.],
                         [-2., -1.,  1.,  2.,  2.,  1., -1., -2.],
                         [-2., -1.,  1.,  2.,  2.,  1., -1., -2.],
                         [-1., -2.,  2.,  1.,  1.,  2., -2., -1.],
                         [ 1.,  2., -2., -1., -1., -2.,  2.,  1.],
                         [ 2.,  1., -1., -2., -2., -1.,  1.,  2.]])*2
        N212 = np.array([[ 2., -2.,  2., -2.,  1., -1.,  1., -1.],
                         [-2.,  2., -2.,  2., -1.,  1., -1.,  1.],
                         [ 2., -2.,  2., -2.,  1., -1.,  1., -1.],
                         [-2.,  2., -2.,  2., -1.,  1., -1.,  1.],
                         [ 1., -1.,  1., -1.,  2., -2.,  2., -2.],
                         [-1.,  1., -1.,  1., -2.,  2., -2.,  2.],
                         [ 1., -1.,  1., -1.,  2., -2.,  2., -2.],
                         [-1.,  1., -1.,  1., -2.,  2., -2.,  2.]])*2
        N201 *= h[2]/h[0]/h[1]/6
        N202 *= h[1]/h[0]/h[2]/6
        N212 *= h[0]/h[1]/h[2]/6
        N2c = N201 + N202 + N212
        cell2node = self.entity('cell')
        NN = self.number_of_nodes()
        NC = self.number_of_cells()

        data = np.broadcast_to(N2c, (NC, 8, 8))
        I = np.broadcast_to(cell2node[..., None], (NC, 8, 8))
        J = np.broadcast_to(cell2node[:, None, :], (NC, 8, 8))
        N2 = csr_matrix((data.flat, (I.flat, J.flat)), shape=(NN, NN))
        return N2

    def grad_jump_matrix(self):
        NN = self.number_of_nodes()
        NC = self.number_of_cells()
        h, nx, ny, nz = self.h, self.ds.nx, self.ds.ny, self.ds.nz

        face = self.entity('face')
        facex = face[:(nx + 1)*ny*nz].reshape(nx+1, ny, nz, 4)
        facey = face[(nx + 1)*ny*nz:(nx+1)*ny*nz+nx*(ny+1)*nz].reshape(nx, ny+1,
                nz, 4)
        facez = face[(nx+1)*ny*nz+nx*(ny+1)*nz:].reshape(nx, ny, nz+1, 4)

        Jumpf = np.array([[ 4.,  2.,  2.,  1., -8., -4., -4., -2.,  4.,  2.,  2.,  1.],
                          [ 2.,  4.,  1.,  2., -4., -8., -2., -4.,  2.,  4.,  1.,  2.],
                          [ 2.,  1.,  4.,  2., -4., -2., -8., -4.,  2.,  1.,  4.,  2.],
                          [ 1.,  2.,  2.,  4., -2., -4., -4., -8.,  1.,  2.,  2.,  4.],
                          [-8., -4., -4., -2., 16.,  8.,  8.,  4., -8., -4., -4., -2.],
                          [-4., -8., -2., -4.,  8., 16.,  4.,  8., -4., -8., -2., -4.],
                          [-4., -2., -8., -4.,  8.,  4., 16.,  8., -4., -2., -8., -4.],
                          [-2., -4., -4., -8.,  4.,  8.,  8., 16., -2., -4., -4., -8.],
                          [ 4.,  2.,  2.,  1., -8., -4., -4., -2.,  4.,  2.,  2.,  1.],
                          [ 2.,  4.,  1.,  2., -4., -8., -2., -4.,  2.,  4.,  1.,  2.],
                          [ 2.,  1.,  4.,  2., -4., -2., -8., -4.,  2.,  1.,  4.,  2.],
                          [ 1.,  2.,  2.,  4., -2., -4., -4., -8.,  1.,  2.,  2.,  4.]])
        Jumpfx = Jumpf * (h[1]*h[2]/h[0]**2/36) 

        facex2dof = np.zeros([nx-1, ny, nz, 12], dtype=np.int_)
        facex2dof[..., 0: 4] = facex[1:-1]-(ny+1)*(nz+1)
        facex2dof[..., 4: 8] = facex[1:-1]
        facex2dof[..., 8:12] = facex[1:-1]+(ny+1)*(nz+1)

        data = np.broadcast_to(Jumpfx, (nx-1, ny, nz, 12, 12))
        I = np.broadcast_to(facex2dof[..., None], data.shape)
        J = np.broadcast_to(facex2dof[..., None, :], data.shape)
        Jump = csr_matrix((data.flat, (I.flat, J.flat)), shape=(NN, NN))

        Jumpfy = Jumpf * (h[0]*h[2]/h[1]**2/36) 
        facey2dof = np.zeros([nx, ny-1, nz, 12], dtype=np.int_)
        facey2dof[..., 4: 8] = facey[:, 1:-1, :, [0, 2, 1, 3]]
        facey2dof[..., 0: 4] = facey2dof[..., 4:8]-(nz+1)
        facey2dof[..., 8:12] = facey2dof[..., 4:8]+(nz+1)

        data = np.broadcast_to(Jumpfy, (nx, ny-1, nz, 12, 12))
        I = np.broadcast_to(facey2dof[..., None], data.shape)
        J = np.broadcast_to(facey2dof[..., None, :], data.shape)
        Jump += csr_matrix((data.flat, (I.flat, J.flat)), shape=(NN, NN))

        Jumpfz = Jumpf * (h[0]*h[1]/h[2]**2/36) 
        facez2dof = np.zeros([nx, ny, nz-1, 12], dtype=np.int_)
        facez2dof[..., 4: 8] = facez[:, :, 1:-1]
        facez2dof[..., 0: 4] = facez2dof[..., 4:8]-1
        facez2dof[..., 8:12] = facez2dof[..., 4:8]+1

        data = np.broadcast_to(Jumpfz, (nx, ny, nz-1, 12, 12))
        I = np.broadcast_to(facez2dof[..., None], data.shape)
        J = np.broadcast_to(facez2dof[..., None, :], data.shape)
        Jump += csr_matrix((data.flat, (I.flat, J.flat)), shape=(NN, NN))
        return Jump

    def source_vector(self, f):
        cellvol = self.cell_volume()
        cell2node = self.entity('cell')
        cellbar = self.entity_barycenter('cell')

        NN = self.number_of_nodes()
        NC = self.number_of_cells()

        node = self.entity('node')
        cell = self.entity('cell')

        #fval = f(node[cell])*cellarea/4 # (NC, )

        fval = f(cellbar).reshape(-1) # (NC, )
        fval = fval*cellvol/8
        fval = np.broadcast_to(fval[:, None], (NC, 8))

        F = np.zeros(NN, dtype=np.float_)
        np.add.at(F, cell2node, fval)
        return F

    def interpolation_with_sample_points(self, point, val, alpha=[10, 0.001, 0.01, 0.1]):
        '''!
        @brief 将 point, val 插值为网格函数
        @param point : 样本点
        @param val : 样本点的值
        '''
        h, origin, nx, ny, nz = self.h, self.origin, self.ds.nx, self.ds.ny, self.ds.nz
        cell = self.entity('cell').reshape(nx, ny, nz, 8)

        NS = len(point) 
        NN = self.number_of_nodes()

        Xp = (point-origin)/h # (NS, 3)
        cellIdx = Xp.astype(np.int_) # 样本点所在单元
        xval = Xp - cellIdx 

        I = np.repeat(np.arange(NS), 8)
        J = cell[cellIdx[:, 0], cellIdx[:, 1], cellIdx[:, 2]]
        data = np.zeros([NS, 8], dtype=np.float_)
        data[:, 0] = (1-xval[:, 0])*(1-xval[:, 1])*(1-xval[:, 2])
        data[:, 1] = (1-xval[:, 0])*(1-xval[:, 1])*xval[:, 2]
        data[:, 2] = (1-xval[:, 0])*xval[:, 1]*(1-xval[:, 2])
        data[:, 3] = (1-xval[:, 0])*xval[:, 1]*xval[:, 2]
        data[:, 4] = xval[:, 0]*(1-xval[:, 1])*(1-xval[:, 2])
        data[:, 5] = xval[:, 0]*(1-xval[:, 1])*xval[:, 2]
        data[:, 6] = xval[:, 0]*xval[:, 1]*(1-xval[:, 2])
        data[:, 7] = xval[:, 0]*xval[:, 1]*xval[:, 2]
        print(I.shape)
        print(J.shape)
        print(data.shape)

        A = csr_matrix((data.flat, (I, J.flat)), (NS, NN), dtype=np.float_)
        B = self.stiff_matrix()
        C = self.grad_2_matrix()
        D = self.grad_jump_matrix()

        ### 标准化残量
        if 0:
            y = val-np.min(val)+0.01
            from scipy.sparse import spdiags
            Diag = spdiags(1/y, 0, NS, NS)
            A = Diag@A

            S = alpha[0]*A.T@A + alpha[1]*B + alpha[2]*C + alpha[3]*D
            F = alpha[0]*A.T@np.ones(NS, dtype=np.float_)
            f = spsolve(S, F).reshape(nx+1, ny+1)+np.min(y)-0.01
        else:
            S = alpha[0]*A.T@A + alpha[1]*B + alpha[2]*C + alpha[3]*D
            F = alpha[0]*A.T@val
            f = spsolve(S, F).reshape(nx+1, ny+1, nz+1)
        return UniformMesh3dFunction(self, f)

    def show_function(self, plot, uh, cmap='jet'):
        """
        @brief 显示一个定义在网格节点上的函数
        """
        if isinstance(plot, ModuleType):
            fig = plot.figure()
            axes = fig.add_subplot(111, projection='3d')
        else:
            axes = plot
        node = self.node
        return axes.plot_surface(node[..., 0], node[..., 1], uh, cmap=cmap)


    def show_animation(self, 
            fig, axes, box, init, forward, 
            fname='test.mp4',
            fargs=None, frames=1000, lw=2, interval=50):
        import matplotlib.animation as animation

        data = init(axes)
        def func(n, *fargs):
            Ez, t = forward(n)
            data.set_data(Ez)
            s = "frame=%05d, time=%0.8f"%(n, t)
            print(s)
            axes.set_title(s)
            #fig.colorbar(data)
            return data 

        ani = animation.FuncAnimation(fig, func, frames=frames, interval=interval)
        ani.save(fname)

    def boundary_node_flag(self):
        nx = self.ds.nx
        ny = self.ds.ny
        nz = self.ds.nz
        shape = (nx+1, ny+1, nz+1)
        isBdNode = np.ones(shape, dtype=np.bool)
        isBdNode[1:-1, 1:-1, 1:-1] = False
        return isBdNode.flat

    def cell_location(self, p):
        """
        @brief 给定一组点，确定所有点所在的单元

        """
        hx = self.h[0]
        hy = self.h[1]
        hz = self.h[2]
        nx = self.ds.nx
        ny = self.ds.ny
        nz = self.ds.nz

        v = p - np.array(self.origin, dtype=self.ftype)
        n0 = v[..., 0]//hx
        n1 = v[..., 1]//hy
        n2 = v[..., 2]//hz

        return n0.astype('int64'), n1.astype('int64'), n2.astype('int64')

    def to_vtk_file(self, filename, celldata=None, nodedata=None):
        """
        @brief 输出为 vtk 数据格式

        """
        from pyevtk.hl import gridToVTK

        nx = self.ds.nx
        ny = self.ds.ny
        nz = self.ds.nz
        box = [self.origin[0], self.origin[0] + nx*self.h[0], 
               self.origin[1], self.origin[1] + ny*self.h[1],
               self.origin[2], self.origin[2] + ny*self.h[2],
               ]

        x = np.linspace(box[0], box[1], nx+1)
        y = np.linspace(box[2], box[3], ny+1)
        z = np.linspace(box[4], box[5], nz+1)
        gridToVTK(filename, x, y, z, cellData=celldata, pointData=nodedata)

        return filename
        
        
        
class UniformMesh3dFunction():
    def __init__(self, mesh, f):
        self.mesh = mesh # (nx+1, ny+1, nz+1)
        self.f = f   # (nx+1, ny+1, nz+1)
        self.fx, self.fy ,self.fz = mesh.gradient(f) 

    def __call__(self, p):
        mesh = self.mesh
        F = mesh.value(p, self.f)
        return F
    
    def value(self, p):
        mesh = self.mesh
        F = mesh.value(p, self.f)
        return F

    def gradient(self, p):
        mesh = self.mesh
        fx = self.fx
        fy = self.fy
        fz = self.fz
        gf = np.zeros_like(p)
        gf[..., 0] = mesh.value(p, fx)
        gf[..., 1] = mesh.value(p, fy)
        gf[..., 2] = mesh.value(p, fz)
        return gf
        
    def project(self, p):
        """
        @brief 把曲线附近的点投影到曲线上
        """
        p, d = project(self, p, maxit=200, tol=1e-8, returnd=True)
        return p, d <|MERGE_RESOLUTION|>--- conflicted
+++ resolved
@@ -1,12 +1,7 @@
 
 import numpy as np
 from types import ModuleType
-<<<<<<< HEAD
-from scipy.sparse import coo_matrix, csr_matrix
-from scipy.sparse.linalg import spsolve
-=======
 from scipy.sparse import csr_matrix, diags  
->>>>>>> 0dce3d42
 from .Mesh3d import Mesh3d
 from .StructureMesh3dDataStructure import StructureMesh3dDataStructure
 
