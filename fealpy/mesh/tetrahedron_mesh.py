--- conflicted
+++ resolved
@@ -489,7 +489,6 @@
         Parameters:
             p0(int): The degree of the lowest-order space.
             p1(int): The degree of the highest-order space.
-<<<<<<< HEAD
 
         Returns:
             CSRTensor: the prolongation_matrix from p0 to p1
@@ -573,91 +572,6 @@
         """
         Uniform refine the tetrahedral mesh n times.
 
-=======
-
-        Returns:
-            CSRTensor: the prolongation_matrix from p0 to p1
-        """
-        assert 0 < p0 < p1
-
-        TD = self.top_dimension()#Geometric Dimension
-        gdof0 = self.number_of_global_ipoints(p0)
-        gdof1 = self.number_of_global_ipoints(p1)
-        matrix_shape = (gdof1,gdof0)
-
-        # 1. Interpolation points on the mesh nodes: Inherit the original interpolation points
-        NN = self.number_of_nodes()
-        V_1 = bm.ones(NN)
-        I_1 = bm.arange(NN)
-        J_1 = bm.arange(NN)
-
-        # 2. Interpolation points within the mesh edges
-        NE = self.number_of_edges()
-        bcs = self.multi_index_matrix(p1, 1) / p1  
-        phi = self.edge_shape_function(bcs[1:-1], p=p0)  # (ldof1 - 2, ldof0)
-
-        e2p1 = self.edge_to_ipoint(p1)[:, 1:-1]
-        e2p0 = self.edge_to_ipoint(p0)
-        shape = (NE,) + phi.shape
-
-        I_2 = bm.broadcast_to(e2p1[:, :, None], shape=shape).flat
-        J_2 = bm.broadcast_to(e2p0[:, None, :], shape=shape).flat
-        V_2 = bm.broadcast_to(phi[None, :, :], shape=shape).flat
-
-        # 3. Interpolation points within the mesh faces
-        if p1 > 2:
-            NF = self.number_of_faces()
-            bcs = self.multi_index_matrix(p1, 2) / p1
-            flag = bm.sum(bcs > 0, axis=1) == 3
-            phi = self.face_shape_function(bcs[flag, :], p=p0)
-            f2p1 = self.face_to_ipoint(p1)[:, flag]
-            f2p0 = self.face_to_ipoint(p0)
-
-            shape = (NF,) + phi.shape
-
-            I_3 = bm.broadcast_to(f2p1[:, :, None], shape=shape).flat
-            J_3 = bm.broadcast_to(f2p0[:, None, :], shape=shape).flat
-            V_3 = bm.broadcast_to(phi[None, :, :], shape=shape).flat
-
-        # 4. Interpolation points within the mesh cells
-        if p1 > 3:
-            NC = self.number_of_cells()
-            bcs = self.multi_index_matrix(p1, 3)/p1
-            flag = bm.sum(bcs>0, axis=1) == 4
-            phi = self.shape_function(bcs[flag, :], p=p0)
-            c2p1 = self.cell_to_ipoint(p1)[:, flag]
-            c2p0 = self.cell_to_ipoint(p0)
-
-            shape = (NC, ) + phi.shape
-
-            I_4 = bm.broadcast_to(c2p1[:, :, None], shape=shape).flat
-            J_4 = bm.broadcast_to(c2p0[:, None, :], shape=shape).flat
-            V_4 = bm.broadcast_to( phi[None, :, :], shape=shape).flat
-        
-        # 5.concatenate
-        if p1 <=2:
-            V = bm.concatenate((V_1, V_2), axis=0) 
-            I = bm.concatenate((I_1, I_2), axis=0) 
-            J = bm.concatenate((J_1, J_2), axis=0) 
-            P = csr_matrix((V, (I, J)), matrix_shape)
-        elif p1 == 3:
-            V = bm.concatenate((V_1, V_2, V_3), axis=0) 
-            I = bm.concatenate((I_1, I_2, I_3), axis=0) 
-            J = bm.concatenate((J_1, J_2, J_3), axis=0) 
-            P = csr_matrix((V, (I, J)), matrix_shape)
-        else:
-            V = bm.concatenate((V_1, V_2, V_3,V_4), axis=0) 
-            I = bm.concatenate((I_1, I_2, I_3,I_4), axis=0) 
-            J = bm.concatenate((J_1, J_2, J_3,J_4), axis=0) 
-            P = csr_matrix((V, (I, J)), matrix_shape)
-
-        return P
-
-    def uniform_refine(self, n=1, returnim=False):
-        """
-        Uniform refine the tetrahedral mesh n times.
-
->>>>>>> 41b6dd85
         Parameters:
             n (int): Times refine the triangle mesh.
             returnirm (bool): Return the prolongation matrix list or not,from the finest to the the coarsest
@@ -695,15 +609,9 @@
                 i0 = bm.arange(NN, **kargs) 
                 I = bm.concatenate((i0, edge2newNode, edge2newNode))
                 J = bm.concatenate((i0, edge[:, 0], edge[:, 1]))   
-<<<<<<< HEAD
 
                 P = csr_matrix((values, (I, J)), shape)
 
-=======
-
-                P = csr_matrix((values, (I, J)), shape)
-
->>>>>>> 41b6dd85
                 IM.append(P)
 
             p = edge2newNode[cell2edge]
