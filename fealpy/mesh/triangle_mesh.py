from typing import Union, Optional, Callable
from ..backend import backend_manager as bm 
from ..typing import TensorLike, Index, _S
from .. import logger

from .utils import simplex_gdof, simplex_ldof
from .mesh_base import SimplexMesh, estr2dim
from .plot import Plotable
from fealpy.sparse import csr_matrix
from fealpy.sparse import CSRTensor,COOTensor
class TriangleMesh(SimplexMesh, Plotable):
    def __init__(self, node: TensorLike, cell: TensorLike) -> None:
        """
        """
        super().__init__(TD=2, itype=cell.dtype, ftype=node.dtype)
        kwargs = bm.context(cell)
        
        self.node = node
        self.cell = cell


        self.localEdge = bm.tensor([(1, 2), (2, 0), (0, 1)], **kwargs)
        self.localFace = bm.tensor([(1, 2), (2, 0), (0, 1)], **kwargs)
        self.ccw = bm.tensor([0, 1, 2], **kwargs)

        self.localCell = bm.tensor([
            (0, 1, 2),
            (1, 2, 0),
            (2, 0, 1)], **kwargs)

        self.construct()
        self.meshtype = 'tri'

        self.nodedata = {}
        self.edgedata = {}
        self.facedata = self.edgedata
        self.celldata = {}
        self.meshdata = {}

    face_unit_normal = SimplexMesh.edge_unit_normal

    # entity
    def entity_measure(self, etype: Union[int, str], index: Optional[Index]=None) -> TensorLike:
        """
        """
        node = self.node
        kwargs = bm.context(node)

        if isinstance(etype, str):
            etype = estr2dim(self, etype)

        if etype == 0:
            return bm.tensor([0,], **kwargs)
        elif etype == 1:
            edge = self.entity(1, index)
            return bm.edge_length(edge, node)
        elif etype == 2:
            cell = self.entity(2, index)
            if self.geo_dimension()==2:
                return bm.simplex_measure(cell, node)
            else: 
                v0 = node[cell[:, 1], :] - node[cell[:, 0], :]
                v1 = node[cell[:, 2], :] - node[cell[:, 0], :]

                nv = bm.cross(v0, v1)
                return bm.sqrt(bm.sum(nv ** 2, axis=1)) / 2.0
        else:
            raise ValueError(f"Unsupported entity or top-dimension: {etype}")
  
    # quadrature
    def quadrature_formula(self, q: int, etype: Union[int, str]='cell',
                           qtype: str='legendre'): # TODO: other qtype
        if isinstance(etype, str):
            etype = estr2dim(self, etype)
        kwargs = {'dtype': self.ftype, 'device': self.device}

        if etype == 2:
            from ..quadrature.stroud_quadrature import StroudQuadrature
            from ..quadrature import TriangleQuadrature
            if q > 9:
                quad = StroudQuadrature(2, q)
            else:
                quad = TriangleQuadrature(q, **kwargs)
        elif etype == 1:
            from ..quadrature import GaussLegendreQuadrature
            quad = GaussLegendreQuadrature(q, **kwargs)
        else:
            raise ValueError(f"Unsupported entity or top-dimension: {etype}")
        return quad

    def update_bcs(self, bcs, toetype: Union[int, str]='cell'):
        TD = bcs.shape[-1] - 1
        if toetype == 'cell' or toetype == 2: 
            if TD == 2:
                return bcs
            elif TD == 1: # edge up to cell
                result = bm.stack([bm.insert(bcs, i, 0.0, axis=-1) for i in range(3)], axis=0)
                return result
            else:
                raise ValueError("Unsupported topological dimension: {TD}")
                    
        else:
            raise ValueError("The etype only support face, other etype is not implemented.")
    
    # shape function
    def grad_lambda(self, index: Index=_S, TD:int=2) -> TensorLike:
        """
        """
        node = self.entity('node')
        entity = self.entity(TD, index=index)
        GD = self.GD
        if TD == 1:
            return bm.interval_grad_lambda(entity, node)
        elif TD == 2:
            if GD == 2:
                return bm.triangle_grad_lambda_2d(entity, node)
            elif GD == 3:
                return bm.triangle_grad_lambda_3d(entity, node)
        else:
            raise ValueError("Unsupported topological dimension: {TD}")
        '''
        node = self.node
        cell = self.cell[index]
        GD = self.GD
        if GD == 2:
            return bm.triangle_grad_lambda_2d(cell, node)
        elif GD == 3:
            return bm.triangle_grad_lambda_3d(cell, node)
        '''
    def rot_lambda(self, index: Index=_S): # TODO
        pass
    
    def grad_shape_function(self, bc, p=1, index: Index=_S, variables='x'):
        """
        @berif 这里调用的是网格空间基函数的梯度
        """
        TD = bc.shape[-1] - 1
        R = bm.simplex_grad_shape_function(bc, p)
        if variables == 'x':
            Dlambda = self.grad_lambda(index=index, TD=TD)
            gphi = bm.einsum('...ij, kjm -> k...im', R, Dlambda)
            return gphi  # (NC, NQ, ldof, GD)
        elif variables == 'u':
            return R  # (NQ, ldof, TD+1)

    cell_grad_shape_function = grad_shape_function

    def grad_shape_function_on_edge(self, bc, cindex, lidx, p=1, direction=True):
        """
        @brief 计算单元上所有形函数在边上的积分点处的导函数值

        @param bc 边上的一组积分点
        @param cindex 边所在的单元编号
        @param lidx 边在该单元的局部编号
        @param direction  True 表示边的方向和单元的逆时针方向一致，False 表示不一致
        """
        pass

    # ipoint
    def number_of_local_ipoints(self, p: int, iptype: Union[int, str]='cell'):
        if isinstance(iptype, str):
            iptype = estr2dim(self, iptype)
        return simplex_ldof(p, iptype)

    def number_of_global_ipoints(self, p: int):
        NN = self.number_of_nodes()
        NE = self.number_of_edges()
        NC = self.number_of_cells()
        num = (NN, NE, NC)
        return simplex_gdof(p, num)
    
    def interpolation_points(self, p: int, index: Index=_S):
        """Fetch all p-order interpolation points on the triangle mesh."""
        node = self.entity('node')
        if p == 1:
            return node[index]
        if p <= 0:
            raise ValueError("p must be a integer larger than 0.")

        ipoint_list = []
        kwargs = {'dtype': self.ftype}

        GD = self.geo_dimension()
        ipoint_list.append(node) # ipoints[:NN, :]

        edge = self.entity('edge')
        w = bm.multi_index_matrix(p, 1, dtype=self.ftype)
        w = w[1:-1]/p
        ipoints_from_edge = bm.einsum('ij, ...jm->...im', w,
                                         node[edge, :]).reshape(-1, GD) # ipoints[NN:NN + (p - 1) * NE, :]
        ipoint_list.append(ipoints_from_edge)

        if p >= 3:
            TD = self.top_dimension()
            cell = self.entity('cell')
            multiIndex = bm.multi_index_matrix(p, TD, dtype=self.ftype)
            isEdgeIPoints = (multiIndex == 0)
            isInCellIPoints = ~(isEdgeIPoints[:, 0] | isEdgeIPoints[:, 1] |
                                isEdgeIPoints[:, 2])
            multiIndex = multiIndex[isInCellIPoints, :]
            w = multiIndex / p
            
            ipoints_from_cell = bm.einsum('ij, kj...->ki...', w,
                                          node[cell, :]).reshape(-1, GD) # ipoints[NN + (p - 1) * NE:, :]
            ipoint_list.append(ipoints_from_cell)

        return bm.concatenate(ipoint_list, axis=0)[index]  # (gdof, GD)

    def cell_to_ipoint(self, p: int, index: Index=_S):
        """
        Get the map from local index to global index for interpolation points.
        """
        cell = self.cell

        if p == 1:
            return cell[index]

        TD = self.top_dimension()
        mi = self.multi_index_matrix(p, TD)
        idx0, = bm.nonzero(mi[:, 0] == 0)
        idx1, = bm.nonzero(mi[:, 1] == 0)
        idx2, = bm.nonzero(mi[:, 2] == 0)

        face2cell = self.face_to_cell()
        NN = self.number_of_nodes()
        NE = self.number_of_edges()
        NC = self.number_of_cells()

        e2p = self.edge_to_ipoint(p)
        ldof = self.number_of_local_ipoints(p, 'cell')

        kwargs = bm.context(cell)
        c2p = bm.zeros((NC, ldof), **kwargs)

        flag = face2cell[:, 2] == 0
        c2p = bm.set_at(c2p, (face2cell[flag, 0][:, None], idx0), e2p[flag])

        flag = face2cell[:, 2] == 1
        idx1_ = bm.flip(idx1, axis=0)
        c2p = bm.set_at(c2p, (face2cell[flag, 0][:, None], idx1_), e2p[flag])

        flag = face2cell[:, 2] == 2
        c2p = bm.set_at(c2p, (face2cell[flag, 0][:, None], idx2), e2p[flag])

        iflag = face2cell[:, 0] != face2cell[:, 1]
        flag = iflag & (face2cell[:, 3] == 0)
        idx0_ = bm.flip(idx0, axis=0)
        c2p = bm.set_at(c2p, (face2cell[flag, 1][:, None], idx0_), e2p[flag])

        flag = iflag & (face2cell[:, 3] == 1)
        c2p = bm.set_at(c2p, (face2cell[flag, 1][:, None], idx1), e2p[flag])

        flag = iflag & (face2cell[:, 3] == 2)
        idx2_ = bm.flip(idx2, axis=0)
        c2p = bm.set_at(c2p, (face2cell[flag, 1][:, None], idx2_),  e2p[flag])

        cdof = (p-1)*(p-2)//2
        flag = bm.sum(mi > 0, axis=1) == 3
        val = NN + NE*(p-1) + bm.arange(NC*cdof, **kwargs).reshape(NC, cdof)
        c2p = bm.set_at(c2p, (..., flag), val)
        return c2p[index]

    def face_to_ipoint(self, p: int, index: Index=_S):
        return self.edge_to_ipoint(p, index)

    def boundary_edge_flag(self):
        return self.boundary_face_flag()

    def cell_to_face_sign(self):
        """
        """
        NC = self.number_of_cells()
        NEC = self.number_of_edges_of_cells()
        face2cell = self.face_to_cell() 
        cell2faceSign = bm.zeros((NC, NEC), dtype=bm.bool, device=self.device)
        cell2faceSign = bm.set_at(cell2faceSign, (face2cell[:, 0], face2cell[:, 2]), True)
        return cell2faceSign
    
    def prolongation_matrix(self, p0: int, p1: int):
        """
<<<<<<< HEAD
        Return the prolongation_matrix from p0 to p1: 0 < p0 < p1

        Parameters:
            p0(int): The degree of the lowest-order space.
            p1(int): The degree of the highest-order space.

        Returns:
            CSRTensor: the prolongation_matrix from p0 to p1
        """
=======
        @brief :the prolongation_matrix from p0 to p1: 0 < p0 < p1
        """

>>>>>>> a5184566
        assert 0 < p0 < p1

        TD = self.top_dimension()#Geometric Dimension
        gdof0 = self.number_of_global_ipoints(p0)
        gdof1 = self.number_of_global_ipoints(p1)
        matrix_shape = (gdof1,gdof0)

<<<<<<< HEAD
        kargs_node = bm.context(self.entity('node'))
        kargs_cell = bm.context(self.entity('cell'))

        # 1. Interpolation points on the mesh nodes: Inherit the original interpolation points
        NN = self.number_of_nodes()
        V_1 = bm.ones(NN,**kargs_node)
        I_1 = bm.arange(NN,**kargs_cell)
        J_1 = bm.arange(NN,**kargs_cell)
=======
        # 1. Interpolation points on the mesh nodes: Inherit the original interpolation points
        NN = self.number_of_nodes()
        V_1 = bm.ones(NN)
        I_1 = bm.arange(NN)
        J_1 = bm.arange(NN)
>>>>>>> a5184566

        # 2. Interpolation points within the mesh edges
        NE = self.number_of_edges()
        bcs = self.multi_index_matrix(p1, 1) / p1  
        phi = self.edge_shape_function(bcs[1:-1], p=p0)  # (ldof1 - 2, ldof0)

        e2p1 = self.edge_to_ipoint(p1)[:, 1:-1]
        e2p0 = self.edge_to_ipoint(p0)
        shape = (NE,) + phi.shape

        I_2 = bm.broadcast_to(e2p1[:, :, None], shape=shape).flat
        J_2 = bm.broadcast_to(e2p0[:, None, :], shape=shape).flat
        V_2 = bm.broadcast_to(phi[None, :, :], shape=shape).flat

        # 3. Interpolation points within the mesh cells
        if p1 > 2:
            NC = self.number_of_cells()
            bcs = self.multi_index_matrix(p1, TD) / p1
            flag = bm.sum(bcs > 0, axis=1) == 3
            phi = self.shape_function(bcs[flag, :], p=p0)
            c2p1 = self.cell_to_ipoint(p1)[:, flag]
            c2p0 = self.cell_to_ipoint(p0)

            shape = (NC,) + phi.shape

            I_3 = bm.broadcast_to(c2p1[:, :, None], shape=shape).flat
            J_3 = bm.broadcast_to(c2p0[:, None, :], shape=shape).flat
            V_3 = bm.broadcast_to(phi[None, :, :], shape=shape).flat

        # 4.concatenate
        if p1 <=2:
            V = bm.concatenate((V_1, V_2), axis=0) 
            I = bm.concatenate((I_1, I_2), axis=0) 
            J = bm.concatenate((J_1, J_2), axis=0) 
            P = csr_matrix((V, (I, J)), matrix_shape)
        else:
            V = bm.concatenate((V_1, V_2, V_3), axis=0) 
            I = bm.concatenate((I_1, I_2, I_3), axis=0) 
            J = bm.concatenate((J_1, J_2, J_3), axis=0) 
            P = csr_matrix((V, (I, J)), matrix_shape)

        return P

    def edge_frame(self, index: Index=_S):
        """
        @brief 计算二维网格中每条边上的局部标架
        """
        pass
    
    def edge_unit_tangent(self, index=_S):
        """
        @brief Calculate the tangent vector with unit length of each edge.See `Mesh.edge_tangent`.
        """
        node = self.entity('node') 
        edge = self.entity('edge', index=index)
        v = node[edge[:, 1], :] - node[edge[:, 0], :]
        length = bm.sqrt(bm.square(v).sum(axis=1))
        return v/length.reshape(-1, 1)

    def uniform_refine(self, n=1, surface=None, interface=None, returnim=False):
        """
        Uniform refine the triangle mesh n times.

        Parameters:
            n (int): Times refine the triangle mesh.
            surface (function): The surface function.
            returnirm (bool): Return the prolongation matrix list or not,from the finest to the the coarsest
        
        Returns:
            mesh: The mesh obtained after uniformly refining n times.
            List(CSRTensor): The prolongation matrix from the finest to the the coarsest
        """
        if returnim is True:
            IM = []
            
        for i in range(n):
            NN = self.number_of_nodes()
            NC = self.number_of_cells()
            NE = self.number_of_edges()
            node = self.entity('node')
            edge = self.entity('edge')
            cell = self.entity('cell')
            cell2edge = self.cell_to_edge()

            kargs = bm.context(cell)
            edge2newNode = bm.arange(NN, NN + NE, **kargs)
            newNode = (node[edge[:, 0], :] + node[edge[:, 1], :]) / 2.0
            
            if returnim is True:
                shape = (NN + NE, NN)
                kargs = bm.context(node)
                values = bm.ones(NN+2*NE, **kargs) 
                values = bm.set_at(values, bm.arange(NN, NN+2*NE), 0.5)

                kargs = bm.context(cell)
                i0 = bm.arange(NN, **kargs) 
                I = bm.concatenate((i0, edge2newNode, edge2newNode))
                J = bm.concatenate((i0, edge[:, 0], edge[:, 1]))   

                P = csr_matrix((values, (I, J)), shape)

                IM.append(P)
            
            self.node = bm.concatenate((node, newNode), axis=0)
            p = bm.concatenate((cell, edge2newNode[cell2edge]), axis=1)
            self.cell = bm.concatenate(
                    (p[:,[0,5,4]], p[:,[5,1,3]], p[:,[4,3,2]], p[:,[3,4,5]]),
                    axis=0)
            self.construct()

        if returnim is True:
            IM.reverse()
            return IM

    def is_crossed_cell(self, point, segment):
        """
        @berif 给定一组线段，找到这些线段的一个邻域单元集合, 且这些单元要满足一定的连通
        性
        """
        pass
    
    def location(self, points):
        """
        @breif  给定一组点 p , 找到这些点所在的单元

        这里假设：

        1. 所有点在网格内部，
        2. 网格中没有洞
        3. 区域还要是凸的
        """
        pass

    def circumcenter(self, index: Index=_S, returnradius=False):
        """
        @brief 计算三角形外接圆的圆心和半径
        """
        node = self.node
        cell = self.cell
        GD = self.geo_dimension()

        v0 = node[cell[index, 2], :] - node[cell[index, 1], :]
        v1 = node[cell[index, 0], :] - node[cell[index, 2], :]
        v2 = node[cell[index, 1], :] - node[cell[index, 0], :]
        nv = bm.cross(v2, -v1)
        if GD == 2:
            area = nv / 2.0
            x2 = bm.sum(node ** 2, axis=1, keepdims=True)
            w0 = x2[cell[index, 2]] + x2[cell[index, 1]]
            w1 = x2[cell[index, 0]] + x2[cell[index, 2]]
            w2 = x2[cell[index, 1]] + x2[cell[index, 0]]
            W = bm.array([[0, -1], [1, 0]], dtype=self.ftype)
            fe0 = w0 * v0 @ W
            fe1 = w1 * v1 @ W
            fe2 = w2 * v2 @ W
            c = 0.25 * (fe0 + fe1 + fe2) / area.reshape(-1, 1)
            R = bm.sqrt(bm.sum((c - node[cell[index, 0], :]) ** 2, axis=1))
        elif GD == 3:
            length = bm.sqrt(bm.sum(nv ** 2, axis=1))
            n = nv / length.reshape((-1, 1))
            l02 = bm.sum(v1 ** 2, axis=1, keepdims=True)
            l01 = bm.sum(v2 ** 2, axis=1, keepdims=True)
            d = 0.5 * (l02 * bm.cross(n, v2) + l01 * bm.cross(-v1, n)) / length.reshape(-1, 1)
            c = node[cell[index, 0]] + d
            R = bm.sqrt(bm.sum(d ** 2, axis=1))

        if returnradius:
            return c, R
        else:
            return c

    def angle(self):
        NC = self.number_of_cells()
        cell = self.entity('cell')
        node = self.entity('node')
        localEdge = self.localEdge
        angle = bm.zeros((NC, 3), dtype=self.ftype, device=self.device)
        for i,(j,k) in zip(range(3),localEdge):
            v0 = node[cell[:, j]] - node[cell[:, i]]
            v1 = node[cell[:, k]] - node[cell[:, i]]
            angle[:,i] = bm.arccos(bm.sum(v0*v1,axis=1)/bm.sqrt(bm.sum(v0**2,axis=1)*bm.sum(v1**2,axis=1)))
        return angle

    def show_angle(self, axes, angle=None):
        """
        @brief 显示网格角度的分布直方图
        """
        pass
    
    def cell_quality(self, measure='radius_ratio'):
        if measure == 'radius_ratio':
            return radius_ratio(self)

    def show_quality(self, axes, qtype=None, quality=None):
        """
        @brief 显示网格质量分布的分布直方图
        """
        pass

    def edge_swap(self):
        pass

    def odt_iterate(self):
        pass

    def uniform_bisect(self, n=1):
        for i in range(n):
            self.bisect()

    def bisect_options(
            self,
            HB=None,
            IM=None,
            data=None,
            disp=True,
    ):

        options = {
            'HB': HB,
            'IM': IM,
            'data': data,
            'disp': disp
        }
        return options

    def bisect(self, isMarkedCell=None, options={'disp': True}): #TODO
        if options['disp']:
            print('Bisection begining......')

        NN = self.number_of_nodes()
        NC = self.number_of_cells()
        NE = self.number_of_edges()

        if options['disp']:
            print('Current number of nodes:', NN)
            print('Current number of edges:', NE)
            print('Current number of cells:', NC)

        if isMarkedCell is None:
            isMarkedCell = bm.ones(NC, dtype=bm.bool)

        cell = self.entity('cell')
        edge = self.entity('edge')

        cell2edge = self.cell_to_edge()
        cell2cell = self.cell_to_cell()
        #cell2ipoint = self.cell_to_ipoint(self.p)
        isCutEdge = bm.zeros((NE,), dtype=bm.bool, device=self.device)

        if options['disp']:
            print('The initial number of marked elements:', isMarkedCell.sum())

        markedCell, = bm.nonzero(isMarkedCell)
        while len(markedCell) > 0:
            isCutEdge = bm.set_at(isCutEdge, cell2edge[markedCell, 0], True)
            refineNeighbor = cell2cell[markedCell, 0]
            markedCell = refineNeighbor[~isCutEdge[cell2edge[refineNeighbor, 0]]]

        if options['disp']:
            print('The number of markedg edges: ', isCutEdge.sum())

        edge2newNode = bm.zeros((NE,), dtype=self.itype, device=self.device)
        edge2newNode = bm.set_at(edge2newNode, isCutEdge, bm.arange(NN, NN + isCutEdge.sum(), dtype=self.itype, device=self.device))

        node = self.node
        newNode = 0.5 * (node[edge[isCutEdge, 0], :] + node[edge[isCutEdge, 1], :])
        self.node = bm.concatenate((node, newNode), axis=0)
        cell2edge0 = cell2edge[:, 0]

        if 'data' in options:
            pass

        if 'IM' in options:
            nn = len(newNode)
            IM = COOTensor( indices=bm.stack((bm.arange(NN), bm.arange(NN)), axis=0),
                            values=bm.ones(NN), 
                            shape=(NN + nn, NN))
            # IM = coo_matrix((bm.ones(NN), (bm.arange(NN), bm.arange(NN))),
            #                 shape=(NN + nn, NN))
            val = bm.full((nn,), 0.5)
            IM += COOTensor(indices=bm.stack((NN + bm.arange(nn), edge[isCutEdge, 0]), axis=0),
                            values=val,
                            shape=(NN + nn, NN))
            # IM += coo_matrix(
            #     (
            #         val,
            #         (
            #             NN + bm.arange(nn),
            #             edge[isCutEdge, 0]
            #         )
            #     ), shape=(NN + nn, NN))
            IM += COOTensor(indices=bm.stack((NN + bm.arange(nn), edge[isCutEdge, 1]), axis=0),
                            values=val,
                            shape=(NN + nn, NN))
            # IM += coo_matrix(
            #     (
            #         val,
            #         (
            #             NN + bm.arange(nn),
            #             edge[isCutEdge, 1]
            #         )
            #     ), shape=(NN + nn, NN))
            options['IM'] = IM.tocsr()

        if 'HB' in options:
            options['HB'] = bm.arange(NC)

        for k in range(2):
            idx, = bm.nonzero(edge2newNode[cell2edge0] > 0)
            nc = len(idx)
            if nc == 0:
                break

            if 'HB' in options:
                HB = options['HB']
                options['HB'] = bm.concatenate((HB, HB[idx]), axis=0)

            L = idx
            R = bm.arange(NC, NC + nc)
            if ('data' in options) and (options['data'] is not None):
                for key, value in options['data'].items():
                    if value.shape == (NC,):  # 分片常数
                        value = bm.concatenate((value[:], value[idx]))
                        options['data'][key] = value
                    #elif value.ndim == 2 and value.shape[0] == NC:  # 处理(NC, NQ)的情况
                    #    value = bm.concatenate((value, value[idx, :])) 
                    #    options['data'][key] = value
                    elif value.shape == (NN + k * nn,):
                        if k == 0:
                            value = bm.concatenate((value, bm.zeros((nn,),  dtype=self.ftype, device=self.device)))
                            value = bm.set_at(value , slice(NN, None), 0.5 * (value[edge[isCutEdge, 0]] + value[edge[isCutEdge, 1]]))
                            options['data'][key] = value
                    else:
                        ldof = value.shape[-1]
                        p = int((bm.sqrt(1 + 8 * bm.array(ldof)) - 3) // 2)
                        bc = self.multi_index_matrix(p, etype=2) / p

                        bcl = bm.zeros_like(bc, dtype=self.ftype, device=self.device)
                        bcl = bm.set_at(bcl , (slice(None), 0), bc[:, 1])
                        bcl = bm.set_at(bcl , (slice(None), 1), 0.5 * bc[:, 0] + bc[:, 2])
                        bcl = bm.set_at(bcl , (slice(None), 2), 0.5 * bc[:, 0])

                        bcr = bm.zeros_like(bc,dtype=self.ftype, device=self.device)
                        bcr = bm.set_at(bcr , (slice(None), 0), bc[:, 2])
                        bcr = bm.set_at(bcr , (slice(None), 1), 0.5 * bc[:, 0])
                        bcr = bm.set_at(bcr , (slice(None), 2), 0.5 * bc[:, 0] + bc[:, 1])

                        value = bm.concatenate((value, bm.zeros((nc, ldof), dtype=self.ftype, device=self.device)))

                        phi = self.shape_function(bcr, p=p)
                        value = bm.set_at(value , slice(NC , None), bm.einsum('cj,kj->ck', value[idx], phi))

                        phi = self.shape_function(bcl, p=p)
                        value = bm.set_at(value , (idx, slice(None)), bm.einsum('cj,kj->ck', value[idx], phi))

                        options['data'][key] = value

            p0 = cell[idx, 0]
            p1 = cell[idx, 1]
            p2 = cell[idx, 2]
            p3 = edge2newNode[cell2edge0[idx]]
            cell = bm.concatenate((cell, bm.zeros((nc, 3), dtype=self.itype, device=self.device)), axis=0)
            
            cell = bm.set_at(cell , (L, 0), p3)
            cell = bm.set_at(cell , (L, 1), p0)
            cell = bm.set_at(cell , (L, 2), p1)
            cell = bm.set_at(cell , (R, 0), p3)
            cell = bm.set_at(cell , (R, 1), p2)
            cell = bm.set_at(cell , (R, 2), p0)
            if k == 0:
                cell2edge0 = bm.zeros((NC + nc,), dtype=self.itype, device=self.device)
                cell2edge0 = bm.set_at(cell2edge0 , slice(NC) , cell2edge[:, 0])
                cell2edge0 = bm.set_at(cell2edge0 , L , cell2edge[idx, 2])
                cell2edge0 = bm.set_at(cell2edge0 , R , cell2edge[idx, 1])
            NC = NC + nc

        self.NN = self.node.shape[0]
        self.cell = cell
        self.construct()

    def coarsen(self, isMarkedCell=None, options={}):
        """
        @brief

        https://lyc102.github.io/ifem/afem/coarsen/
        """
        from .utils import inverse_relation

        if isMarkedCell is None:
            return

        NN = self.number_of_nodes()
        NC = self.number_of_cells()

        cell = self.entity('cell')
        node = self.entity('node')

        valence = bm.zeros(NN, dtype=self.itype, device=self.device)
        valence = bm.index_add(valence, cell, 1)

        valenceNew = bm.zeros(NN, dtype=self.itype, device=self.device)
        valenceNew = bm.index_add(valenceNew, cell[isMarkedCell][:, 0], 1)

        isIGoodNode = (valence == valenceNew) & (valence == 4)
        isBGoodNode = (valence == valenceNew) & (valence == 2)

        # node2cell = self.node_to_cell()

        # I, J = bm.nonzero(node2cell[isIGoodNode, :])
        _, J, _ = inverse_relation(cell, NN, isIGoodNode)
        nodeStar = J.reshape(-1, 4)

        ix = (cell[nodeStar[:, 0], 2] == cell[nodeStar[:, 3], 1])
        iy = (cell[nodeStar[:, 1], 1] == cell[nodeStar[:, 2], 2])
        nodeStar = bm.set_at(nodeStar , ix & (~iy) ,nodeStar[ix & (~iy), :][:, [0, 2, 1, 3]])
        nodeStar = bm.set_at(nodeStar , (~ix) & iy ,nodeStar[(~ix) & iy, :][:, [0, 3, 1, 2]])

        t0 = nodeStar[:, 0]
        t1 = nodeStar[:, 1]
        t2 = nodeStar[:, 2]
        t3 = nodeStar[:, 3]

        p1 = cell[t0, 2]
        p2 = cell[t1, 1]
        p3 = cell[t0, 1]
        p4 = cell[t2, 1]

        cell = bm.set_at(cell , (t0, 0) , p3)
        cell = bm.set_at(cell , (t0, 1) , p1)
        cell = bm.set_at(cell , (t0, 2) , p2)
        cell = bm.set_at(cell , (t1, 0) , -1)

        cell = bm.set_at(cell , (t2, 0) , p4)
        cell = bm.set_at(cell , (t2, 1) , p2)
        cell = bm.set_at(cell , (t2, 2) , p1)
        cell = bm.set_at(cell , (t3, 0) , -1)

        # I, J = bm.nonzero(node2cell[isBGoodNode, :])
        _, J, _ = inverse_relation(cell, NN, isBGoodNode)
        nodeStar = J.reshape(-1, 2)
        idx = (cell[nodeStar[:, 0], 2] == cell[nodeStar[:, 1], 1])
        nodeStar = bm.set_at(nodeStar , idx , nodeStar[idx, :][:, [0, 1]])

        t4 = nodeStar[:, 0]
        t5 = nodeStar[:, 1]
        p0 = cell[t4, 0]
        p1 = cell[t4, 2]
        p2 = cell[t5, 1]
        p3 = cell[t4, 1]
        cell = bm.set_at(cell , (t4, 0) , p3)
        cell = bm.set_at(cell , (t4, 1) , p1)
        cell = bm.set_at(cell , (t4, 2) , p2)
        cell = bm.set_at(cell , (t5, 0) , -1)

        isKeepCell = cell[:, 0] > -1
        if ('data' in options) and (options['data'] is not None):
            # value.shape == (NC, (p+1)*(p+2)//2)
            lidx = bm.concatenate((t0, t2, t4))
            ridx = bm.concatenate((t1, t3, t5))
            for key, value in options['data'].items():
                ldof = value.shape[1]
                p = int((bm.sqrt(8 * ldof + 1) - 3) / 2)
                bc = self.multi_index_matrix(p=p, etype=2) / p
                bcl = bm.zeros_like(bc)
                bcl = bm.set_at(bcl , (slice(None), 0) , 2 * bc[:, 2])
                bcl = bm.set_at(bcl , (slice(None), 1) , bc[:, 0])
                bcl = bm.set_at(bcl , (slice(None), 2) , bc[:, 1] - bc[:, 2])
 
                bcr = bm.zeros_like(bc)
                bar = bm.set_at(bcr , (slice(None), 0) , 2 * bc[:, 1])
                bar = bm.set_at(bcr , (slice(None), 1) , bc[:, 2] - bc[:, 1])
                bar = bm.set_at(bcr , (slice(None), 2) , bc[:, 0])

                phi = self.shape_function(bcl, p=p)  # (NQ, ldof)
                value = bm.set_at(value , lidx , bm.einsum('ci, qi->cq', value[lidx, :], phi))

                phi = self.shape_function(bcr, p=p)  # (NQ, ldof)

                value = bm.add_at(value , lidx , bm.einsum('ci, qi->cq', value[ridx, :], phi))
                value = bm.set_at(value , lidx , 0.5 * value[lidx])
                options['data'] = bm.set_at(options['data'],key , value[isKeepCell])

        cell = cell[isKeepCell]
        isGoodNode = (isIGoodNode | isBGoodNode)

        idxMap = bm.zeros(NN, dtype=self.itype, device=self.device)
        self.node = node[~isGoodNode]

        NN = self.node.shape[0]
        idxMap = bm.set_at(idxMap , ~isGoodNode , bm.arange(NN))
        cell = idxMap[cell]

        self.cell = cell
        self.construct()

    def label(self, node=None, cell=None, cellidx=None):
        """
        单元顶点的重新排列，使得cell[:, [1, 2]] 存储了单元的最长边
        Parameter
        -------
        Return 
        -------
        cell ： in-place modify
        """
        """
        单元顶点的重新排列，使得cell[:, [1, 2]] 存储了单元的最长边
        Parameter
        -------
        Return 
        -------
        cell ： in-place modify
        """
        rflag = False
        if node is None:
            node = self.entity('node')

        if cell is None:
            cell = self.entity('cell')
            rflag = True

        if cellidx is None:
            cellidx = bm.arange(len(cell))

        NC = cellidx.shape[0]
        localEdge = self.localEdge
        totalEdge = cell[cellidx][:, localEdge].reshape(
            -1, localEdge.shape[1])
        NE = totalEdge.shape[0]
        length = bm.sum(
            (node[totalEdge[:, 1]] - node[totalEdge[:, 0]]) ** 2,
            axis=-1)
        length += 0.1 * bm.random.rand(NE) * length
        cellEdgeLength = length.reshape(NC, 3)
        lidx = bm.argmax(cellEdgeLength, axis=-1)

        flag = (lidx == 1)
        if sum(flag) > 0:
            cell = bm.set_at(cell , cellidx[flag] , cell[cellidx[flag]][:, [0, 1, 2]])

        flag = (lidx == 2)
        if sum(flag) > 0:
            cell = bm.set_at(cell , cellidx[flag] , cell[cellidx[flag]][:, [2, 0, 1]])

        if rflag == True:
            self.construct()

    def delete_degree_4(self):
        pass

    @staticmethod
    def adaptive_options(
            method='mean',
            maxrefine=5,
            maxcoarsen=0,
            theta=1.0,
            tol=1e-6,  # 目标误差
            HB=None,
            imatrix=False,
            data=None,
            disp=True,
        ):

        options = {
            'method': method,
            'maxrefine': maxrefine,
            'maxcoarsen': maxcoarsen,
            'theta': theta,
            'tol': tol,
            'data': data,
            'HB': HB,
            'imatrix': imatrix,
            'disp': disp
        }
        return options

    def adaptive(self, eta, options):
        theta = options['theta']
        if options['method'] == 'mean':
            options['numrefine'] = bm.round(
                bm.log2(eta / (theta * bm.mean(eta)))
            )
        elif options['method'] == 'max':
            options['numrefine'] = bm.round(
                bm.log2(eta / (theta * bm.max(eta)))
            )
        elif options['method'] == 'median':
            options['numrefine'] = bm.round(
                bm.log2(eta / (theta * bm.mean(eta)))
            )
        elif options['method'] == 'min':
            options['numrefine'] = bm.round(
                bm.log2(eta / (theta * bm.min(eta)))
            )
        elif options['method'] == 'target':
            NT = self.number_of_cells()
            e = options['tol'] / bm.sqrt(NT)
            options['numrefine'] = bm.round(
                bm.log2(eta / (theta * e)
                        ))
        else:
            raise ValueError(
                "I don't know anyting about method %s!".format(options['method']))

        flag = options['numrefine'] > options['maxrefine']
        options['numrefine'][flag] = options['maxrefine']
        flag = options['numrefine'] < -options['maxcoarsen']
        options['numrefine'][flag] = -options['maxcoarsen']

        # refine
        NC = self.number_of_cells()
        print("Number of cells before:", NC)
        isMarkedCell = (options['numrefine'] > 0)
        while sum(isMarkedCell) > 0:
            self.bisect_1(isMarkedCell, options)
            print("Number of cells after refine:", self.number_of_cells())
            isMarkedCell = (options['numrefine'] > 0)

        # coarsen
        if options['maxcoarsen'] > 0:
            isMarkedCell = (options['numrefine'] < 0)
            while sum(isMarkedCell) > 0:
                NN0 = self.number_of_cells()
                self.coarsen(isMarkedCell, options)
                NN = self.number_of_cells()
                if NN == NN0:
                    break
                print("Number of cells after coarsen:", self.number_of_cells())
                isMarkedCell = (options['numrefine'] < 0)

    def bisect_1(self, isMarkedCell=None, options={'disp': True}):
        GD = self.geo_dimension()
        NN = self.number_of_nodes()
        NC = self.number_of_cells()
        NN0 = NN  # 记录下二分加密之前的节点数目

        if isMarkedCell is None:
            # 默认加密所有的单元
            markedCell = bm.arange(NC, dtype=self.itype)
        else:
            markedCell, = bm.nonzero(isMarkedCell)

        # allocate new memory for node and cell
        node = bm.zeros((5 * NN, GD), dtype=self.ftype, device=self.device)
        cell = bm.zeros((3 * NC, 3), dtype=self.itype, device=self.device)

        if ('numrefine' in options) and (options['numrefine'] is not None):
            options['numrefine'] = bm.concatenate((options['numrefine'], bm.zeros(2 * NC)))

        node = bm.set_at(node , slice(NN), self.entity('node'))
        cell = bm.set_at(cell , slice(NC), self.entity('cell'))

        # 用于存储网格节点的代数，初始所有节点都为第 0 代
        generation = bm.zeros(NN + 2 * NC, dtype=bm.uint8, device=self.device)

        # 用于记录被二分的边及其中点编号
        cutEdge = bm.zeros((4 * NN, 3), dtype=self.itype, device=self.device)

        # 当前的二分边的数目
        nCut = 0
        # 非协调边的标记数组
        nonConforming = bm.ones(4 * NN, dtype=bm.bool, device=self.device)
        while len(markedCell) != 0:
            # 标记最长边
            self.label(node, cell, markedCell)

            # 获取标记单元的四个顶点编号
            p0 = cell[markedCell, 0]
            p1 = cell[markedCell, 1]
            p2 = cell[markedCell, 2]

            # 找到新的二分边和新的中点
            nMarked = len(markedCell)
            p3 = bm.zeros(nMarked, dtype=self.itype, device=self.device)

            if nCut == 0:  # 如果是第一次循环
                idx = bm.arange(nMarked)  # cells introduce new cut edges
            else:
                # all non-conforming edges
                ncEdge = bm.nonzero(nonConforming[:nCut])
                NE = len(ncEdge)
                I = cutEdge[ncEdge][:, [2, 2]].reshape(-1)
                J = cutEdge[ncEdge][:, [0, 1]].reshape(-1)
                val = bm.ones(len(I), dtype=bm.bool)
                nv2v = csr_matrix(
                    (val, (I, J)),
                    shape=(NN, NN))
                i, j = (nv2v[:, p1].multiply(nv2v[:, p2])).nonzero()
                p3 = bm.set_at(p3, bm.array(j,dtype=self.itype), bm.array(i,dtype=self.itype))
                idx, = bm.nonzero(p3 == 0)

            if len(idx) != 0:
                # 把需要二分的边唯一化
                NE = len(idx)
                cellCutEdge = bm.stack([p1[idx], p2[idx]])
                cellCutEdge = bm.sort(cellCutEdge,axis=0)
                s = csr_matrix(
                    (
                        bm.ones(NE, dtype=bm.bool),
                        (
                            cellCutEdge[0, :],
                            cellCutEdge[1, :]
                        )
                    ), shape=(NN, NN))
                # 获得唯一的边
                i, j = s.nonzero()
                i = bm.tensor(i,dtype=self.itype, device=self.device)
                j = bm.tensor(j,dtype=self.itype, device=self.device)
                nNew = len(i)
                newCutEdge = bm.arange(nCut, nCut + nNew, device=self.device)
                cutEdge = bm.set_at(cutEdge , (newCutEdge, 0) , i)
                cutEdge = bm.set_at(cutEdge , (newCutEdge, 1) , j)
                cutEdge = bm.set_at(cutEdge , (newCutEdge, 2) , bm.arange(NN, NN + nNew, device=self.device))
                node = bm.set_at(node, slice(NN, NN + nNew), 0.5 * (node[i, :] + node[j, :]))
                nCut += nNew
                NN += nNew

                # 新点和旧点的邻接矩阵
                I = cutEdge[newCutEdge][:, [2, 2]].reshape(-1)
                J = cutEdge[newCutEdge][:, [0, 1]].reshape(-1)
                val = bm.ones(len(I), dtype=bm.bool, device=self.device)
                nv2v = csr_matrix(
                    (val, (I, J)),
                    shape=(NN, NN))
                i, j = (nv2v[:, p1].multiply(nv2v[:, p2])).nonzero()
                p3 = bm.set_at(p3, bm.array(j,dtype=self.itype, device=self.device), bm.array(i,dtype=self.itype, device=self.device))

            # 如果新点的代数仍然为 0
            idx = (generation[p3] == 0)
            cellGeneration = bm.max(
                generation[cell[markedCell[idx]]],
                axis=-1)
            # 第几代点
            generation = bm.set_at(generation , p3[idx] , cellGeneration + 1)
            cell = bm.set_at(cell ,(markedCell,0) , p3)
            cell = bm.set_at(cell ,(markedCell,1) , p0)
            cell = bm.set_at(cell ,(markedCell,2) , p1)
            cell = bm.set_at(cell ,(slice(NC,NC+nMarked),0) , p3)
            cell = bm.set_at(cell ,(slice(NC,NC+nMarked),1) , p2)
            cell = bm.set_at(cell ,(slice(NC,NC+nMarked),2) , p0)

            if ('numrefine' in options) and (options['numrefine'] is not None):
                bm.add_at(options['numrefine'], markedCell, -1)
                options['numrefine'] = bm.set_at(options['numrefine'], slice(NC, NC + nMarked), 
                                                 options['numrefine'][markedCell])

            NC = NC + nMarked
            del cellGeneration, p0, p1, p2, p3

            # 找到非协调的单元
            checkEdge, = bm.nonzero(nonConforming[:nCut])
            isCheckNode = bm.zeros(NN, dtype=bm.bool, device=self.device)
            isCheckNode = bm.set_at(isCheckNode, cutEdge[checkEdge], True)
            isCheckCell = bm.sum(
                isCheckNode[cell[:NC]],
                axis=-1) > 0
            # 找到所有包含检查节点的单元编号
            checkCell, = bm.nonzero(isCheckCell)
            I = bm.repeat(checkCell, 3)
            J = cell[checkCell].reshape(-1)
            val = bm.ones(len(I), dtype=bm.bool, device=self.device)
            cell2node = csr_matrix((val, (I, J)), shape=(NC, NN))
            i, j = (cell2node[:, cutEdge[checkEdge, 0]].multiply(
                    cell2node[:, cutEdge[checkEdge, 1]]
                )).nonzero()
              
            markedCell = bm.unique(bm.array(i))
            nonConforming = bm.set_at(nonConforming , checkEdge , False)
            nonConforming = bm.set_at(nonConforming , checkEdge[j] , True)

        if ('imatrix' in options) and (options['imatrix'] is True):
            nn = NN - NN0
            IM = coo_matrix(
                (
                    bm.ones(NN0),
                    (
                        bm.arange(NN0),
                        bm.arange(NN0)
                    )
                ), shape=(NN, NN), dtype=self.ftype)
            cutEdge = cutEdge[:nn]
            val = bm.full((nn, 2), 0.5, dtype=self.ftype)

            g = 2
            markedNode, = bm.nonzero(generation == g)

            N = len(markedNode)
            while N != 0:
                nidx = markedNode - NN0
                i = cutEdge[nidx, 0]
                j = cutEdge[nidx, 1]
                ic = bm.zeros((N, 2), dtype=self.ftype)
                jc = bm.zeros((N, 2), dtype=self.ftype)
                ic = bm.set_at(ic, (i < NN0,0), 1.0)
                jc = bm.set_at(jc, (j < NN0,1), 1.0)
                ic = bm.set_at(ic, i >= NN0, val[i[i >= NN0] - NN0])
                jc = bm.set_at(jc, j >= NN0, val[j[j >= NN0] - NN0])

                val = bm.set_at(val , markedNode - NN0 , 0.5 * (ic + jc))
                cutEdge = bm.set_at(cutEdge , (nidx[i >= NN0],0) , cutEdge[i[i >= NN0] - NN0,0])
                cutEdge = bm.set_at(cutEdge , (nidx[j >= NN0],1) , cutEdge[j[j >= NN0] - NN0,1])
                g += 1
                markedNode, = bm.nonzero(generation == g)
                N = len(markedNode)

            IM += coo_matrix(
                (
                    val.flat,
                    (
                        cutEdge[:, [2, 2]].flat,
                        cutEdge[:, [0, 1]].flat
                    )
                ), shape=(NN, NN0), dtype=self.ftype)
            options['imatrix'] = IM.tocsr()

        self.node = node[:NN]
        self.cell = cell[:NC]
        self.construct()

    def jacobian_matrix(self, index: Index=_S):
        """
        @brief 获得三角形单元对应的 Jacobian 矩阵
        """
        NC = self.number_of_cells()
        GD = self.geo_dimension()

        node = self.entity('node')
        cell = self.entity('cell')

        J = bm.zeros((NC, GD, 2), dtype=self.ftype, device=self.device)

        J[..., 0] = node[cell[:, 1]] - node[cell[:, 0]]
        J[..., 1] = node[cell[:, 2]] - node[cell[:, 0]]

        return J

    def point_to_bc(self, point):
        """
        @brief 找到定点 point 所在的单元，并计算其重心坐标 
        """
        pass

    def mark_interface_cell(self, phi):
        """
        @brief 标记穿过界面的单元
        """
        pass

    def mark_interface_cell_with_curvature(self, phi, hmax=None):
        """
        @brief 标记曲率大的单元
        """
        pass

    def mark_interface_cell_with_type(self, phi, interface):
        """
        @brief 等腰直角三角形，可以分为两类
            - Type A：两条直角边和坐标轴平行
            - Type B: 最长边和坐标轴平行
        """
        pass

    def bisect_interface_cell_with_curvature(self, interface, hmax):
        pass

    def show_function(self, plot, uh, cmap=None):
        pass

    @classmethod
    def show_lattice(cls, p=1, shownltiindex=False):
        """
        @berif 展示三角形上的单纯形格点
        """
        pass

    @classmethod
    def show_shape_function(cls, p=1, funtype='L'):
        """
        @brief 可视化展示三角形单元上的 p 次基函数
        """
        pass

    @classmethod
    def show_global_basis_function(cls, p=3):
        """
        @brief 展示通过单元基函数的拼接+零扩展的方法获取整体基函数的过程
        """
        pass

    @classmethod
    def from_one_triangle(cls, meshtype='iso'):
        if meshtype == 'equ':
            node = bm.tensor([
                [0.0, 0.0],
                [1.0, 0.0],
                [0.5, bm.sqrt(bm.tensor(3)) / 2]], dtype=bm.float64)
        elif meshtype == 'iso':
            node = bm.tensor([
                [0.0, 0.0],
                [1.0, 0.0],
                [0.0, 1.0]], dtype=bm.float64)
        cell = bm.tensor([[0, 1, 2]], dtype=bm.int32)
        return cls(node, cell)

    ## @ingroup MeshGenerators
    @classmethod
    def from_square_domain_with_fracture(cls, device=None):
        node = bm.tensor([
            [0.0, 0.0],
            [0.0, 0.5],
            [0.0, 0.5],
            [0.0, 1.0],
            [0.5, 0.0],
            [0.5, 0.5],
            [0.5, 1.0],
            [1.0, 0.0],
            [1.0, 0.5],
            [1.0, 1.0]], dtype=bm.float64, device=device)

        cell = bm.tensor([
            [1, 0, 5],
            [4, 5, 0],
            [2, 5, 3],
            [6, 3, 5],
            [4, 7, 5],
            [8, 5, 7],
            [6, 5, 9],
            [8, 9, 5]], dtype=bm.int32, device=device)

        return cls(node, cell)

    ## @ingroup MeshGenerators
    @classmethod
    def from_unit_square(cls, nx=10, ny=10, threshold=None):
        """
        Generate a triangle mesh for a unit square.

        @param nx Number of divisions along the x-axis (default: 10)
        @param ny Number of divisions along the y-axis (default: 10)
        @param threshold Optional function to filter cells based on their barycenter coordinates (default: None)
        @return TriangleMesh instance
        """
        return cls.from_box(box=[0, 1, 0, 1], nx=nx, ny=ny, 
                threshold=threshold, ftype=bm.float64, itype=bm.int32)

    ## @ingroup MeshGenerators
    @classmethod
    def from_box(cls, box=[0, 1, 0, 1], nx=10, ny=10, *, threshold=None,
                 itype=None, ftype=None, device=None):
        """Generate a triangle mesh for a box domain.

        @param box
        @param nx Number of divisions along the x-axis (default: 10)
        @param ny Number of divisions along the y-axis (default: 10)
        @param threshold Optional function to filter cells based on their barycenter coordinates (default: None)
        @return TriangleMesh instance
        """
        if itype is None:
            itype = bm.int32
        if ftype is None:
            ftype = bm.float64
        
        NN = (nx + 1) * (ny + 1)
        x = bm.linspace(box[0], box[1], nx+1, dtype=ftype, device=device)
        y = bm.linspace(box[2], box[3], ny+1, dtype=ftype, device=device)
        X, Y = bm.meshgrid(x, y, indexing='ij')

        node = bm.concatenate((X.reshape(-1, 1), Y.reshape(-1, 1)), axis=1)

        idx = bm.arange(NN, dtype=itype, device=device).reshape(nx + 1, ny + 1)
        cell0 = bm.concatenate((
            idx[1:, 0:-1].T.reshape(-1, 1),
            idx[1:, 1:].T.reshape(-1, 1),
            idx[0:-1, 0:-1].T.reshape(-1, 1),
            ), axis=1)
        cell1 = bm.concatenate((
            idx[0:-1, 1:].T.reshape(-1, 1),
            idx[0:-1, 0:-1].T.reshape(-1, 1),
            idx[1:, 1:].T.reshape(-1, 1)
            ), axis=1)
        cell = bm.concatenate((cell0, cell1), axis=0)

        if threshold is not None:
            bc = bm.sum(node[cell, :], axis=1) / cell.shape[1]
            isDelCell = threshold(bc)
            cell = cell[~isDelCell]
            isValidNode = bm.zeros(NN, dtype=bm.bool, device=device)
            isValidNode = bm.set_at(isValidNode, cell, True)
            node = node[isValidNode]
            idxMap = bm.zeros(NN, dtype=itype, device=device)
            idxMap = bm.set_at(
                idxMap, isValidNode, bm.arange(isValidNode.sum(), dtype=itype, device=device)
            )
            cell = idxMap[cell]

        return cls(node, cell)

    ## @ingroup MeshGenerators
    @classmethod
    def from_unit_sphere_surface(cls, refine=0, *, itype=None, ftype=None, device=None):
        """Generate a triangular mesh on a unit sphere surface."""
        if itype is None:
            itype = bm.int32
        if ftype is None:
            ftype = bm.float64

        t = (bm.sqrt(bm.tensor(5)) - 1) / 2
        node = bm.array([
            [0, 1, t], [0, 1, -t], [1, t, 0], [1, -t, 0],
            [0, -1, -t], [0, -1, t], [t, 0, 1], [-t, 0, 1],
            [t, 0, -1], [-t, 0, -1], [-1, t, 0], [-1, -t, 0]], dtype=ftype, device=device)
        cell = bm.array([
            [6, 2, 0], [3, 2, 6], [5, 3, 6], [5, 6, 7],
            [6, 0, 7], [3, 8, 2], [2, 8, 1], [2, 1, 0],
            [0, 1, 10], [1, 9, 10], [8, 9, 1], [4, 8, 3],
            [4, 3, 5], [4, 5, 11], [7, 10, 11], [0, 10, 7],
            [4, 11, 9], [8, 4, 9], [5, 7, 11], [10, 9, 11]], dtype=itype, device=device)
        mesh = cls(node, cell)
        mesh.uniform_refine(refine)
        node = mesh.node
        cell = mesh.entity('cell')
        d = bm.sqrt(node[:, 0] ** 2 + node[:, 1] ** 2 + node[:, 2] ** 2) - 1
        l = bm.sqrt(bm.sum(node ** 2, axis=1))
        n = node / l[..., None]
        node = node - d[..., None] * n
        return cls(node, cell)

    @classmethod
    def from_unit_circle_gmesh(cls, h, *, itype=None, ftype=None, device=None):
        """
        Generate a triangular mesh for a unit circle by gmsh.

        @param h Parameter controlling mesh density
        @return TriangleMesh instance
        """
        import gmsh
        gmsh.initialize()
        gmsh.model.add("UnitCircle")

        # 创建单位圆
        gmsh.model.occ.addDisk(0.0, 0.0, 0.0, 1, 1, 1)

        # 同步几何模型
        gmsh.model.occ.synchronize()

        # 设置网格尺寸
        gmsh.model.mesh.setSize(gmsh.model.getEntities(0), h)

        # 生成网格
        gmsh.model.mesh.generate(2)

        # 获取节点信息
        node_tags, node_coords, _ = gmsh.model.mesh.getNodes()
        node = node_coords.reshape((-1, 3))[:, :2]

        # 节点编号映射
        nodetags_map = dict({j: i for i, j in enumerate(node_tags)})

        # 获取单元信息
        cell_type = 2  # 三角形单元的类型编号为 2
        cell_tags, cell_connectivity = gmsh.model.mesh.getElementsByType(cell_type)

        # 节点编号映射到单元
        evid = bm.array([nodetags_map[j] for j in cell_connectivity])
        cell = evid.reshape((cell_tags.shape[-1], -1))

        gmsh.finalize()

        # 输出节点和单元数量
        print(f"Number of nodes: {node.shape[0]}")
        print(f"Number of cells: {cell.shape[0]}")

        return cls(node, cell)

    ## @ingroup MeshGenerators
    @classmethod
    def from_ellipsoid(cls, radius=[9, 3, 1], refine=0, *, itype=None, ftype=None, device=None):
        """
        a: 椭球的长半轴
        b: 椭球的中半轴
        c: 椭球的短半轴
        """
        a, b, c = radius
        mesh = TriangleMesh.from_unit_sphere_surface(itype=itype, ftype=ftype, device=device)
        mesh.uniform_refine(refine)
        node = mesh.node
        cell = mesh.entity('cell')
        node[:, 0]*=a 
        node[:, 1]*=b 
        node[:, 2]*=c
        return cls(node, cell)

    ## @ingroup MeshGenerators
    @classmethod
    def from_ellipsoid_surface(
        cls, ntheta=10, nphi=10, radius=(1, 1, 1), theta=None, phi=None,
        returnuv=False, *, itype=None, ftype=None, device=None):
        """
        @brief 给定椭球面的三个轴半径 radius=(a, b, c)，以及天顶角 theta 的范围,
        生成相应带状区域的三角形网格

        x = a \\sin\\theta \\cos\\phi
        y = b \\sin\\theta \\sin\\phi
        z = c \\cos\\theta

        @param[in] ntheta \\theta 方向的剖分段数
        @param[in] nphi \\phi 方向的剖分段数 
        """
        if theta is None:
            theta = (bm.pi / 4, 3 * bm.pi / 4)

        a, b, c = radius
        if phi is None:  # 默认为一封闭的带状区域
            NN = (ntheta + 1) * nphi
        else:  # 否则为四边形区域
            NN = (ntheta + 1) * (nphi + 1)

        NC = ntheta * nphi

        if phi is None:
            theta = bm.linspace(theta[0], theta[1], ntheta+1, dtype=bm.float64)
            l = bm.linspace(0, 2*bm.pi, nphi+1, dtype=bm.float64)
            U, V = bm.meshgrid(theta, l, indexing='ij')
            U = U[:, 0:-1]  # 去掉最后一列
            V = V[:, 0:-1]  # 去年最后一列
        else:
            theta = bm.linspace(theta[0], theta[1], ntheta+1, dtype=bm.float64)
            phi = bm.linspace(phi[0], phi[1], nphi+1, dtype=bm.float64)
            U, V = bm.meshgrid(theta, phi, indexing='ij')

        node = bm.zeros((NN, 3), dtype=bm.float64)
        X = a * bm.sin(U) * bm.cos(V)
        Y = b * bm.sin(U) * bm.sin(V)
        Z = c * bm.cos(U)
        node = bm.concatenate((X.reshape(-1, 1), Y.reshape(-1, 1), Z.reshape(-1, 1)), axis=1)
        
        idx = bm.zeros((ntheta + 1, nphi + 1), dtype=bm.int32)
        if phi is None:
            idx[:, 0:-1] = bm.arange(NN).reshape(ntheta + 1, nphi)
            idx[:, -1] = idx[:, 0]
        else:
            idx = bm.arange(NN).reshape(ntheta + 1, nphi + 1)
        cell = bm.zeros((2 * NC, 3), dtype=bm.int32)
        cell0 = bm.concatenate((
            idx[1:, 0:-1].T.reshape(-1, 1),
            idx[1:, 1:].T.reshape(-1, 1),
            idx[0:-1, 0:-1].T.reshape(-1, 1)), axis=1)
        cell1 = bm.concatenate((
            idx[0:-1, 1:].T.reshape(-1, 1),
            idx[0:-1, 0:-1].T.reshape(-1, 1),
            idx[1:, 1:].T.reshape(-1, 1)), axis=1)
        cell = bm.concatenate((cell0, cell1), axis=1).reshape(-1, 3)

        if returnuv:
            return cls(node, cell), U.flatten(), V.flatten()
        else:
            return cls(node, cell)

    ### 界面网格 ###
    # NOTE: 均匀网格改成作为一个参数传入，避免循环内调用本函数时反复实例化。
    # 利用网格实体的缓存机制，节约生成实体时的性能消耗。
    @classmethod
    def interfacemesh_generator(cls, uniform_mesh_2d, /, phi: Callable[[TensorLike], TensorLike]):
        """Generate a triangle mesh fitting the interface.

        Parameters:
            uniform_mesh_2d (UniformMesh2d): A 2d uniform mesh as the background, constant.
            phi (Callable): A level-set function of the interface.

        Returns:
            TriangleMesh: The triangle mesh fitting the interface.
        """
        from scipy.spatial import Delaunay
        from .uniform_mesh_2d import UniformMesh2d

        if not isinstance(uniform_mesh_2d, UniformMesh2d):
            raise TypeError("Only UniformMesh2d is supported.")

        concat = bm.concat
        mesh = uniform_mesh_2d
        device = mesh.device

        iCellNodeIndex, cutNode, auxNode, isInterfaceCell = mesh.find_interface_node(phi)
        nonInterfaceCellIndex = bm.nonzero(~isInterfaceCell)[0]

        NN = mesh.number_of_nodes()
        nonInterfaceCell = mesh.entity('cell')[nonInterfaceCellIndex, :]
        node = mesh.entity('node')

        interfaceNode = concat(
            (node[iCellNodeIndex, :], cutNode, auxNode),
            axis = 0
        )
        dt = Delaunay(bm.to_numpy(interfaceNode))
        tri = bm.from_numpy(dt.simplices)
        tri = bm.device_put(tri, device)
        del dt, interfaceNode # 释放内存
        # 如果 3 个顶点至少有一个是切点（不都在前 NI 个里），则纳入考虑
        NI = iCellNodeIndex.shape[0]
        isNecessaryCell = bm.sum(tri < NI, axis=1) != 3
        tri = tri[isNecessaryCell, :]
        # 把顶点在 Delaunay 内的编号，转换为整个三角形内的编号
        interfaceNodeIdx = concat(
            [bm.astype(iCellNodeIndex, mesh.itype),
             NN + bm.arange(cutNode.shape[0] + auxNode.shape[0], dtype=mesh.itype, device=device)],
            axis = 0
        )
        tri = interfaceNodeIdx[tri]

        pnode = concat((node, cutNode, auxNode), axis=0)
        pcell = concat(
            [nonInterfaceCell[:, [2, 3, 0]], nonInterfaceCell[:, [1, 0, 3]], tri],
            axis = 0
        )
        return cls(pnode, pcell)

    def vtk_cell_type(self, etype='cell'):
        if etype in {'cell', 2}:
            VTK_TRIANGLE = 5
            return VTK_TRIANGLE
        elif etype in {'face', 'edge', 1}:
            VTK_LINE = 3
            return VTK_LINE

    def to_vtk(self, fname=None, etype='cell', index: Index=_S):
        """
        @brief 把网格转化为 vtk 的数据格式
        """
        from .vtk_extent import  write_to_vtu

        node = self.entity('node')
        GD = self.geo_dimension()
        if GD == 2:
            node = bm.concatenate((node, bm.zeros((node.shape[0], 1), dtype=bm.float64)), axis=1)

        cell = self.entity(etype)[index]
        cellType = self.vtk_cell_type(etype)
        NV = cell.shape[-1]

        cell = bm.concatenate((bm.zeros((len(cell), 1), dtype=cell.dtype), cell), axis=1)
        cell[:, 0] = NV

        NC = len(cell)
        if fname is None:
            return node, cell.flatten(), cellType, NC
        else:
            print("Writting to vtk...")
            write_to_vtu(fname, node, NC, cellType, cell.flatten(),
                         nodedata=self.nodedata,
                         celldata=self.celldata)
    @classmethod        
    def from_meshio(cls, file, show=False):
        import meshio
        data = meshio.read(file)
        node = data.points
        cell = data.cells_dict['triangle']
        print(data.cells_dict)
        mesh = cls(node, cell)
        if show:
            import matplotlib.pyplot as plt
            from mpl_toolkits.mplot3d import Axes3D
            fig = plt.figure()
            ax = fig.add_subplot(111, projection='3d')
            mesh.add_plot(ax)
            plt.show()
        return mesh

    @classmethod
    def from_domain_distmesh(cls, domain, maxit=100, output=False, itype=None, ftype=None, device=None):
        from fealpy.old.mesh import DistMesher2d
        if itype is None:
            itype = bm.int32
        if ftype is None:
            ftype = bm.float64

        mesher = DistMesher2d(domain, domain.hmin, output=output)
        mesh = mesher.meshing(maxit=maxit)
        node = bm.array(mesh.entity('node'), dtype=ftype, device=device)
        cell = bm.array(mesh.entity('cell'), dtype=itype, device=device)

        return cls(node, cell)

TriangleMesh.set_ploter('2d')

<|MERGE_RESOLUTION|>--- conflicted
+++ resolved
@@ -278,7 +278,6 @@
     
     def prolongation_matrix(self, p0: int, p1: int):
         """
-<<<<<<< HEAD
         Return the prolongation_matrix from p0 to p1: 0 < p0 < p1
 
         Parameters:
@@ -288,11 +287,6 @@
         Returns:
             CSRTensor: the prolongation_matrix from p0 to p1
         """
-=======
-        @brief :the prolongation_matrix from p0 to p1: 0 < p0 < p1
-        """
-
->>>>>>> a5184566
         assert 0 < p0 < p1
 
         TD = self.top_dimension()#Geometric Dimension
@@ -300,7 +294,6 @@
         gdof1 = self.number_of_global_ipoints(p1)
         matrix_shape = (gdof1,gdof0)
 
-<<<<<<< HEAD
         kargs_node = bm.context(self.entity('node'))
         kargs_cell = bm.context(self.entity('cell'))
 
@@ -309,13 +302,6 @@
         V_1 = bm.ones(NN,**kargs_node)
         I_1 = bm.arange(NN,**kargs_cell)
         J_1 = bm.arange(NN,**kargs_cell)
-=======
-        # 1. Interpolation points on the mesh nodes: Inherit the original interpolation points
-        NN = self.number_of_nodes()
-        V_1 = bm.ones(NN)
-        I_1 = bm.arange(NN)
-        J_1 = bm.arange(NN)
->>>>>>> a5184566
 
         # 2. Interpolation points within the mesh edges
         NE = self.number_of_edges()
@@ -496,15 +482,9 @@
         for i,(j,k) in zip(range(3),localEdge):
             v0 = node[cell[:, j]] - node[cell[:, i]]
             v1 = node[cell[:, k]] - node[cell[:, i]]
-            angle[:,i] = bm.arccos(bm.sum(v0*v1,axis=1)/bm.sqrt(bm.sum(v0**2,axis=1)*bm.sum(v1**2,axis=1)))
+            angle = bm.set_at(angle,(...,i), bm.arccos(bm.sum(v0*v1,axis=1)/bm.sqrt(bm.sum(v0**2,axis=1)*bm.sum(v1**2,axis=1))))
         return angle
 
-    def show_angle(self, axes, angle=None):
-        """
-        @brief 显示网格角度的分布直方图
-        """
-        pass
-    
     def cell_quality(self, measure='radius_ratio'):
         if measure == 'radius_ratio':
             return radius_ratio(self)
@@ -1343,7 +1323,7 @@
         return cls(node, cell)
 
     @classmethod
-    def from_unit_circle_gmesh(cls, h, *, itype=None, ftype=None, device=None):
+    def from_unit_circle_gmsh(cls, h):
         """
         Generate a triangular mesh for a unit circle by gmsh.
 
@@ -1368,17 +1348,19 @@
 
         # 获取节点信息
         node_tags, node_coords, _ = gmsh.model.mesh.getNodes()
+        node_tags = bm.from_numpy(node_tags)
+        node_coords = bm.from_numpy(node_coords)
         node = node_coords.reshape((-1, 3))[:, :2]
 
         # 节点编号映射
-        nodetags_map = dict({j: i for i, j in enumerate(node_tags)})
+        nodetags_map = dict({int(j): i for i, j in enumerate(node_tags)})
 
         # 获取单元信息
         cell_type = 2  # 三角形单元的类型编号为 2
         cell_tags, cell_connectivity = gmsh.model.mesh.getElementsByType(cell_type)
 
         # 节点编号映射到单元
-        evid = bm.array([nodetags_map[j] for j in cell_connectivity])
+        evid = bm.array([nodetags_map[int(j)] for j in cell_connectivity])
         cell = evid.reshape((cell_tags.shape[-1], -1))
 
         gmsh.finalize()
@@ -1389,6 +1371,70 @@
 
         return cls(node, cell)
 
+    ## @ingroup MeshGenerators
+    @classmethod
+    def from_polygon_gmsh(cls, vertices, h):
+        """
+        Generate a triangle mesh for a polygonal region by gmsh.
+
+        @param vertices List of tuples representing vertices of the polygon
+        @param h Parameter controlling mesh density
+        @return TriangleMesh instance
+        """
+
+        import gmsh
+        gmsh.initialize()
+        gmsh.model.add("Polygon")
+
+        # 创建多边形
+        lc = h  # 设置网格大小
+        polygon_points = []
+        for i, vertex in enumerate(vertices):
+            point = gmsh.model.geo.addPoint(vertex[0], vertex[1], 0, lc)
+            polygon_points.append(point)
+
+        # 添加线段和循环
+        lines = []
+        for i in range(len(polygon_points)):
+            line = gmsh.model.geo.addLine(polygon_points[i], polygon_points[(i + 1) % len(polygon_points)])
+            lines.append(line)
+        curve_loop = gmsh.model.geo.addCurveLoop(lines)
+
+        # 创建平面表面
+        surface = gmsh.model.geo.addPlaneSurface([curve_loop])
+
+        # 同步几何模型
+        gmsh.model.geo.synchronize()
+
+        # 生成网格
+        gmsh.model.mesh.generate(2)
+
+        # 获取节点信息
+        node_tags, node_coords, _ = gmsh.model.mesh.getNodes()
+        node_tags = bm.from_numpy(node_tags)
+        node = bm.array(node_coords, dtype=bm.float64).reshape(-1, 3)[:, 0:2]
+
+        # 获取三角形单元信息
+        cell_type = 2  # 三角形单元的类型编号为 2
+        cell_tags, cell_connectivity = gmsh.model.mesh.getElementsByType(cell_type)
+        cell = bm.array(cell_connectivity, dtype=bm.int64).reshape(-1, 3) - 1
+
+        # 输出节点和单元数量
+        print(f"Number of nodes: {node.shape[0]}")
+        print(f"Number of cells: {cell.shape[0]}")
+
+        gmsh.finalize()
+
+        NN = len(node)
+        isValidNode = bm.zeros(NN, dtype=bm.bool)
+        isValidNode = bm.set_at(isValidNode, cell, True)
+        node = node[isValidNode]
+        idxMap = bm.zeros(NN, dtype=cell.dtype)
+        idxMap = bm.set_at(idxMap, isValidNode, bm.arange(isValidNode.sum(), dtype=bm.int64))
+        cell = idxMap[cell]
+
+        return cls(node, cell)
+    
     ## @ingroup MeshGenerators
     @classmethod
     def from_ellipsoid(cls, radius=[9, 3, 1], refine=0, *, itype=None, ftype=None, device=None):
@@ -1555,9 +1601,9 @@
         NV = cell.shape[-1]
 
         cell = bm.concatenate((bm.zeros((len(cell), 1), dtype=cell.dtype), cell), axis=1)
-        cell[:, 0] = NV
-
         NC = len(cell)
+        cell = bm.set_at(cell, (slice(NC), 0), NV)
+        
         if fname is None:
             return node, cell.flatten(), cellType, NC
         else:
@@ -1569,9 +1615,9 @@
     def from_meshio(cls, file, show=False):
         import meshio
         data = meshio.read(file)
-        node = data.points
-        cell = data.cells_dict['triangle']
-        print(data.cells_dict)
+        node = bm.from_numpy(data.points)
+        cell = bm.from_numpy(data.cells_dict['triangle'])
+
         mesh = cls(node, cell)
         if show:
             import matplotlib.pyplot as plt
