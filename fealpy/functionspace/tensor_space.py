--- conflicted
+++ resolved
@@ -263,12 +263,8 @@
                 raise ValueError(f"Unknown type of threshold {type(threshold)}")
         else:
             raise ValueError(f"Unknown type of gd {type(gd)}")
-<<<<<<< HEAD
 
         if  self.dof_priority:
-=======
-        if self.dof_priority:
->>>>>>> fb6c0f63
             uh[:] = bm.set_at(uh[:], isTensorBDof, gd_tensor.T.reshape(-1))
         else:
             uh[:] = bm.set_at(uh[:], isTensorBDof, gd_tensor.reshape(-1))
