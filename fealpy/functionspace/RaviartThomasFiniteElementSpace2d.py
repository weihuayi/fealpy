--- conflicted
+++ resolved
@@ -168,11 +168,6 @@
             idof = (p+1)*p//2
             idx1 = np.arange(3*edof, 3*edof+idof)[:, None]
             A[:, idx1, 0*ndof + np.arange(ndof)] = M[:, :idof, :]
-<<<<<<< HEAD
-            print("A:", A[:, idx1, 2*ndof + np.arange(edof)].shape)
-            print("M:",  M[:,  x[0], ndof-edof:].shape)
-=======
->>>>>>> 880f8bcb
             A[:, idx1, 2*ndof + np.arange(edof)] = M[:,  x[0], ndof-edof:]
 
             idx1 = np.arange(3*edof+idof, 3*edof+2*idof)[:, None]
