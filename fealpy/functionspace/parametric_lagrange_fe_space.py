from typing import Optional, TypeVar, Union, Generic, Callable
from ..typing import TensorLike, Index, _S, Threshold

from ..backend import TensorLike
from ..backend import backend_manager as bm
from ..mesh.mesh_base import Mesh
from .space import FunctionSpace
from .dofs import LinearMeshCFEDof
from .function import Function
from fealpy.decorator import barycentric, cartesian


_MT = TypeVar('_MT', bound=Mesh)
Index = Union[int, slice, TensorLike]
Number = Union[int, float]
_S = slice(None)
_F = Union[Callable[..., TensorLike], TensorLike, Number]


class ParametricLagrangeFESpace(FunctionSpace, Generic[_MT]):
    def __init__(self, mesh: _MT, p, q=None, ctype='C'):
        self.mesh = mesh
        self.p = p
        
        assert ctype in {'C', 'D'}
        self.ctype = ctype # 空间连续性类型

        if ctype == 'C':
            self.dof = LinearMeshCFEDof(mesh.linearmesh, p)
        elif ctype == 'D':
            self.dof = LinearMeshDFEDof(mesh.linearmesh, p)
        else:
            raise ValueError(f"Unknown type: {ctype}")

        self.cellmeasure = mesh.cell_area()
        self.multi_index_matrix = mesh.multi_index_matrix

        self.device = mesh.device
        self.GD = mesh.geo_dimension()
        self.TD = mesh.top_dimension()
        
        q = q if q is not None else p+3 
        self.quadrature_formula = self.mesh.quadrature_formula(q, etype='cell')
        
        self.itype = mesh.itype
        self.ftype = mesh.ftype
     
    def __str__(self):
         return "Parametric Lagrange finite element space!"

    def number_of_local_dofs(self, doftype='cell') -> int:
        return self.dof.number_of_local_dofs(doftype=doftype)
    
    def number_of_global_dofs(self) -> int:
        return self.dof.number_of_global_dofs()

    def interpolation_points(self) -> TensorLike:
        return self.mesh.interpolation_points(self.p)

    def cell_to_dof(self, index: Index=_S) -> TensorLike:
        return self.dof.cell_to_dof()[index]

    def face_to_dof(self, index: Index=_S) -> TensorLike:
        return self.dof.face_to_dof()[index]

    def edge_to_dof(self, index: Index=_S):
        return self.dof.edge_to_dof()[index]
<<<<<<< HEAD

=======
    
>>>>>>> afadd611
    def is_boundary_dof(self, threshold=None, method=None) -> TensorLike:
        if self.ctype == 'C':
            return self.dof.is_boundary_dof(threshold=threshold, method=method)
        else:
            raise RuntimeError("boundary dof is not supported by discontinuous space.")

    def geo_dimension(self):
        return self.GD

    def top_dimension(self):
        return self.TD
    
    def interpolate(self, u: Union[Callable[..., TensorLike], TensorLike],) -> TensorLike:
        assert callable(u)

        if not hasattr(u, 'coordtype'):
            ips = self.mesh.node
            uI = u(ips)
        else:
            if u.coordtype == 'cartesian':
                ips = self.mesh.node
                uI = u(ips)
            elif u.coordtype == 'barycentric':
                TD = self.TD
                p = self.p
                bcs = self.mesh.multi_index_matrix(p, TD)/p # (NQ, TD+1)
                val = u(bcs) # (NC, ldof)
                cell2dof = self.cell_to_dof()
                uI = bm.zeros(self.number_of_global_dofs(), dtype=sellf.ftype)
                uI = bm.set_at(uI, cell2dof, val)
        return self.function(uI)

    def boundary_interpolate(self,
            gd: Union[Callable, int, float, TensorLike],
            uh: Optional[TensorLike] = None,
            *, threshold: Optional[Threshold]=None, method=None) -> TensorLike:
        """Set the first type (Dirichlet) boundary conditions.

        Parameters:
            gd: boundary condition function or value (can be a callable, int, float, TensorLike).
            uh: TensorLike, FE function uh .
            threshold: optional, threshold for determining boundary degrees of freedom (default: None).

        Returns:
            TensorLike: a bool array indicating the boundary degrees of freedom.

        This function sets the Dirichlet boundary conditions for the FE function `uh`. It supports
        different types for the boundary condition `gd`, such as a function, a scalar, or a array.
        """
        ipoints = self.mesh.node
        isDDof = self.is_boundary_dof(threshold=threshold, method='interp')
        if bm.is_tensor(gd):
            assert len(gd) == self.number_of_global_dofs()
            if uh is None:
                uh = bm.zeros_like(gd)
            uh[isDDof] = gd[isDDof] 
            return uh,isDDof 
        if callable(gd):
            gd = gd(ipoints[isDDof])
        if uh is None:
            uh = self.function()
        uh[:] = bm.set_at(uh[:], (..., isDDof), gd)

        return self.function(uh), isDDof

    set_dirichlet_bc = boundary_interpolate

    def project(self, u: Union[Callable[..., TensorLike], TensorLike], M=None) -> TensorLike:
        """
        """
        pass
<<<<<<< HEAD

=======
 
>>>>>>> afadd611
    @barycentric
    def edge_basis(self, bc: TensorLike):
        phi = self.mesh.shape_function(bc)
        return phi 

    @barycentric
    def face_basis(self, bc: TensorLike):
        phi = self.mesh.shape_function(bc)
        return phi 

    @barycentric
    def basis(self, bc: TensorLike, index: Index=_S):
        """
        @berif 计算基函数在重心坐标点处的函数值，注意 bc 的形状为 (..., TD+1), TD 为 bc
        所在空间的拓扑维数。
        """
        p = self.p
        phi = self.mesh.shape_function(bc, p=p, variables='x')
        return phi 

    @barycentric
    def grad_basis(self, bc: TensorLike, index: Index=_S, variable='x'):
        """
        @berif 计算空间基函数关于实际坐标点 x 的梯度。
        """
        p = self.p
        gphi = self.mesh.grad_shape_function(bc, index=index, p=p, variables=variable)
        return gphi

    @barycentric
    def value(self, uh: TensorLike, bc: TensorLike, index: Index=_S):
        phi = self.basis(bc) #
        cell2dof = self.dof.cell_to_dof()[index]
        dim = len(uh.shape) - 1
        val = bm.einsum('cql, cl -> cq', phi, uh[cell2dof])
        return val

    @barycentric
    def grad_value(self, uh: TensorLike, bc: TensorLike, index:Index=_S):
        gphi = self.grad_basis(bc, index=index)
        cell2dof = self.dof.cell_to_dof()[index]
        dim = len(uh.shape) - 1
        val = bm.einsum('cqlm, cl -> cqm', gphi, uh[cell2dof])
        return val

    def integral_basis(self, q=None):
        cell2dof = self.cell_to_dof()
        qf = self.quadrature_formula if q is None else self.mesh.quadrature_formula(q, etype='cell')
        bcs, ws = qf.get_quadrature_points_and_weights()
        rm = self.mesh.reference_cell_measure()
        J = self.mesh.jacobi_matrix(bcs)
        G = self.mesh.first_fundamental_form(J)
        d = bm.sqrt(bm.linalg.det(G))  #(NC, NQ)
        phi = self.basis(bcs)  #(NC, NQ, ldof)
        cc = bm.einsum('q, cqi, cq -> ci', ws*rm, phi, d)
        gdof = self.number_of_global_dofs()
        c = bm.zeros(gdof, dtype=self.ftype)
        bm.add.at(c, cell2dof, cc)
        return c
<|MERGE_RESOLUTION|>--- conflicted
+++ resolved
@@ -65,11 +65,7 @@
 
     def edge_to_dof(self, index: Index=_S):
         return self.dof.edge_to_dof()[index]
-<<<<<<< HEAD
-
-=======
-    
->>>>>>> afadd611
+
     def is_boundary_dof(self, threshold=None, method=None) -> TensorLike:
         if self.ctype == 'C':
             return self.dof.is_boundary_dof(threshold=threshold, method=method)
@@ -98,7 +94,7 @@
                 bcs = self.mesh.multi_index_matrix(p, TD)/p # (NQ, TD+1)
                 val = u(bcs) # (NC, ldof)
                 cell2dof = self.cell_to_dof()
-                uI = bm.zeros(self.number_of_global_dofs(), dtype=sellf.ftype)
+                uI = bm.zeros(self.number_of_global_dofs(), dtype=self.ftype)
                 uI = bm.set_at(uI, cell2dof, val)
         return self.function(uI)
 
@@ -141,11 +137,8 @@
         """
         """
         pass
-<<<<<<< HEAD
-
-=======
- 
->>>>>>> afadd611
+
+    
     @barycentric
     def edge_basis(self, bc: TensorLike):
         phi = self.mesh.shape_function(bc)
