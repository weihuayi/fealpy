from typing import Optional

from ..backend import backend_manager as bm
from ..typing import TensorLike, Index, _S

from ..mesh import HomogeneousMesh
from ..functionspace.space import FunctionSpace as _FS
from ..utils import process_coef_func
from ..functional import bilinear_integral, linear_integral, get_semilinear_coef
from .integrator import (
    CellOperatorIntegrator,
    enable_cache,
    assemblymethod,
    CoefLike
)


class ScalarDiffusionIntegrator(CellOperatorIntegrator):
    r"""The diffusion integrator for function spaces based on homogeneous meshes."""
<<<<<<< HEAD
    def __init__(self, uh=None, coef: Optional[CoefLike]=None, q: int=3, *,
=======
    def __init__(self, coef: Optional[CoefLike]=None, q: int=3, *,
>>>>>>> 810f21e8
                 index: Index=_S,
                 batched: bool=False,
                 method: Optional[str]=None) -> None:
        method = 'assembly' if (method is None) else method
        super().__init__(method=method)
        self.coef = coef
        if hasattr(coef, 'uh'):
            self.uh = coef.uh
        self.q = q
        self.index = index
        self.batched = batched

    @enable_cache
    def to_global_dof(self, space: _FS) -> TensorLike:
        return space.cell_to_dof()[self.index]

    @enable_cache
    def fetch(self, space: _FS):
        q = self.q
        index = self.index
        mesh = getattr(space, 'mesh', None)

        if not isinstance(mesh, HomogeneousMesh):
            raise RuntimeError("The ScalarDiffusionIntegrator only support spaces on"
                               f"homogeneous meshes, but {type(mesh).__name__} is"
                               "not a subclass of HomoMesh.")

        cm = mesh.entity_measure('cell', index=index)
        qf = mesh.quadrature_formula(q, 'cell')
        bcs, ws = qf.get_quadrature_points_and_weights()
        gphi = space.grad_basis(bcs, index=index, variable='x')
        return bcs, ws, gphi, cm, index

    def assembly(self, space: _FS) -> TensorLike:
        coef = self.coef
        mesh = getattr(space, 'mesh', None)
        bcs, ws, gphi, cm, index = self.fetch(space)
        coef = process_coef_func(coef, bcs=bcs, mesh=mesh, etype='cell', index=index)
        
        return bilinear_integral(gphi, gphi, ws, cm, coef, batched=self.batched)

    @assemblymethod('fast')
    def fast_assembly(self, space: _FS) -> TensorLike:
        """
        限制：常系数、单纯形网格
        TODO: 加入 assert
        """
        q = self.q
        index = self.index
        mesh = getattr(space, 'mesh', None)

        cm = mesh.entity_measure('cell', index=index)
        qf = mesh.quadrature_formula(q, 'cell')
        bcs, ws = qf.get_quadrature_points_and_weights()
        gphi = space.grad_basis(bcs, index=index, variable='u')

        glambda = mesh.grad_lambda()
        M = bm.einsum('q, qik, qjl->ijkl', ws, gphi, gphi)
        A = bm.einsum('ijkl, ckm, clm, c->cij', M, glambda, glambda, cm)
        return A

    @assemblymethod('semilinear')
    def semilinear_assembly(self, space: _FS) -> TensorLike:
        uh = self.uh
        coef = self.coef
        mesh = getattr(space, 'mesh', None)
        bcs, ws, gphi, cm, index = self.fetch(space)
<<<<<<< HEAD
        val1 = 1.0
        val2 = -uh.grad_value(bcs)# (C, Q, dof_numel)
        coef = process_coef_func(coef, bcs=bcs, mesh=mesh, etype='cell', index=index)   

        return nonlinear_integral(gphi, gphi, val1, val2, ws, cm, coef, batched=self.batched)
=======
        val_F = bm.squeeze(-uh.grad_value(bcs))   #(C, Q, dof_numel)
        coef = process_coef_func(coef, bcs=bcs, mesh=mesh, etype='cell', index=index)
        coef_F = get_semilinear_coef(val_F, coef)

        return bilinear_integral(gphi, gphi, ws, cm, coef, batched=self.batched), \
               linear_integral(gphi, ws, cm, coef_F, batched=self.batched)


        
>>>>>>> 810f21e8
<|MERGE_RESOLUTION|>--- conflicted
+++ resolved
@@ -17,11 +17,7 @@
 
 class ScalarDiffusionIntegrator(CellOperatorIntegrator):
     r"""The diffusion integrator for function spaces based on homogeneous meshes."""
-<<<<<<< HEAD
-    def __init__(self, uh=None, coef: Optional[CoefLike]=None, q: int=3, *,
-=======
     def __init__(self, coef: Optional[CoefLike]=None, q: int=3, *,
->>>>>>> 810f21e8
                  index: Index=_S,
                  batched: bool=False,
                  method: Optional[str]=None) -> None:
@@ -89,13 +85,6 @@
         coef = self.coef
         mesh = getattr(space, 'mesh', None)
         bcs, ws, gphi, cm, index = self.fetch(space)
-<<<<<<< HEAD
-        val1 = 1.0
-        val2 = -uh.grad_value(bcs)# (C, Q, dof_numel)
-        coef = process_coef_func(coef, bcs=bcs, mesh=mesh, etype='cell', index=index)   
-
-        return nonlinear_integral(gphi, gphi, val1, val2, ws, cm, coef, batched=self.batched)
-=======
         val_F = bm.squeeze(-uh.grad_value(bcs))   #(C, Q, dof_numel)
         coef = process_coef_func(coef, bcs=bcs, mesh=mesh, etype='cell', index=index)
         coef_F = get_semilinear_coef(val_F, coef)
@@ -104,5 +93,4 @@
                linear_integral(gphi, ws, cm, coef_F, batched=self.batched)
 
 
-        
->>>>>>> 810f21e8
+        