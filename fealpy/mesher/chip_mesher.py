from typing import Optional, List, Tuple, Union

from ..backend import TensorLike, backend_manager as bm
from ..decorator import variantmethod
from ..mesh import TriangleMesh

import gmsh
import ast

class ChipMesher:
    """
    A class to generate a microfluidic chip mesh with periodic circular holes.

    This class initializes a 2D rectangular domain with a grid of circular holes arranged in a staggered pattern. 
    The geometry is defined using Gmsh, and a triangular mesh is generated over the remaining area.

    Parameters:
        options (dict, optional): Configuration for geometry and meshing. If not provided, default parameters are used.

    Attributes:
        box (List[float]): The bounding rectangle of the chip domain [x0, x1, y0, y1].
        center (Tuple[float, float]): Starting point (x, y) for the first circle.
        r (float): Radius of the circles.
        l1 (float): Vertical distance between adjacent circles in the same column.
        l2 (float): Horizontal distance between adjacent columns.
        h (float): Vertical offset applied to each subsequent column.
        lc (float): Target mesh size for Gmsh meshing.
        centers (List[Tuple[float, float]]): Computed centers of all valid circles inside the box.
        mesh (TriangleMesh): The final mesh generated (if `return_mesh=True`).
    """
    def __init__(self, options: Optional[dict] = None):
        self.options = options
        if not options:
            self.options = self.get_options()

        self.options['return_mesh'] = self._parse_opt(self.options.get('return_mesh'))
        self.options['show_figure'] = self._parse_opt(self.options.get('show_figure'))

        self.box = self.options['box']
        self.generate()
    
    def _parse_opt(self, opt):
        """If the input is a string, try to convert it to a Python object.

        Parameters
            opt : Any
                Input value, possibly a string representing a Python literal.

        Returns
            Any
                Parsed Python object or the original value.
        """
        if isinstance(opt, str):
            try:
                return ast.literal_eval(opt)
            except Exception:
                return opt
        return opt
    
    def get_options(self) -> dict:
        options = {
            'box': [0.0, 0.75, 0.0, 0.41],
            'center': (0.1, 0.05),
            'radius': 0.029,
            'l1': 0.12,
            'l2': 0.12,
            'h': 0.04,
            'lc': 0.03,
            'hole_lc': 0.01,
            'return_mesh': True,
            'show_figure': False,
        }

        return options
    
    def generate(self):
        """生成网格（拆分成三部分）"""
        method = self.options['hole_method']
        self._generate_holes[method]()  # 孔洞排序
        self._generate_gmsh_geometry()  # GMSH建模
        self._generate_mesh()  # 网格剖分

    @variantmethod("tilted")
    def _generate_holes(self):
        option = self.options
        box = option['box']
        center = option['center']
        r = option['radius']
        l1 = option['l1']
        l2 = option['l2']
        h = option['h']
        x0, x1, y0, y1 = box
        cx0, cy0 = center

        centers = []

        x_min = x0 - 2 * r
        x_max = x1 + 2 * r
        y_min = y0 - 2 * r
        y_max = y1 + 2 * r

        col_idx = 0
        x = cx0
        while x <= x_max:
            y_start = cy0 + col_idx * h
            y_up = y_start
            y_down = y_start - l1
            while y_up <= y_max:
                if not (x + r < x0 or x - r > x1 or y_up + r < y0 or y_up - r > y1):
                    centers.append((x, y_up))
                y_up += l1
            while y_down >= y_min:
                if not (x + r < x0 or x - r > x1 or y_down + r < y0 or y_down - r > y1):
                    centers.append((x, y_down))
                y_down -= l1
            x += l2
            col_idx += 1

        self.centers = centers

    @_generate_holes.register("aligned")
    def _generate_holes(self):
        option = self.options
        box = option['box']
        m = option['m']  
        n = option['n']  
        x0, x1, y0, y1 = box

        x_vals = bm.linspace(x0, x1, m + 1)[1:-1]
        y_vals = bm.linspace(y0, y1, n + 1)[1:-1]
        x_grid, y_grid = bm.meshgrid(x_vals, y_vals)

        centers = bm.stack((x_grid.ravel(), y_grid.ravel())).T
        self.centers = centers

    def _generate_gmsh_geometry(self):
        option = self.options
        self.box = option['box']
        self.center = option['center']
        self.r = option['radius']
        self.l1 = option['l1']
        self.l2 = option['l2']
        self.h = option['h']
        self.lc = option['lc'] 
        self.hole_lc = option['hole_lc'] 

        gmsh.initialize()
        gmsh.model.add("chip")
        
        # 定义矩形区域
        x0, x1, y0, y1 = self.box
        rectangle = gmsh.model.occ.addRectangle(x0, y0, 0, x1 - x0, y1 - y0)

        circle_tags = []
        for cx, cy in self.centers:
            circle = gmsh.model.occ.addDisk(cx, cy, 0, self.r, self.r)
            circle_tags.append(circle)

        gmsh.model.occ.cut([(2, rectangle)], [(2, tag) for tag in circle_tags], removeObject=True, removeTool=True)
        gmsh.model.occ.synchronize()
    
    def _generate_mesh(self):
        option = self.options
        return_mesh = option['return_mesh']
        show_figure = option['show_figure']
    
        # 定义距离场，用于孔洞附近网格加密
        f_dist = gmsh.model.mesh.field.add("Distance")
        circle_edges = []
        for cx, cy in self.centers:
            ctag = gmsh.model.occ.addCircle(cx, cy, 0, self.r)
            circle_edges.append(ctag)

        gmsh.model.occ.synchronize()
        gmsh.model.mesh.field.setNumbers(f_dist, "EdgesList", circle_edges)

        # 定义阈值场，专门调整孔洞附近的网格
        f_th = gmsh.model.mesh.field.add("Threshold")
        gmsh.model.mesh.field.setNumber(f_th, "InField", f_dist)
        gmsh.model.mesh.field.setNumber(f_th, "SizeMin", self.hole_lc)  # 孔洞附近的小网格
        gmsh.model.mesh.field.setNumber(f_th, "SizeMax", self.lc)  # 其他地方的网格
        gmsh.model.mesh.field.setNumber(f_th, "DistMin", 0)   # 孔洞边界内部
        gmsh.model.mesh.field.setNumber(f_th, "DistMax", self.r * 1.5)  # 孔洞半径的1.5倍内细网

        gmsh.model.mesh.field.setAsBackgroundMesh(f_th)

        # 生成网格
        gmsh.option.setNumber("Mesh.MeshSizeExtendFromBoundary", 0)
        gmsh.model.mesh.generate(2)
        gmsh.model.occ.synchronize()

        if return_mesh:
            node_tags, node_coords, _ = gmsh.model.mesh.getNodes()
            node = bm.from_numpy(node_coords.reshape((-1, 3))[:, :2])
            nodetags_map = dict({j: i for i, j in enumerate(node_tags)})
            cell_type = 2
            cell_tags, cell_connectivity = gmsh.model.mesh.getElementsByType(cell_type)

            evid = bm.array([nodetags_map[j] for j in cell_connectivity])
            cell = evid.reshape((cell_tags.shape[-1], -1))
            
            unique, inverse = bm.unique(cell.ravel(), return_inverse=True)
            new_cell = inverse.reshape(cell.shape)
            bm.copy(node)
            self.mesh = TriangleMesh(node[unique], new_cell)

        if show_figure:
            gmsh.option.setNumber("Mesh.SurfaceFaces", 1)
            gmsh.option.setNumber("Mesh.VolumeEdges", 0)
            gmsh.fltk.run()

        gmsh.finalize()
<<<<<<< HEAD
    def generate_circle_centers(self, box, center, l1, l2, h):
        x0, x1, y0, y1 = box
        cx0, cy0 = center
        r = self.r

        centers = []

        x_min = x0 - 2 * r
        x_max = x1 + 2 * r
        y_min = y0 - 2 * r
        y_max = y1 + 2 * r

        col_idx = 0
        x = cx0
        while x <= x_max:
            y_start = cy0 + col_idx * h
            y_up = y_start
            y_down = y_start - l1
            while y_up <= y_max:
                if not (x + r < x0 or x - r > x1 or y_up + r < y0 or y_up - r > y1):
                    centers.append((x, y_up))
                y_up += l1
            while y_down >= y_min:
                if not (x + r < x0 or x - r > x1 or y_down + r < y0 or y_down - r > y1):
                    centers.append((x, y_down))
                y_down -= l1
            x += l2
            col_idx += 1
        return centers
=======
>>>>>>> 7c340015
<|MERGE_RESOLUTION|>--- conflicted
+++ resolved
@@ -209,36 +209,4 @@
             gmsh.option.setNumber("Mesh.VolumeEdges", 0)
             gmsh.fltk.run()
 
-        gmsh.finalize()
-<<<<<<< HEAD
-    def generate_circle_centers(self, box, center, l1, l2, h):
-        x0, x1, y0, y1 = box
-        cx0, cy0 = center
-        r = self.r
-
-        centers = []
-
-        x_min = x0 - 2 * r
-        x_max = x1 + 2 * r
-        y_min = y0 - 2 * r
-        y_max = y1 + 2 * r
-
-        col_idx = 0
-        x = cx0
-        while x <= x_max:
-            y_start = cy0 + col_idx * h
-            y_up = y_start
-            y_down = y_start - l1
-            while y_up <= y_max:
-                if not (x + r < x0 or x - r > x1 or y_up + r < y0 or y_up - r > y1):
-                    centers.append((x, y_up))
-                y_up += l1
-            while y_down >= y_min:
-                if not (x + r < x0 or x - r > x1 or y_down + r < y0 or y_down - r > y1):
-                    centers.append((x, y_down))
-                y_down -= l1
-            x += l2
-            col_idx += 1
-        return centers
-=======
->>>>>>> 7c340015
+        gmsh.finalize()