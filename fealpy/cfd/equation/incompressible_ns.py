--- conflicted
+++ resolved
@@ -1,13 +1,6 @@
 from typing import Union, Callable, Dict
-<<<<<<< HEAD
 
 from .base import BaseEquation
-=======
-from fealpy.backend import backend_manager as bm
-
-from fealpy.cfd.equation.base import BaseEquation
-
->>>>>>> 0d55e312
 
 CoefType = Union[int, float, Callable]
 
