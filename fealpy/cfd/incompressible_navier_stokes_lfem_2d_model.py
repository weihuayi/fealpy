from fealpy.backend import backend_manager as bm
from fealpy.decorator import variantmethod,cartesian
from fealpy.model import ComputationalModel
<<<<<<< HEAD

from fealpy.fem import DirichletBC

from .simulation.fem import Newton
=======
from fealpy.fem import DirichletBC
>>>>>>> 0d55e312
from .equation import IncompressibleNS
from .simulation.time import UniformTimeLine
from fealpy.utils import timer


class IncompressibleNSLFEM2DModel(ComputationalModel):
    def __init__(self, pde, mesh=None, options = None):
        super().__init__(pbar_log = True, log_level = "INFO")
        self.pde = pde
        self.equation = IncompressibleNS(self.pde)
        self.T0, self.T1, self.nt = 0, 1, 100
        self.timeline = UniformTimeLine(self.T0, self.T1, self.nt)
        self.options = options
        
        if mesh is None:
            if hasattr(pde, 'mesh'):
                self.mesh = pde.mesh
            else:
                raise ValueError("Not found mesh!")
        else:
            self.mesh = mesh
        
        self.fem = self.method()

        if options is not None:
            self.solve.set(options['solve'])
            self.fem = self.method[options['method']]()
            self.T0, self.T1, self.nt =options['T0'], options['T1'], options['nt']
            self.timeline = UniformTimeLine(self.T0, self.T1, self.nt)
            self.run.set(options['run'])
            self.maxit = options.get('maxit', 5)
            self.maxstep = options.get('maxstep', 10)
            self.tol = options.get('tol', 1e-10)
            # self.apply_bc = self.apply_bc[options['apply_bc']]

    def __str__(self) -> str:
        """Return a nicely formatted, multi-line summary of the computational model configuration."""
        s = f"{self.__class__.__name__}(\n"
        s += f"  equation       : {self.equation.__class__.__name__}\n"
        s += f"  pde            : {self.pde.__class__.__name__}\n"
        s += f"  method         : {self.method_str}\n"
        s += f"  run            : {self.run_str}\n"
        s += f"  maxsteps       : {self.maxstep}\n"
        s += f"  tol            : {self.tol}\n"
        s += f"  solve          : {self.solve_str}\n"
        s += f"  error          : {self.error_str}\n"
        if self.options.get("run") == "uniform_refine":
            s += f"  maxit          : {self.maxit}\n"
        s += ")"
        self.logger.info(f"\n{s}")

    @variantmethod("Newton")
    def method(self):
        from .simulation.fem.incompressible_ns import Newton
        self.fem = Newton(self.equation, self.mesh)
        self.method_str = "Newton"
        return self.fem
    
    @method.register("Ossen")
    def method(self):
        from .simulation.fem.incompressible_ns.ossen import Ossen
        self.fem = Ossen(self.equation, self.mesh)
        self.method_str = "Ossen"
        return self.fem
    
    @method.register("IPCS")
    def method(self):
        from .simulation.fem.incompressible_ns import IPCS
        self.fem = IPCS(self.equation, self.mesh)
        self.method_str = "IPCS"
        return self.fem
    
    @method.register("BDF2")
    def method(self):
        from .simulation.fem import BDF2
        self.fem = BDF2(self.equation, self.mesh)
        self.method_str = "BDF2"
        return self.fem

    def update(self, u0, uk):
        self.fem.update(u0, uk)

    def linear_system(self):
        BForm = self.fem.BForm()
        LForm = self.fem.LForm()
        return BForm, LForm
    

    @variantmethod('direct')
    def solve(self, A, F, solver = 'mumps'):
        """Solve the linear system Ax = F."""
        self.solve_str = "direct"
        from fealpy.solver import spsolve
        return spsolve(A, F, solver=solver)

    @variantmethod('main')
    def run(self, maxstep = 10, tol = 1e-10):
        self.run_str = "main"
        mesh = self.mesh         
        pde = self.pde
        fem = self.fem
        fem.dt = self.timeline.dt
        maxstep = self.maxstep if self.options is not None else maxstep
        tol = self.tol if self.options is not None else tol

        u0 = fem.uspace.interpolate(cartesian(lambda p: pde.velocity(p, t = self.timeline.T0)))
        p0 = fem.pspace.interpolate(cartesian(lambda p: pde.pressure(p, t = self.timeline.T0)))
        
        for i in range(self.timeline.NL-1):
            t  = self.timeline.current_time()
            self.logger.info(f"time={t}")
            
            u1,p1 = self.run['one_step'](u0, p0, maxstep, tol)

            u0[:] = u1
            p0[:] = p1

            uerror, perror = self.error(u0, p0, t= self.timeline.next_time()) 
            self.timeline.advance()
        uerror, perror = self.error(u0, p0, t= self.timeline.T1)  
        return u0, p0
    
    @run.register('one_step')
    def run(self, u0, p0, maxstep=10, tol=1e-12):
        self.run_str = "one_step"
        fem = self.fem
        pde = self.pde
        maxstep = self.maxstep if self.options is not None else maxstep
        tol = self.tol if self.options is not None else tol

        if self.method_str == "IPCS":
            BCu = DirichletBC(space=fem.uspace, 
                gd = cartesian(lambda p : pde.velocity_dirichlet(p, self.timeline.next_time())), 
                threshold=pde.is_velocity_boundary, 
                method='interp')

            BCp = DirichletBC(space=fem.pspace, 
                gd = cartesian(lambda p : pde.pressure_dirichlet(p, self.timeline.next_time())), 
                threshold=pde.is_pressure_boundary, 
                method='interp')
            
            uh1 = u0.space.function()
            uhs = u0.space.function()
            ph1 = p0.space.function()
            
            
            self.equation.set_coefficient('body_force', cartesian(lambda p: pde.source(p, self.timeline.next_time())))  
            
            A0, b0 = self.fem.predict_velocity(u0, p0, BC=BCu, return_form=False)
            uhs[:] = self.solve(A0, b0)

            A1, b1 = self.fem.pressure(uhs, p0, BC=BCp, return_form=False)
            if self.equation.pressure_neumann == True:
                ph1[:] = self.solve(A1, b1)[:-1]
            else:
                ph1[:] = self.solve(A1, b1)

            A2, b2 = self.fem.correct_velocity(uhs, p0, ph1, return_form=False)
            uh1[:] = self.solve(A2, b2)
            return uh1, ph1
        else:
            
            BForm, LForm = self.linear_system()
            ugdof = fem.uspace.number_of_global_dofs()
            
            uk0 = u0.space.function()
            uk1 = u0.space.function()
            uk0[:] = u0
            pk = p0.space.function()

            for j in range(maxstep): 
                # tmr = timer()
                # next(tmr)
                self.equation.set_coefficient('body_force', cartesian(lambda p: pde.source(p, self.timeline.next_time())))  
                fem.update(uk0, u0)
                
                A = BForm.assembly()
                # tmr.send('左端项组装时间')
                b = LForm.assembly()
                # tmr.send('右端项组装时间')
                A, b = self.fem.apply_bc(A, b, self.pde, t=self.timeline.next_time())
                # tmr.send('边界条件处理时间')
                A, b = self.fem.lagrange_multiplier(A, b, 0)
                # tmr.send('拉格朗日乘子处理时间')
            
                x = self.solve(A, b, 'mumps')
                # tmr.send('求解线性方程组时间')
                # next(tmr)
                uk1[:] = x[:ugdof]
                pk[:] = x[ugdof:-1]
                
                res_u = self.mesh.error(uk0, uk1)
                # print(res_u)
                if res_u < tol:
                    break
                uk0[:] = uk1
            return uk1, pk
    

    @run.register('uniform_refine')
    def run(self, maxit=5, maxstep = 10, tol = 1e-12, apply_bc = 'dirichlet', postprocess = 'error'): 
        self.run_str = "uniform_refine"       
        maxit = self.maxit if self.options is not None else maxit
        maxstep = self.maxstep if self.options is not None else maxstep
        tol = self.tol if self.options is not None else tol
        u_errorMatrix = bm.zeros((1, maxit), dtype=bm.float64)
        p_errorMatrix = bm.zeros((1, maxit), dtype=bm.float64)
        for i in range(maxit):
            self.logger.info(f'mesh: {self.pde.mesh.number_of_cells()}')
            self.timeline = UniformTimeLine(self.T0, self.T1, self.nt)
            uh,ph = self.run['main']( maxstep, tol)
            self.nt = self.nt*4
            self.equation = IncompressibleNS(self.pde)
            uerror, perror = self.error(uh, ph, t= self.T1)
            u_errorMatrix[0, i] = uerror
            p_errorMatrix[0, i] = perror
            order_u = bm.log2(u_errorMatrix[0,:-1]/u_errorMatrix[0,1:])
            order_p = bm.log2(p_errorMatrix[0,:-1]/p_errorMatrix[0,1:])
            self.pde.mesh.uniform_refine()
        self.logger.info(f"速度最终误差:" + ",".join(f"{uerror:.15e}" for uerror in u_errorMatrix[0,]))
        self.logger.info(f"order_u: " + ", ".join(f"{order_u:.15e}" for order_u in order_u))
        self.logger.info(f"压力最终误差:" + ",".join(f"{perror:.15e}" for perror in p_errorMatrix[0,]))  
        self.logger.info(f"order_p: " + ", ".join(f"{order_p:.15e}" for order_p in order_p))
        
    @variantmethod('L2')
    def error(self, uh, ph, t):
        """Compute the error between numerical solution and exact solution."""
        self.error_str = "L2"
        uerror = self.mesh.error(cartesian(lambda p : self.pde.velocity(p, t = t)), uh)
        perror = self.mesh.error(cartesian(lambda p : self.pde.pressure(p, t = t)), ph)
        self.logger.info(f"uerror: {uerror}, perror: {perror}")
        return uerror, perror<|MERGE_RESOLUTION|>--- conflicted
+++ resolved
@@ -1,17 +1,9 @@
 from fealpy.backend import backend_manager as bm
 from fealpy.decorator import variantmethod,cartesian
 from fealpy.model import ComputationalModel
-<<<<<<< HEAD
-
 from fealpy.fem import DirichletBC
-
-from .simulation.fem import Newton
-=======
-from fealpy.fem import DirichletBC
->>>>>>> 0d55e312
 from .equation import IncompressibleNS
 from .simulation.time import UniformTimeLine
-from fealpy.utils import timer
 
 
 class IncompressibleNSLFEM2DModel(ComputationalModel):
