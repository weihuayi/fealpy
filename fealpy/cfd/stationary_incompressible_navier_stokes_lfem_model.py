from typing import Union
from fealpy.backend import backend_manager as bm
from fealpy.decorator import variantmethod
from fealpy.model import ComputationalModel
from fealpy.fem import DirichletBC
from fealpy.mesh import Mesh
from fealpy.utils import timer

from .equation import StationaryIncompressibleNS

class StationaryIncompressibleNSLFEMModel(ComputationalModel):
    """
    StationaryIncompressibleNSLFEMModel: Stationary Incompressible Navier-Stokes Finite Element Solver

    This class implements a finite element solver for the stationary incompressible Navier-Stokes equations.
    It supports multiple linearization methods (Stokes, Oseen, Newton), boundary condition handling,
    linear system assembly, solution, and error evaluation.

    Parameters
    equation : StationaryIncompressibleNS
        The equation object encapsulating the PDE data, function spaces, and operators.
    options : dict
        Solver options, including:
            - 'solve': linear solver variant, e.g., 'direct', 'pcg'
            - 'method': FEM linearization method, e.g., 'Stokes', 'Ossen', 'Newton'
            - 'run': run method, e.g., 'one_step', 'uniform_refine'
            - 'maxstep': max nonlinear iteration steps
            - 'maxit': max mesh refinement iterations (for 'uniform_refine')
            - 'tol': convergence tolerance

    Attributes
    pde : object
        The PDE data including viscosity, velocity, pressure, etc.
    fem : object
        Finite element method object corresponding to the selected linearization method.
    solve : variant method
        Linear solver variant (e.g., direct, pcg, amg).
    run : variant method
        Execution strategy (e.g., one_step solve, adaptive or uniform mesh refinement).
    method : variant method
        Linearization method for the Navier-Stokes equations (e.g., Newton, Ossen, Stokes).

    Methods
    method()
        Select and initialize the FEM method (Stokes, Oseen, or Newton).
    run()
        Solve the Navier-Stokes system using the selected run strategy.
    apply_bc()
        Apply velocity and pressure boundary conditions.
    linear_system()
        Assemble the FEM system (bilinear and linear forms).
    solve()
        Solve the resulting linear system.
    lagrange_multiplier()
        Augment the linear system with a global pressure constraint.
    postprocess()
        Compute errors in velocity and pressure.

    Notes
    This class is designed for stationary incompressible fluid flow problems using a mixed finite element method. 
    It supports velocity-pressure coupling and enforces pressure uniqueness through Lagrange multipliers. 

    Example
    >>> model = StationaryIncompressibleNSLFEMModel(equation, options)
    >>> model.__str__()
    """
    def __init__(self, pde, mesh=None, options=None):
        super().__init__(pbar_log=True, log_level="INFO")
        self.options = options
        self.pde = pde
        self.equation = StationaryIncompressibleNS(pde)
        self.fem = self.method()
        
        if mesh is None:
            if hasattr(pde, 'mesh'):
                self.mesh = pde.mesh
            else:
                raise ValueError("Not found mesh!")
        else:
            self.mesh = mesh
        

        if options is not None:
            self.solve.set(options['solve'])
            self.fem = self.method[options['method']]()

            run = self.run[options['run']]
            if options['run'] == 'uniform_refine':
                run(maxit=options['maxit'], maxstep=options['maxstep'], tol=options['tol'], apply_bc=options['apply_bc'], postprocess=options.get('postprocess', 'error'))
            else:  # 'one_step' 或其他
                run(maxstep=options['maxstep'], tol=options['tol'], apply_bc=options['apply_bc'], postprocess=options.get('postprocess', 'error'))
    
    def __str__(self) -> str:
        """Return a nicely formatted, multi-line summary of the computational model configuration."""
        s = f"{self.__class__.__name__}(\n"
        s += f"  equation       : {self.equation.__class__.__name__}\n"
        s += f"  pde            : {self.pde.__class__.__name__}\n"
        s += f"  method         : {self.method_str}\n"
        s += f"  run            : {self.run_str}\n"
        s += f"  solve          : {self.solve_str}\n"
        s += f"  apply_bc       : {self.apply_bc_str}\n"
        s += f"  maxsteps       : {self.maxstep}\n"
        s += f"  tol            : {self.tol}\n"
        if self.options.get("run") == "uniform_refine":
            s += f"  Max Refinement : {self.maxit}\n"
        s += ")"
        self.logger.info(f"\n{s}")
        
    @variantmethod("Newton")
    def method(self): 
        """
        Use Newton iteration method to solve the Navier-Stokes equations.
        """
        from .simulation.fem.stationary_incompressible_ns import Newton
        self.fem = Newton(self.equation)
        self.method_str = "Newton"
        return self.fem
    
    @method.register("Ossen")
    def method(self): 
        """
        Use Oseen iteration method to solve the Navier-Stokes equations.
        """
        from .simulation.fem.stationary_incompressible_ns import Ossen
        self.fem = Ossen(self.equation)
        self.method_str = "Ossen"
        return self.fem
    
    @method.register("Stokes")
    def method(self): 
        """
        Use Stokes iteration method to solve the system.
        """
        from .simulation.fem.stationary_incompressible_ns import Stokes
        self.fem = Stokes(self.equation)
        self.method_str = "Stokes"
        return self.fem
    
    def update(self, u0):   
        self.fem.update(u0)
    
    def linear_system(self):
        """
        Assemble the linear system for the stationary navier-stokes finite element model.
        """
        BForm = self.fem.BForm()
        LForm = self.fem.LForm()
        return BForm, LForm
    
    def update_mesh(self, mesh):
        self.fem.update_mesh(mesh)
        self.mesh = mesh

    @variantmethod("dirichlet")
    def apply_bc(self, A, b):
        """
        Apply dirichlet boundary conditions to velocity and pressure.
        """
        BC = DirichletBC(
            (self.fem.uspace, self.fem.pspace), 
            gd=(self.pde.velocity, self.pde.pressure), 
            threshold=(self.pde.is_velocity_boundary, self.pde.is_pressure_boundary),
            method='interp')
        A, b = BC.apply(A, b)
        self.apply_bc_str = "dirichlet"
        return A, b
    
    @apply_bc.register("None")
    def apply_bc(self, A, b):
        """
        Apply no boundary conditions to velocity and pressure.
        """
        BC = DirichletBC(
            (self.fem.uspace, self.fem.pspace), 
            gd=(self.pde.velocity, self.pde.pressure), 
            threshold=(None, None),
            method='interp')
        A, b = BC.apply(A, b)
        self.apply_bc_str = "None"
        return A, b

    @apply_bc.register("neumann")
    def apply_bc(self, A, b):
        """
        Apply neumann boundary conditions to velocity and pressure.
        """
        pass

    @apply_bc.register("cylinder")
    def apply_bc(self, A, b):
        """
        Apply boundary conditions for cylinder problems.
        """
        BC_flux = DirichletBC(
            (self.fem.uspace, self.fem.pspace), 
            gd=(self.pde.inlet_velocity, self.pde.outlet_pressure), 
            threshold=(self.pde.is_inlet_boundary, self.pde.is_outlet_boundary),
            method='interp')
        
        BC_wall = DirichletBC(
            (self.fem.uspace, self.fem.pspace), 
            gd=(self.pde.wall_velocity, self.pde.pressure), 
            threshold=(self.pde.is_wall_boundary, None),
            method='interp')
        
        BC_obstacle = DirichletBC(
            (self.fem.uspace, self.fem.pspace), 
            gd=(self.pde.obstacle_velocity, self.pde.pressure), 
            threshold=(self.pde.is_obstacle_boundary, None),
            method='interp')
        
        A, b = BC_flux.apply(A, b)
        A, b = BC_wall.apply(A, b)
        A, b = BC_obstacle.apply(A, b)
        self.apply_bc_str = "cylinder"
        return A, b
    
    @variantmethod('main')
    def run(self, maxstep=1000, tol=1e-10, apply_bc= 'dirichlet', postprocess='error'):
        """
        """
        self.run_str = 'main'
        self.maxstep = maxstep
        self.tol = tol
        uh0 = self.fem.uspace.function()
        ph0 = self.fem.pspace.function()
        uh1 = self.fem.uspace.function()
        ph1 = self.fem.pspace.function()

        ugdof = self.fem.uspace.number_of_global_dofs()
        
        BForm, LForm = self.linear_system()
        
        for i in range(maxstep):
<<<<<<< HEAD
            # self.logger.info(f"iteration: {i+1}")
=======
>>>>>>> 87a60e7b
            self.update(uh0)
            A = BForm.assembly()
            F = LForm.assembly()
            
            A, F = self.apply_bc[apply_bc](A, F)
<<<<<<< HEAD
            A, F = self.lagrange_multiplier(A, F)
           
=======
            A, F = self.fem.lagrange_multiplier(A, F)
            
>>>>>>> 87a60e7b
            x = self.solve(A, F)
            uh1[:] = x[:ugdof]
            ph1[:] = x[ugdof:-1]
            res_u = self.pde.mesh.error(uh0, uh1)
            res_p = self.pde.mesh.error(ph0, ph1)
            self.logger.info(f"res_u: {res_u}, res_p: {res_p}")
            if res_u + res_p < tol:
                self.logger.info(f"Converged at iteration {i+1}")
                break 
            uh0[:] = uh1
            ph0[:] = ph1
        uerror, perror = self.postprocess(uh1, ph1) 
        return uh1, ph1
    
    @run.register('one_step')
    def run(self, uh, apply_bc: str = 'dirichlet', postprocess: str = 'error'):
        self.run_str = 'one_step'

        BForm, LForm = self.linear_system()  
        self.fem.update(uh)
        A = BForm.assembly() 
        b = LForm.assembly()
        A, b = self.apply_bc[apply_bc](A, b)
        A, b = self.fem.lagrange_multiplier(A, b)
        x = self.solve(A, b)

        ugdof = self.fem.uspace.number_of_global_dofs()
        u = self.fem.uspace.function()
        p = self.fem.pspace.function()
        u[:] = x[:ugdof]
        p[:] = x[ugdof:-1] 
        return u, p

    @run.register('uniform_refine')
    def run(self, maxit = 5, maxstep = 1000, tol = 1e-10, apply_bc = 'dirichlet', postprocess = 'error'):
        self.run_str = 'uniform_refine'
        self.maxit = maxit
        self.maxstep = maxstep
        self.tol = tol
        for i in range(maxit):
            self.logger.info(f"mesh: {self.pde.mesh.number_of_cells()}")
            self.run['one_step'](maxstep, tol, apply_bc)
            self.pde.mesh.uniform_refine()
            self.equation = StationaryIncompressibleNS(self.pde)

    @variantmethod('direct')
    def solve(self, A, F, solver='mumps'):
        from fealpy.solver import spsolve
        self.solve_str = 'direct'
        return spsolve(A, F, solver = solver)

    @solve.register('amg')
    def solve(self, A, F):
        self.solve_str = 'amg'
        raise NotImplementedError("AMG solver not yet implemented.")

    @solve.register('pcg')
    def solve(self, A, F):
        self.solve_str = 'pcg'
        pass
        
    @variantmethod('error')
    def postprocess(self, uh, ph):
        """
        Post-process the numerical solution to compute the error in L2 norm.
        """
        self.postprocess_str = 'error'
        uerror = self.pde.mesh.error(self.pde.velocity, uh)
        perror = self.pde.mesh.error(self.pde.pressure, ph)
        self.logger.info(f"final uerror: {uerror}, final perror: {perror}") 
        return uerror, perror

    @postprocess.register('plot')
    def postprocess(self, uh, ph):
        self.postprocess_str = 'plot'
        import matplotlib.pyplot as plt<|MERGE_RESOLUTION|>--- conflicted
+++ resolved
@@ -232,22 +232,13 @@
         BForm, LForm = self.linear_system()
         
         for i in range(maxstep):
-<<<<<<< HEAD
-            # self.logger.info(f"iteration: {i+1}")
-=======
->>>>>>> 87a60e7b
             self.update(uh0)
             A = BForm.assembly()
             F = LForm.assembly()
             
             A, F = self.apply_bc[apply_bc](A, F)
-<<<<<<< HEAD
-            A, F = self.lagrange_multiplier(A, F)
-           
-=======
             A, F = self.fem.lagrange_multiplier(A, F)
             
->>>>>>> 87a60e7b
             x = self.solve(A, F)
             uh1[:] = x[:ugdof]
             ph1[:] = x[ugdof:-1]
