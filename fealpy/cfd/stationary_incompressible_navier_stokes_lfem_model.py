--- conflicted
+++ resolved
@@ -282,16 +282,8 @@
                 break 
             uh0[:] = uh1
             ph0[:] = ph1
-<<<<<<< HEAD
-        self.uh1 = uh1
-        self.ph1 = ph1
-        print("Asda")
-        # uerror, perror = self.postprocess(uh1, ph1) 
-        # self.logger.info(f"final uerror: {uerror}, final perror: {perror}") 
-=======
         uerror, perror = self.postprocess(uh1, ph1) 
         self.logger.info(f"final uerror: {uerror}, final perror: {perror}") 
->>>>>>> 25ac4e40
         return uh1, ph1
     
     @run.register('one_step')
