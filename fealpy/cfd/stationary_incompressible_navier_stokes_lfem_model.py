--- conflicted
+++ resolved
@@ -70,19 +70,13 @@
         
         if mesh is None:
             if hasattr(pde, 'init_mesh'):
-<<<<<<< HEAD
-                self.mesh = pde.init_mesh(nx=8, ny=8)
-=======
-                self.mesh = pde.init_mesh(nx=options.get('nx', 8), ny=options.get('ny', 8))
->>>>>>> ee9167cc
+                self.mesh = pde.init_mesh()
             else:
                 raise ValueError("Not found mesh!")
         else:
             self.mesh = mesh
         
         self.fem = self.method()
-        
-
         if options is not None:
             self.solve.set(options['solve'])
             self.fem = self.method[options['method']]()
@@ -90,7 +84,6 @@
             self.maxit = options.get('maxit', 5)
             self.maxstep = options.get('maxstep', 10)
             self.tol = options.get('tol', 1e-10)
-<<<<<<< HEAD
             self.mesh = pde.init_mesh(nx=options.get('nx', 8), ny=options.get('ny', 8))
             # self.apply_bc = self.apply_bc[options['apply_bc']]
 
@@ -132,48 +125,6 @@
         self.mesh = mesh
         self.fem.update_mesh(mesh)
 
-=======
-            # self.apply_bc = self.apply_bc[options['apply_bc']]
-
-
-            # if options['run'] == 'uniform_refine':
-            #     self.uh1, self.ph1 = run(maxit=options['maxit'], maxstep=options['maxstep'], tol=options['tol'], apply_bc=options['apply_bc'], error=options.get('error', 'error'))
-            # else:  # 'one_step' 或其他
-            #     self.uh1, self.ph1 = run(maxstep=options['maxstep'], tol=options['tol'], apply_bc=options['apply_bc'], error=options.get('error', 'error'))
-    
-    def __str__(self) -> str:
-        """Return a nicely formatted, multi-line summary of the computational model configuration."""
-        s = f"{self.__class__.__name__}(\n"
-        s += f"  equation       : {self.equation.__class__.__name__}\n"
-        s += f"  pde            : {self.pde.__class__.__name__}\n"
-        s += f"  method         : {self.method_str}\n"
-        s += f"  run            : {self.run_str}\n"
-        s += f"  solve          : {self.solve_str}\n"
-        s += f"  maxsteps       : {self.maxstep}\n"
-        s += f"  tol            : {self.tol}\n"
-        if self.options.get("run") == "uniform_refine":
-            s += f"  Max Refinement : {self.maxit}\n"
-        s += ")"
-        self.logger.info(f"\n{s}")
-        
-    @variantmethod("Newton")
-    def method(self): 
-        """
-        Use Newton iteration method to solve the Navier-Stokes equations.
-        """
-        from .simulation.fem.stationary_incompressible_ns import Newton
-        self.fem = Newton(self.equation, self.mesh)
-        self.method_str = "Newton"
-        return self.fem
-    
-    def update_mesh(self, mesh):
-        """
-        Update the mesh used in the model.
-        """
-        self.mesh = mesh
-        self.fem.update_mesh(mesh)
-
->>>>>>> ee9167cc
     @method.register("Ossen")
     def method(self): 
         """
