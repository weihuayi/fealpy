from typing import Union
from fealpy.backend import backend_manager as bm
from fealpy.decorator import variantmethod
from fealpy.model import ComputationalModel
from fealpy.fem import DirichletBC
from fealpy.mesh import Mesh
from fealpy.utils import timer

from .equation import StationaryIncompressibleNS

class StationaryIncompressibleNSLFEMModel(ComputationalModel):
    """
    StationaryIncompressibleNSLFEMModel: Stationary Incompressible Navier-Stokes Finite Element Solver

    This class implements a finite element solver for the stationary incompressible Navier-Stokes equations.
    It supports multiple linearization methods (Stokes, Oseen, Newton), boundary condition handling,
    linear system assembly, solution, and error evaluation.

    Parameters
    equation : StationaryIncompressibleNS
        The equation object encapsulating the PDE data, function spaces, and operators.
    options : dict
        Solver options, including:
            - 'solve': linear solver variant, e.g., 'direct', 'pcg'
            - 'method': FEM linearization method, e.g., 'Stokes', 'Ossen', 'Newton'
            - 'run': run method, e.g., 'one_step', 'uniform_refine'
            - 'maxstep': max nonlinear iteration steps
            - 'maxit': max mesh refinement iterations (for 'uniform_refine')
            - 'tol': convergence tolerance

    Attributes
    pde : object
        The PDE data including viscosity, velocity, pressure, etc.
    fem : object
        Finite element method object corresponding to the selected linearization method.
    solve : variant method
        Linear solver variant (e.g., direct, pcg, amg).
    run : variant method
        Execution strategy (e.g., one_step solve, adaptive or uniform mesh refinement).
    method : variant method
        Linearization method for the Navier-Stokes equations (e.g., Newton, Ossen, Stokes).

    Methods
    method()
        Select and initialize the FEM method (Stokes, Oseen, or Newton).
    run()
        Solve the Navier-Stokes system using the selected run strategy.
    apply_bc()
        Apply velocity and pressure boundary conditions.
    linear_system()
        Assemble the FEM system (bilinear and linear forms).
    solve()
        Solve the resulting linear system.
    lagrange_multiplier()
        Augment the linear system with a global pressure constraint.
    postprocess()
        Compute errors in velocity and pressure.

    Notes
    This class is designed for stationary incompressible fluid flow problems using a mixed finite element method. 
    It supports velocity-pressure coupling and enforces pressure uniqueness through Lagrange multipliers. 

    Example
    >>> model = StationaryIncompressibleNSLFEMModel(equation, options)
    >>> model.__str__()
    """
    def __init__(self, pde, mesh=None, options=None):
        super().__init__(pbar_log=True, log_level="INFO")
        self.options = options
        self.pde = pde
        self.equation = StationaryIncompressibleNS(pde)
        self.fem = self.method()

<<<<<<< HEAD
        run = self.run[options['run']]
        if options['run'] == 'uniform_refine':
            run(maxit=options['maxit'], maxstep=options['maxstep'], tol=options['tol'], apply_bc=options['apply_bc'])
        else:  # 'one_step' 或其他
            run(maxstep=options['maxstep'], tol=options['tol'], apply_bc=options['apply_bc'])
=======
        if mesh is None:
            if hasattr(pde, 'mesh'):
                self.mesh = pde.mesh
            else:
                raise ValueError("Not found mesh!")
        else:
            self.mesh = mesh

        if options is not None:
            self.solve.set(options['solve'])
            self.fem = self.method[options['method']]()

            run = self.run[options['run']]
            if options['run'] == 'uniform_refine':
                run(maxit=options['maxit'], maxstep=options['maxstep'], tol=options['tol'])
            else:  # 'one_step' 或其他
                run(maxstep=options['maxstep'], tol=options['tol'])
>>>>>>> d11e3bef
    
    def __str__(self) -> str:
        """Return a nicely formatted, multi-line summary of the computational model configuration."""
        s = f"{self.__class__.__name__}(\n"
        s += f"  equation       : {self.equation.__class__.__name__}\n"
        s += f"  pde            : {self.pde.__class__.__name__}\n"
        s += f"  method         : {self.method_str}\n"
        s += f"  run            : {self.run_str}\n"
        s += f"  solve          : {self.solve_str}\n"
        s += f"  apply_bc       : {self.apply_bc_str}\n"
        s += f"  maxsteps       : {self.maxstep}\n"
        s += f"  tol            : {self.tol}\n"
        if self.options.get("run") == "uniform_refine":
            s += f"  Max Refinement : {self.maxit}\n"
        s += ")"
        self.logger.info(f"\n{s}")
        
    @variantmethod("Newton")
    def method(self): 
        """
        Use Newton iteration method to solve the Navier-Stokes equations.
        """
        from .simulation.fem.stationary_incompressible_ns import Newton
        self.fem = Newton(self.equation)
        self.method_str = "Newton"
        return self.fem
    
    @method.register("Ossen")
    def method(self): 
        """
        Use Oseen iteration method to solve the Navier-Stokes equations.
        """
        from .simulation.fem.stationary_incompressible_ns import Ossen
        self.fem = Ossen(self.equation)
        self.method_str = "Ossen"
        return self.fem
    
    @method.register("Stokes")
    def method(self): 
        """
        Use Stokes iteration method to solve the system.
        """
        from .simulation.fem.stationary_incompressible_ns import Stokes
        self.fem = Stokes(self.equation)
        self.method_str = "Stokes"
        return self.fem
    
    def update(self, u0):   
        self.fem.update(u0)
    
    def linear_system(self):
        """
        Assemble the linear system for the stationary navier-stokes finite element model.
        """
        BForm = self.fem.BForm()
        LForm = self.fem.LForm()
        return BForm, LForm
    
    @variantmethod("dirichlet")
    def apply_bc(self, A, b):
        """
        Apply dirichlet boundary conditions to velocity and pressure.
        """
        BC = DirichletBC(
            (self.fem.uspace, self.fem.pspace), 
            gd=(self.pde.velocity, self.pde.pressure), 
            threshold=(self.pde.is_velocity_boundary, self.pde.is_pressure_boundary),
            method='interp')
        A, b = BC.apply(A, b)
        self.apply_bc_str = "dirichlet"
        return A, b
    
    @apply_bc.register("None")
    def apply_bc(self, A, b):
        """
        Apply no boundary conditions to velocity and pressure.
        """
        BC = DirichletBC(
            (self.fem.uspace, self.fem.pspace), 
            gd=(self.pde.velocity, self.pde.pressure), 
            threshold=(None, None),
            method='interp')
        A, b = BC.apply(A, b)
        self.apply_bc_str = "None"
        return A, b

    @apply_bc.register("neumann")
    def apply_bc(self, A, b):
        """
        Apply neumann boundary conditions to velocity and pressure.
        """
        pass

    @apply_bc.register("cylinder")
    def apply_bc(self, A, b):
        """
        Apply boundary conditions for cylinder problems.
        """
        BC_flux = DirichletBC(
            (self.fem.uspace, self.fem.pspace), 
            gd=(self.pde.inlet_velocity, self.pde.outlet_pressure), 
            threshold=(self.pde.is_inlet_boundary, self.pde.is_outlet_boundary),
            method='interp')
        
        BC_wall = DirichletBC(
            (self.fem.uspace, self.fem.pspace), 
            gd=(self.pde.wall_velocity, self.pde.pressure), 
            threshold=(self.pde.is_wall_boundary, None),
            method='interp')
        
        BC_obstacle = DirichletBC(
            (self.fem.uspace, self.fem.pspace), 
            gd=(self.pde.obstacle_velocity, self.pde.pressure), 
            threshold=(self.pde.is_obstacle_boundary, None),
            method='interp')
        
        A, b = BC_flux.apply(A, b)
        A, b = BC_wall.apply(A, b)
        A, b = BC_obstacle.apply(A, b)
        self.apply_bc_str = "cylinder"
        return A, b
    
    def lagrange_multiplier(self, A, b):
        """
        Enforce a global constraint on pressure (e.g., zero mean) using a Lagrange multiplier.
        """
        from fealpy.fem import LinearForm, SourceIntegrator, BlockForm
        from fealpy.sparse import COOTensor

        LagLinearForm = LinearForm(self.fem.pspace)
        LagLinearForm.add_integrator(SourceIntegrator(source=1))
        LagA = LagLinearForm.assembly()
        LagA = bm.concatenate([bm.zeros(self.fem.uspace.number_of_global_dofs()), LagA], axis=0)

        A1 = COOTensor(bm.array([bm.zeros(len(LagA), dtype=bm.int32),
                                 bm.arange(len(LagA), dtype=bm.int32)]), LagA, spshape=(1, len(LagA)))


        A = BlockForm([[A, A1.T], [A1, None]])
        A = A.assembly_sparse_matrix(format='csr')
        b0 = bm.array([0])
        b  = bm.concatenate([b, b0], axis=0)

        return A, b

    @variantmethod('one_step')
    def run(self, maxstep=1000, tol=1e-10, apply_bc= 'dirichlet'):
        """
        """
        self.run_str = 'one_step'
        self.maxstep = maxstep
        self.tol = tol
        uh0 = self.fem.uspace.function()
        ph0 = self.fem.pspace.function()
        uh1 = self.fem.uspace.function()
        ph1 = self.fem.pspace.function()

        ugdof = self.fem.uspace.number_of_global_dofs()
        
        BForm, LForm = self.linear_system()
        for i in range(maxstep):
            # self.logger.info(f"iteration: {i+1}")
            # tmr = timer()
            # next(tmr)
            # start = time.time()
            self.update(uh0)
            A = BForm.assembly()
            # tmr.send('迭代左端项矩阵组装时间')
            F = LForm.assembly()
            # tmr.send('右端项组装时间')
            
            A, F = self.apply_bc[apply_bc](A, F)
            A, F = self.lagrange_multiplier(A, F)
            # tmr.send('边界处理时间')
            x = self.solve(A, F)
            # tmr.send('矩阵求解时间')
            # next(tmr)
            uh1[:] = x[:ugdof]
            ph1[:] = x[ugdof:-1]
            res_u = self.pde.mesh.error(uh0, uh1)
            res_p = self.pde.mesh.error(ph0, ph1)
            self.logger.info(f"res_u: {res_u}, res_p: {res_p}")
            if res_u + res_p < tol:
                self.logger.info(f"Converged at iteration {i+1}")
                break 
            uh0[:] = uh1
            ph0[:] = ph1
<<<<<<< HEAD
        self.uh1 = uh1
        self.ph1 = ph1
        # uerror, perror = self.postprocess(uh1, ph1) 
        # self.logger.info(f"final uerror: {uerror}, final perror: {perror}") 
=======
        uerror, perror = self.postprocess(uh1, ph1) 
        self.logger.info(f"final uerror: {uerror}, final perror: {perror}") 
        return uh1, ph1

>>>>>>> d11e3bef

    @run.register('uniform_refine')
    def run(self, maxit = 5, maxstep = 1000, tol = 1e-10, apply_bc = 'dirichlet'):
        self.run_str = 'uniform_refine'
        self.maxit = maxit
        self.maxstep = maxstep
        self.tol = tol
        for i in range(maxit):
            self.logger.info(f"mesh: {self.pde.mesh.number_of_cells()}")
            self.run['one_step'](maxstep, tol, apply_bc)
            self.pde.mesh.uniform_refine()
            self.equation = StationaryIncompressibleNS(self.pde)

    @variantmethod('direct')
    def solve(self, A, F, solver='scipy'):
        from fealpy.solver import spsolve
        self.solve_str = 'direct'
        return spsolve(A, F, solver = solver)

    @solve.register('amg')
    def solve(self, A, F):
        self.solve_str = 'amg'
        raise NotImplementedError("AMG solver not yet implemented.")

    @solve.register('pcg')
    def solve(self, A, F):
        self.solve_str = 'pcg'
        pass
        
    @variantmethod('error')
    def postprocess(self, uh, ph):
        """
        Post-process the numerical solution to compute the error in L2 norm.
        """
        self.postprocess_str = 'error'
        uerror = self.pde.mesh.error(self.pde.velocity, uh)
        perror = self.pde.mesh.error(self.pde.pressure, ph)
        #print(f"uerror: {uerror}, perror: {perror}")
        return uerror, perror
    
    @postprocess.register('res')
    def postprocess(self, uh0, ph0, uh1, ph1):
        """
        Compute the residuals of the velocity and pressure fields.
        """
        self.postprocess_str = 'res'
        uerror = self.pde.mesh.error(uh0, uh1)
        perror = self.pde.mesh.error(ph0, ph1)
        return uerror, perror
    
    @postprocess.register('plot')
    def postprocess(self, uh, ph):
        self.postprocess_str = 'plot'
        import matplotlib.pyplot as plt<|MERGE_RESOLUTION|>--- conflicted
+++ resolved
@@ -71,13 +71,6 @@
         self.equation = StationaryIncompressibleNS(pde)
         self.fem = self.method()
 
-<<<<<<< HEAD
-        run = self.run[options['run']]
-        if options['run'] == 'uniform_refine':
-            run(maxit=options['maxit'], maxstep=options['maxstep'], tol=options['tol'], apply_bc=options['apply_bc'])
-        else:  # 'one_step' 或其他
-            run(maxstep=options['maxstep'], tol=options['tol'], apply_bc=options['apply_bc'])
-=======
         if mesh is None:
             if hasattr(pde, 'mesh'):
                 self.mesh = pde.mesh
@@ -95,7 +88,6 @@
                 run(maxit=options['maxit'], maxstep=options['maxstep'], tol=options['tol'])
             else:  # 'one_step' 或其他
                 run(maxstep=options['maxstep'], tol=options['tol'])
->>>>>>> d11e3bef
     
     def __str__(self) -> str:
         """Return a nicely formatted, multi-line summary of the computational model configuration."""
@@ -283,17 +275,10 @@
                 break 
             uh0[:] = uh1
             ph0[:] = ph1
-<<<<<<< HEAD
-        self.uh1 = uh1
-        self.ph1 = ph1
-        # uerror, perror = self.postprocess(uh1, ph1) 
-        # self.logger.info(f"final uerror: {uerror}, final perror: {perror}") 
-=======
         uerror, perror = self.postprocess(uh1, ph1) 
         self.logger.info(f"final uerror: {uerror}, final perror: {perror}") 
         return uh1, ph1
 
->>>>>>> d11e3bef
 
     @run.register('uniform_refine')
     def run(self, maxit = 5, maxstep = 1000, tol = 1e-10, apply_bc = 'dirichlet'):
