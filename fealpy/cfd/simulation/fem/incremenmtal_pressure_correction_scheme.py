import inspect

from ....backend import backend_manager as bm
from ....backend import TensorLike
from ....fem import LinearForm, BilinearForm
from ....fem import (ScalarMassIntegrator, FluidBoundaryFrictionIntegrator, 
                     ViscousWorkIntegrator, SourceIntegrator, GradSourceIntegrator, 
                     BoundaryFaceSourceIntegrator, ScalarDiffusionIntegrator)
from .fem_base import FEM
from .project_method import ProjectionMethod
from ....fem import DirichletBC
from ..simulation_base import SimulationBase, SimulationParameters
from ....functionspace import Function
from ....decorator import barycentric

class IPCS(ProjectionMethod, FEM):
    """IPCS分裂投影法"""
    def __init__(self, equation, boundary_threshold=None):
        FEM.__init__(self, equation)
        ProjectionMethod.__init__(self)
        self.threshold = boundary_threshold
    
    def simulation(self):
        """返回当前的仿真对象"""
        return ipcs_simulation(self)

    def predict_velocity(self, u0:TensorLike, p0:TensorLike, threshold = None, 
                         return_form:bool=True,BC=None):
        if threshold is not None:
            self.threshold = threshold
        
        Bform = self.predict_velocity_BForm()
        Lform = self.predict_velocity_LForm()
        self.predict_velocity_update(u0, p0)
        if return_form is False:
            A = Bform.assembly()
            b = Lform.assembly()
            if BC is not None:
                A, b = BC.apply(A, b)
            return A, b 
        else:
            return Bform, Lform 
    
    def pressure(self, us:TensorLike, p0:TensorLike, 
                 return_form=True, BC=None):
        Bform = self.pressure_BForm()
        Lform = self.pressure_LForm()
        self.pressure_update(us, p0)
        if return_form is False:
            A = Bform.assembly()
            b = Lform.assembly()
            if BC is not None:
                A, b = BC.apply(A, b)
            return A, b
        else:
            return Bform, Lform 
    
    def correct_velocity(self, us:TensorLike, p0:TensorLike, p1:TensorLike, 
                         return_form=True, BC=None):
        """速度校正"""
        Bform = self.correct_velocity_BForm()
        Lform = self.correct_velocity_LForm()
        self.correct_velocity_update(us, p0, p1)
        if return_form is False:
            A = Bform.assembly()
            b = Lform.assembly()
            if BC is not None:
                A, b = BC.apply(A, b)
            return A, b
        else:
            return Bform, Lform 

    def predict_velocity_BForm(self):
        """预测速度左端项"""
        uspace = self.uspace
        q = self.q 
        threshold = self.threshold

        Bform = BilinearForm(uspace)
        self.predict_BM = ScalarMassIntegrator(q=q)
        self.predict_BF = FluidBoundaryFrictionIntegrator(q=q, threshold=threshold)
        
        Bform.add_integrator(self.predict_BM)
<<<<<<< HEAD
        # Bform.add_integrator(self.predict_BF)
        Bform.add_integrator(self.predict_BVW)
=======
        
        if self.equation.constitutive.value == 1:
            self.predict_BVW = ScalarDiffusionIntegrator(q=q)
            Bform.add_integrator(self.predict_BVW)
        elif self.equation.constitutive.value == 2:
            self.predict_BVW = ViscousWorkIntegrator(q=q)
            Bform.add_integrator(self.predict_BVW)
            Bform.add_integrator(self.predict_BF)
        else :
            raise ValueError(f"未知的粘性模型")
>>>>>>> 87a60e7b
        return Bform
    
    def predict_velocity_LForm(self):
        """预测速度右端项"""
        uspace = self.uspace
        q = self.q
        threshold = self.threshold
        
        Lform = LinearForm(uspace) 
        self.predict_LS = SourceIntegrator(q=q)
        # self.predict_LS_f = SourceIntegrator(q=q)
        self.predict_LGS = GradSourceIntegrator(q=q)
        self.predict_LBFS = BoundaryFaceSourceIntegrator(q=q, threshold=threshold)
        
        Lform.add_integrator(self.predict_LS)
        Lform.add_integrator(self.predict_LGS)
        Lform.add_integrator(self.predict_LBFS)
        return Lform
    
    def predict_velocity_update(self, u0, p0): 
        equation = self.equation
        dt = equation.pde.dt
        ctd = equation.coef_time_derivative 
        cv = equation.coef_viscosity
        cc = equation.coef_convection
        pc = equation.coef_pressure
        cbf = equation.coef_body_force
        
        self.predict_BM.coef = ctd/dt
        self.predict_BF.coef = -cv/2
        self.predict_BVW.coef = cv/2
        
        @barycentric
        def LS_coef(bcs, index):
            masscoef = ctd(bcs, index)[..., bm.newaxis] if callable(ctd) else ctd
            result = 1/dt*masscoef*u0(bcs, index)
            ccoef = cc(bcs, index)[..., bm.newaxis] if callable(cc) else cc
            result -= ccoef * bm.einsum('...j, ...ij -> ...i', u0(bcs, index), u0.grad_value(bcs, index))
            cbfcoef = cbf(bcs, index) if callable(cbf) else cbf
            result += cbfcoef
            return result
        self.predict_LS.source = LS_coef

        @barycentric
        def LGS_coef(bcs, index):
            I = bm.eye(self.mesh.GD)
            result = bm.repeat(p0(bcs,index)[...,bm.newaxis], self.mesh.GD, axis=-1)
            result = bm.expand_dims(result, axis=-1) * I
            result *= pc(bcs, index) if callable(pc) else pc
            cvcoef = cv(bcs, index)[..., bm.newaxis]/2 if callable(cv) else cv
            result -= cvcoef * bm.trace(u0.grad_value(bcs, index))
            return result
        self.predict_LGS.source = LGS_coef
        
        @barycentric
        def LBFS_coef(bcs, index):
            result = -bm.einsum('...i, ...j->...ij', p0(bcs, index), self.mesh.face_unit_normal(index=index))
            result *= pc(bcs, index) if callable(pc) else pc
            # cvcoef = cv(bcs, index)[..., bm.newaxis]/2 if callable(cv) else cv
            # result += cvcoef * bm.trace(u0.grad_value(bcs, index))
            return result
        self.predict_LBFS.source = LBFS_coef


    def pressure_BForm(self):
        """压力泊松方程左端项"""
        pspace = self.pspace
        q = self.q
         
        Bform = BilinearForm(pspace)
        self.pressure_BD = ScalarDiffusionIntegrator(q=q)
        Bform.add_integrator(self.pressure_BD) 
        return Bform
    
    def pressure_LForm(self):
        """压力泊松方程右端项"""
        pspace = self.pspace
        q = self.q
         
        Lform = LinearForm(pspace)
        self.pressure_LS = SourceIntegrator(q=q)
        self.pressure_LGS = GradSourceIntegrator(q=q)
        
        Lform.add_integrator(self.pressure_LS)
        Lform.add_integrator(self.pressure_LGS)
        return Lform
    
    def pressure_update(self, us, p0): 
        equation = self.equation
        dt = equation.pde.dt
        pc = equation.coef_pressure
        ctd = equation.coef_time_derivative 
        
        self.pressure_BD.coef = -pc

        @barycentric
        def LS_coef(bcs, index=None):
            result = -1/dt*bm.trace(us.grad_value(bcs, index), axis1=-2, axis2=-1)
            result *= ctd(bcs, index) if callable(ctd) else ctd
            return result
        self.pressure_LS.source = LS_coef
        
        @barycentric
        def LGS_coef(bcs, index=None):
            result = p0.grad_value(bcs, index)
            result *= -pc(bcs, index) if callable(pc) else pc
            return result
        self.pressure_LGS.source = LGS_coef
    
    def correct_velocity_BForm(self):
        """速度校正左端项"""
        uspace = self.uspace
        q = self.q
        
        Bform = BilinearForm(uspace)
        self.correct_BM = ScalarMassIntegrator(q=q)
        Bform.add_integrator(self.correct_BM)
        return Bform
    
    def correct_velocity_LForm(self):
        """速度校正右端项"""
        uspace = self.uspace
        q = self.q
        
        Lform = LinearForm(uspace)
        self.correct_LS = SourceIntegrator(q=q)
        Lform.add_integrator(self.correct_LS)
        return Lform

    def correct_velocity_update(self, us, p0, p1):
        equation = self.equation
        dt = equation.pde.dt
        ctd = equation.coef_time_derivative
        cp = equation.coef_pressure


        self.correct_BM.coef = ctd
        @barycentric
        def BM_coef(bcs, index):
            masscoef = ctd(bcs, index)[..., bm.newaxis] if callable(ctd) else ctd
            result = masscoef * us(bcs, index)
            result -= dt*(p1.grad_value(bcs, index) - p0.grad_value(bcs, index))
            return result
        self.correct_LS.source = BM_coef

class ipcs_simulation(SimulationBase):
    def __init__(self, method):
        super().__init__(method)
        self._initialize_variables()
        self.params = IPCSSimulationParameters()

    def _initialize_variables(self):
        """初始化所有未设置的变量空间"""
        equation = self.equation
        for var_name, value in equation._variables.items():
            if value is None:
                equation.set_variable(var_name, self._create_variable_space(var_name).function())
            elif isinstance(value, Function):  
                continue
            elif callable(value):
                equation.set_variable(var_name, self._create_variable_space(var_name).interpolate(value))
            else:
                raise ValueError(f"Unknown variable type: {type(value)}")

    def _create_variable_space(self, var_name):
        """根据变量名创建对应的初始空间"""
        if var_name == 'velocity':
            return self.method.uspace
        elif var_name == 'pressure':
            # 压力场是标量
            return self.method.pspace
        else:
            raise ValueError(f"Unknown variable name: {var_name}")
    
    def solve(self, A, b):
        """根据求解器类型执行求解"""
        solver_type = self.params._params["solver"]["type"]
        if solver_type == "direct":
            from fealpy.solver import spsolve
            return spsolve(A, b, self.params._params["solver"]['params'])
        elif solver_type == "custom":
            solver = self.params._params["solver"]['params']
            return solver(A, b)
        else:
            raise ValueError(f"不支持的求解器类型: {solver_type}")  

    def run(self):
        """运行仿真"""
        t0 = self.params._params["time"]["T0"]
        dt = self.params._params["time"]["dt"]
        nt = self.params._params["time"]["nt"]
        self.method.dt = dt
        equation = self.equation

        # 读取初始条件
        u0 = equation.velocity
        us = u0.space.function()
        u1 = u0.space.function()
        p0 = equation.pressure
        p1 = p0.space.function()
        
        for i in range(nt):
            t = t0 + (i + 1) * dt
            print(f"第 {i+1} 步，时间 = {t}")
            u1, p1 = self.run_one_step(u0, p0)
            u0[:] = u1[:]
            p0[:] = p1[:]
            self.equation.set_variable('velocity', u0)
            self.equation.set_variable('pressure', p0)
            if self.params._params["output"]["onoff"]:
                name = 'test_'+ str(i+1).zfill(10) + '.vtu'
                self.output(name)
    
    def run_one_step(self, u0:TensorLike, p0:TensorLike, output:bool=False):
        """单步求解"""
        pde = self.equation.pde
        uspace = self.method.uspace
        pspace = self.method.pspace
        threshold = self.method.threshold
        
        BCu = DirichletBC(space=uspace, 
            gd=pde.velocity, 
            threshold=pde.is_u_boundary, 
            method='interp')

        BCp = DirichletBC(space=pspace, 
            gd=pde.pressure, 
            threshold=pde.is_p_boundary, 
            method='interp')
        
        u1 = u0.space.function()
        us = u0.space.function()
        p1 = p0.space.function()
       

        A0, b0 = self.method.predict_velocity(u0, p0, BC=BCu, threshold=threshold, return_form=False)
        us[:] = self.solve(A0, b0)

        A1, b1 = self.method.pressure(u0, p0, BC=BCp, return_form=False)
        p1[:] = self.solve(A1, b1)

        A2, b2 = self.method.correct_velocity(us, p0, p1, return_form=False)
        u1[:] = self.solve(A2, b2)
        return u1, p1

    def output(self, name='result.vtu'):
        """输出当前的结果"""
        from ....functionspace import TensorFunctionSpace
        equation = self.equation
        mesh = self.method.mesh
        output_params = self.params.output_params
        path = output_params["path"]
        coef = output_params["coef"]
        if not name.endswith('.vtu'):
            raise ValueError("输出文件必须以 .vtu 结尾")
        fname = path + name


        for var_name, value in equation._variables.items():
            value_space = value.space
            if isinstance(value_space, TensorFunctionSpace):
                mesh.nodedata[var_name] = value.reshape(value.shape).T
            else:
                mesh.nodedata[var_name] = value

        if coef:
            for var_name, value in equation._coefs.items():
                if callable(value):
                    value_space = value.space
                    if isinstance(value_space, TensorFunctionSpace):
                        mesh.nodedata[var_name] = value.reshape(value.shape).T
                    else:
                        mesh.nodedata[var_name] = value
                else:
                    print(f"{var_name}: {value}")

        mesh.to_vtk(fname=fname)



class IPCSSimulationParameters(SimulationParameters):
    def __init__(self):
        # 核心参数结构
        self._params = {
            "time": {
                "T0": 0.0,                  # 初始时间
                "T1": 1.0,                  # 终止时间
                "dt": 0.01,                 # 时间步长
                "nt": 100                  # 时间层
            },
            "output": {
                "path": "./",            # 路径
                "coef": False,            # 是否输出系数
                "onoff": True           # 输出开关
            },
            "solver": {
                "type": 'direct',  # 求解器类型
                "params": 'mumps',       # 接口类型
            },
        }

    @property
    def timeline(self) :
        return self._params["output"]

    @property
    def output_params(self) :
        """获取输出参数（只读视图）"""
        return self._params["output"]

    @property
    def solver_type(self):
        """获取求解器类型（带类型提示）"""
        return self._params["solver"]

    def set_output(self, *, fname: str = None, coef: float = None, onoff: bool = None):
        """安全设置输出参数"""
        if fname is not None:
            self._params["output"]["fname"] = fname
            
        if coef is not None:
            self._params["output"]["coef"] = float(coef)
            
        if onoff is not None:
            self._params["output"]["onoff"] = bool(onoff)
    
    def set_solver(self, solver_type, api: str = None):
        """设置求解器参数，支持自定义求解器"""
        VALID_SOLVER_TYPES = {"direct", "iterative"}
        if isinstance(solver_type, str):
            if solver_type not in VALID_SOLVER_TYPES:
                raise ValueError(f"求解器类型必须是 {VALID_SOLVER_TYPES} 或非字符串的自定义对象，得到 {solver_type}")
            self._params["solver"]["type"] = solver_type
            if api:
                self._params["solver"]["params"] = api.lower()
        else:
            if not callable(solver_type):
                raise TypeError(f"自定义求解器必须是可调用对象，得到 {type(solver_type)}")
            sig = inspect.signature(solver_type)
            params = list(sig.parameters.keys())
            if len(params) < 2 or params[:2] != ['A', 'b']:
                raise ValueError(f"自定义求解器必须接受 'A' 和 'b' 作为前两个参数，得到 {params}")
            self._params["solver"]["type"] = "custom"
            self._params["solver"]["params"] = solver_type
    
    def set_time(self, *, T0: float = None, T1: float = None, dt: float = None, nt: int = None):
        """安全设置时间参数"""
        time = self._params["time"]

        if T0 is not None:
            if not isinstance(T0, (int, float)):
                raise TypeError(f"T0 must be a number, got {type(T0)}")
            time["T0"] = float(T0)

        if T1 is not None:
            if not isinstance(T1, (int, float)):
                raise TypeError(f"T1 must be a number, got {type(T1)}")
            time["T1"] = float(T1)

        if dt is not None:
            if not isinstance(dt, (int, float)) or dt <= 0:
                raise ValueError(f"dt must be a positive number, got {dt}")
            time["dt"] = float(dt)

        if nt is not None:
            if not isinstance(nt, int) or nt <= 0:
                raise ValueError(f"nt must be a positive integer, got {nt}")
            time["nt"] = nt
        
        if time["nt"] is None and time["dt"] is not None:
            time["nt"] = int((time["T1"] - time["T0"]) / time["dt"]) + 1


        # 验证时间参数的合理性
        if T0 is not None or T1 is not None:
            if time["T0"] >= time["T1"]:
                raise ValueError(f"T0 ({time['T0']}) must be less than T1 ({time['T1']})")



<|MERGE_RESOLUTION|>--- conflicted
+++ resolved
@@ -81,10 +81,6 @@
         self.predict_BF = FluidBoundaryFrictionIntegrator(q=q, threshold=threshold)
         
         Bform.add_integrator(self.predict_BM)
-<<<<<<< HEAD
-        # Bform.add_integrator(self.predict_BF)
-        Bform.add_integrator(self.predict_BVW)
-=======
         
         if self.equation.constitutive.value == 1:
             self.predict_BVW = ScalarDiffusionIntegrator(q=q)
@@ -95,7 +91,6 @@
             Bform.add_integrator(self.predict_BF)
         else :
             raise ValueError(f"未知的粘性模型")
->>>>>>> 87a60e7b
         return Bform
     
     def predict_velocity_LForm(self):
