--- conflicted
+++ resolved
@@ -1,25 +1,8 @@
 from fealpy.backend import backend_manager as bm
-<<<<<<< HEAD
-from fealpy.decorator import barycentric
-
-=======
->>>>>>> 0d55e312
 from fealpy.fem import LinearForm, BilinearForm, BlockForm, LinearBlockForm
-from fealpy.fem import DirichletBC
-from fealpy.fem import (ScalarMassIntegrator,
-                     PressWorkIntegrator, ScalarDiffusionIntegrator,
-<<<<<<< HEAD
-                     SourceIntegrator)
-
-from fealpy.solver import spsolve
-
-from ..fem_base import FEM
-from ...simulation_base import SimulationBase, SimulationParameters
-=======
+from fealpy.fem import (PressWorkIntegrator, ScalarDiffusionIntegrator,
                      SourceIntegrator, ViscousWorkIntegrator)
 from fealpy.decorator import barycentric
-from fealpy.solver import spsolve
->>>>>>> 0d55e312
 
 from ..iterative_method import IterativeMethod 
 
