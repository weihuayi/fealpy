--- conflicted
+++ resolved
@@ -1,26 +1,10 @@
 from fealpy.backend import backend_manager as bm
-from fealpy.backend import TensorLike
-<<<<<<< HEAD
-from fealpy.decorator import barycentric
-
-=======
->>>>>>> 0d55e312
 from fealpy.fem import LinearForm, BilinearForm, BlockForm, LinearBlockForm
-from fealpy.fem import DirichletBC
-from fealpy.fem import (ScalarMassIntegrator, FluidBoundaryFrictionIntegrator,
-                     ScalarConvectionIntegrator, PressWorkIntegrator, ScalarDiffusionIntegrator,
-                     ViscousWorkIntegrator, SourceIntegrator, BoundaryFaceSourceIntegrator)
-<<<<<<< HEAD
-
-from fealpy.solver import spsolve
-
-from ..fem_base import FEM
-from ...simulation_base import SimulationBase, SimulationParameters
-=======
+from fealpy.fem import (ScalarMassIntegrator,ScalarConvectionIntegrator, PressWorkIntegrator, ScalarDiffusionIntegrator,
+                     ViscousWorkIntegrator, SourceIntegrator)
 from fealpy.decorator import barycentric
 
 from ..iterative_method import IterativeMethod 
->>>>>>> 0d55e312
 
 class Newton(IterativeMethod):
     """Newton Interative Method""" 
