import importlib
import os
import sys

class PDEDataManager:
    """
    PDEDataManager manages PDE model types and examples for FEALPy framework.
    This class provides a unified interface to list supported PDE types,
    browse available PDE model examples under a type, and instantiate a specific model.
    It helps both new and advanced users to interact with FEALPy's PDE library.

    Parameters
        pde_type : str, optional
            The category of PDE models, including 'poisson', 'parabolic', 'wave', 'elliptic','hyperbolic'.
            If not provided, only type listing is supported.

    Attributes
        pde_type : str or None
            The current PDE type set by the user. Determines which example table is loaded.
        module_path : str or None
            The Python module path corresponding to the selected PDE type.
        data_table : dict
            Dictionary mapping example keys to tuples of (file_name, class_name).

    Methods
        show_types()
            Class method to print all available PDE types.
        show_examples()
            Print all available examples for the current PDE type.
        get_example(key)
            Instantiate and return a PDE model based on its example key.

    Examples
        >>> PDEDataManager.show_types()
        >>> manager = PDEDataManager('poisson')
        >>> manager.show_examples()
        >>> pde = manager.get_example('coscos')
    """

    _registry = {
        "poisson": "fealpy.model.poisson",
        "elliptic": "fealpy.model.elliptic",
        "parabolic": "fealpy.model.parabolic",
        "wave": "fealpy.model.wave",
<<<<<<< HEAD
        "hyperbolic":"fealpy.model.hyperbolic",
        "nonlinear":"fealpy.model.nonlinear",
        "linear_elasticity": "fealpy.model.linear_elasticity",
        "quasilinear_elliptic": "fealpy.model.quasilinear_elliptic",
        "polyharmonic": "fealpy.model.polyharmonic",
        "stokes": "fealpy.model.stokes",
=======
        "hyperbolic": "fealpy.model.hyperbolic",
        "nonlinear": "fealpy.model.nonlinear",
        "linear_elasticity": "fealpy.model.linear_elasticity",
        "helmholtz": "fealpy.model.helmholtz"
>>>>>>> aff15a16
    }

    def __init__(self, pde_type: str = None):
        """
        Initialize the manager and optionally load a PDE type's example table.

        Parameters
            pde_type : str, optional
                The PDE category to load (e.g., 'poisson', 'wave', 'parabolic', 'elliptic', 'hyperbolic', 'helmholtz'). If not set,
                only show_types() is available.
        """
        current_dir = os.path.dirname(os.path.abspath(__file__))
        project_root = os.path.abspath(os.path.join(current_dir, "..", ".."))
        if project_root not in sys.path:
            sys.path.insert(0, project_root)

        self.pde_type = pde_type
        self.module_path = None
        self.data_table = {}

        if pde_type is not None:
            if pde_type not in self._registry:
                raise ValueError(f"[Error] Unknown PDE type: '{pde_type}'")
            self.module_path = self._registry[pde_type]
            module = importlib.import_module(self.module_path)
            self.data_table = getattr(module, "DATA_TABLE", {})

    @classmethod
    def show_types(cls):
        """
        Print all supported PDE types.

        Returns
            None

        Examples
            >>> PDEDataManager.show_types()
        """
        print("Available PDE types:")
        for key in cls._registry:
            print(f" - {key}")

    def show_examples(self):
        """
        Print all available PDE models under the current type.

        Raises
            RuntimeError
                If no PDE type has been set during initialization.

        Returns
            None

        Examples
            >>> manager = PDEDataManager("poisson")
            >>> manager.show_examples()
        """
        if not self.pde_type or not self.data_table:
            raise RuntimeError("PDE type not set. Please initialize with a valid pde_type.")
        print(f"Available examples for PDE type '{self.pde_type}':")
        print("\n examples name: (file_name, class_name)")
        for key, (file_name, class_name) in self.data_table.items():
            print(f" - {key}: ({file_name}, {class_name})")
        print(f"\nExample usage:\n   pde = PDEDataManager('{self.pde_type}').get_example('example name')")

    def get_example(self, key: str = None):
        """
        Instantiate and return a PDE model object based on example key.

        Parameters
            key : str, optional
                The example name key from the current PDE type (e.g., 'coscos').

        Returns
            instance : object
                An instance of the selected PDE model class.

        Examples
            >>> pde = PDEDataManager("poisson").get_example("coscos")
        """
        if not self.pde_type or not self.data_table:
            raise RuntimeError("PDE type not set. Please initialize with a valid pde_type.")

        if key is None:
            raise ValueError(
                f"[Error] No model name provided.\n"
                f"Please pass a valid example key, like:\n"
                f"    PDEDataManager('{self.pde_type}').get_example('coscos')\n"
                f"Use .show_examples() to see all available models."
            )

        if key not in self.data_table:
            raise ValueError(f"[Error] Unknown key: '{key}'. Use .show_examples() to view valid keys.")

        file_name, class_name = self.data_table[key]
        submodule = importlib.import_module(f"{self.module_path}.{file_name}")
        cls = getattr(submodule, class_name)
        return cls()<|MERGE_RESOLUTION|>--- conflicted
+++ resolved
@@ -42,19 +42,14 @@
         "elliptic": "fealpy.model.elliptic",
         "parabolic": "fealpy.model.parabolic",
         "wave": "fealpy.model.wave",
-<<<<<<< HEAD
         "hyperbolic":"fealpy.model.hyperbolic",
         "nonlinear":"fealpy.model.nonlinear",
         "linear_elasticity": "fealpy.model.linear_elasticity",
         "quasilinear_elliptic": "fealpy.model.quasilinear_elliptic",
         "polyharmonic": "fealpy.model.polyharmonic",
         "stokes": "fealpy.model.stokes",
-=======
-        "hyperbolic": "fealpy.model.hyperbolic",
-        "nonlinear": "fealpy.model.nonlinear",
         "linear_elasticity": "fealpy.model.linear_elasticity",
         "helmholtz": "fealpy.model.helmholtz"
->>>>>>> aff15a16
     }
 
     def __init__(self, pde_type: str = None):
