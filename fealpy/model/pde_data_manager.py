import importlib
import os
import sys

class PDEDataManager:
    """
    PDEDataManager manages PDE model types and examples for FEALPy framework.
    This class provides a unified interface to list supported PDE types,
    browse available PDE model examples under a type, and instantiate a specific model.
    It helps both new and advanced users to interact with FEALPy's PDE library.

    Parameters
        pde_type : str, optional
            The category of PDE models, including 'poisson', 'parabolic', 'wave', 'elliptic','hyperbolic'.
            If not provided, only type listing is supported.

    Attributes
        pde_type : str or None
            The current PDE type set by the user. Determines which example table is loaded.
        module_path : str or None
            The Python module path corresponding to the selected PDE type.
        data_table : dict
            Dictionary mapping example keys to tuples of (file_name, class_name).

    Methods
        show_types()
            Class method to print all available PDE types.
        show_examples()
            Print all available examples for the current PDE type.
        get_example(key)
            Instantiate and return a PDE model based on its example key.

    Examples
        >>> PDEDataManager.show_types()
        >>> manager = PDEDataManager('poisson')
        >>> manager.show_examples()
        >>> pde = manager.get_example('coscos')
    """

    _registry = {
        "poisson": "fealpy.model.poisson",
        "elliptic": "fealpy.model.elliptic",
        "parabolic": "fealpy.model.parabolic",
        "wave": "fealpy.model.wave",
        "hyperbolic":"fealpy.model.hyperbolic",
        "nonlinear":"fealpy.model.nonlinear",
        "linear_elasticity": "fealpy.model.linear_elasticity"
<<<<<<< HEAD
=======
        "helmholtz":"fealpy.model.helmholtz"
>>>>>>> 5bd7365c
    }

    def __init__(self, pde_type: str = None):
        """
        Initialize the manager and optionally load a PDE type's example table.

        Parameters
            pde_type : str, optional
                The PDE category to load (e.g., 'poisson', 'wave', 'parabolic', 'elliptic', 'hyperbolic', 'helmholtz'). If not set,
                only show_types() is available.
        """
        current_dir = os.path.dirname(os.path.abspath(__file__))
        project_root = os.path.abspath(os.path.join(current_dir, "..", ".."))
        if project_root not in sys.path:
            sys.path.insert(0, project_root)

        self.pde_type = pde_type
        self.module_path = None
        self.data_table = {}

        if pde_type is not None:
            if pde_type not in self._registry:
                raise ValueError(f"[Error] Unknown PDE type: '{pde_type}'")
            self.module_path = self._registry[pde_type]
            module = importlib.import_module(self.module_path)
            self.data_table = getattr(module, "DATA_TABLE", {})

    @classmethod
    def show_types(cls):
        """
        Print all supported PDE types.

        Returns
            None

        Examples
            >>> PDEDataManager.show_types()
        """
        print("Available PDE types:")
        for key in cls._registry:
            print(f" - {key}")

    def show_examples(self):
        """
        Print all available PDE models under the current type.

        Raises
            RuntimeError
                If no PDE type has been set during initialization.

        Returns
            None

        Examples
            >>> manager = PDEDataManager("poisson")
            >>> manager.show_examples()
        """
        if not self.pde_type or not self.data_table:
            raise RuntimeError("PDE type not set. Please initialize with a valid pde_type.")
        print(f"Available examples for PDE type '{self.pde_type}':")
        print("\n examples name: (file_name, class_name)")
        for key, (file_name, class_name) in self.data_table.items():
            print(f" - {key}: ({file_name}, {class_name})")
        print(f"\nExample usage:\n   pde = PDEDataManager('{self.pde_type}').get_example('example name')")

    def get_example(self, key: str = None):
        """
        Instantiate and return a PDE model object based on example key.

        Parameters
            key : str, optional
                The example name key from the current PDE type (e.g., 'coscos').

        Returns
            instance : object
                An instance of the selected PDE model class.

        Examples
            >>> pde = PDEDataManager("poisson").get_example("coscos")
        """
        if not self.pde_type or not self.data_table:
            raise RuntimeError("PDE type not set. Please initialize with a valid pde_type.")

        if key is None:
            raise ValueError(
                f"[Error] No model name provided.\n"
                f"Please pass a valid example key, like:\n"
                f"    PDEDataManager('{self.pde_type}').get_example('coscos')\n"
                f"Use .show_examples() to see all available models."
            )

        if key not in self.data_table:
            raise ValueError(f"[Error] Unknown key: '{key}'. Use .show_examples() to view valid keys.")

        file_name, class_name = self.data_table[key]
        submodule = importlib.import_module(f"{self.module_path}.{file_name}")
        cls = getattr(submodule, class_name)
        return cls()<|MERGE_RESOLUTION|>--- conflicted
+++ resolved
@@ -45,10 +45,7 @@
         "hyperbolic":"fealpy.model.hyperbolic",
         "nonlinear":"fealpy.model.nonlinear",
         "linear_elasticity": "fealpy.model.linear_elasticity"
-<<<<<<< HEAD
-=======
         "helmholtz":"fealpy.model.helmholtz"
->>>>>>> 5bd7365c
     }
 
     def __init__(self, pde_type: str = None):
