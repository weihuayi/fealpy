import importlib
import os
import sys

class PDEDataManager:
    """
    PDEDataManager manages PDE model types and examples for FEALPy framework.
    This class provides a unified interface to list supported PDE types,
    browse available PDE model examples under a type, and instantiate a specific model.
    It helps both new and advanced users to interact with FEALPy's PDE library.

    Parameters
        pde_type : str, optional
            The category of PDE models, including 'poisson', 'parabolic', 'wave', 'elliptic','hyperbolic'.
            If not provided, only type listing is supported.

    Attributes
        pde_type : str or None
            The current PDE type set by the user. Determines which example table is loaded.
        module_path : str or None
            The Python module path corresponding to the selected PDE type.
        data_table : dict
            Dictionary mapping example keys to tuples of (file_name, class_name).

    Methods
        show_types()
            Class method to print all available PDE types.
        show_examples()
            Print all available examples for the current PDE type.
        get_example(key)
            Instantiate and return a PDE model based on its example key.

    Examples
        >>> PDEDataManager.show_types()
        >>> manager = PDEDataManager('poisson')
        >>> manager.show_examples()
        >>> pde = manager.get_example('coscos')
    """

    _registry = {
        "poisson": "fealpy.model.poisson",
        "elliptic": "fealpy.model.elliptic",
        "parabolic": "fealpy.model.parabolic",
        "wave": "fealpy.model.wave",
        "hyperbolic":"fealpy.model.hyperbolic",
<<<<<<< HEAD
=======
        "nonlinear":"fealpy.model.nonlinear",
        "linear_elasticity": "fealpy.model.linear_elasticity"
        "helmholtz":"fealpy.model.helmholtz"
>>>>>>> 1167ad64
    }

    def __init__(self, pde_type: str = None):
        """
        Initialize the manager and optionally load a PDE type's example table.

        Parameters
            pde_type : str, optional
                The PDE category to load (e.g., 'poisson', 'wave', 'parabolic', 'elliptic', 'hyperbolic', 'helmholtz'). If not set,
                only show_types() is available.
        """
        current_dir = os.path.dirname(os.path.abspath(__file__))
        project_root = os.path.abspath(os.path.join(current_dir, "..", ".."))
        if project_root not in sys.path:
            sys.path.insert(0, project_root)

        self.pde_type = pde_type
        self.module_path = None
        self.data_table = {}

        if pde_type is not None:
            if pde_type not in self._registry:
                raise ValueError(f"[Error] Unknown PDE type: '{pde_type}'")
            self.module_path = self._registry[pde_type]
            module = importlib.import_module(self.module_path)
            self.data_table = getattr(module, "DATA_TABLE", {})

    @classmethod
    def show_types(cls):
        """
        Print all supported PDE types.

        Returns
            None

        Examples
            >>> PDEDataManager.show_types()
        """
        print("Available PDE types:")
        for key in cls._registry:
            print(f" - {key}")

    def show_examples(self):
        """
        Print all available PDE models under the current type.

        Raises
            RuntimeError
                If no PDE type has been set during initialization.

        Returns
            None

        Examples
            >>> manager = PDEDataManager("poisson")
            >>> manager.show_examples()
        """
        if not self.pde_type or not self.data_table:
            raise RuntimeError("PDE type not set. Please initialize with a valid pde_type.")
        print(f"Available examples for PDE type '{self.pde_type}':")
        print("\n examples name: (file_name, class_name)")
        for key, (file_name, class_name) in self.data_table.items():
            print(f" - {key}: ({file_name}, {class_name})")
        print(f"\nExample usage:\n   pde = PDEDataManager('{self.pde_type}').get_example('example name')")

    def get_example(self, key: str = None):
        """
        Instantiate and return a PDE model object based on example key.

        Parameters
            key : str, optional
                The example name key from the current PDE type (e.g., 'coscos').

        Returns
            instance : object
                An instance of the selected PDE model class.

        Examples
            >>> pde = PDEDataManager("poisson").get_example("coscos")
        """
        if not self.pde_type or not self.data_table:
            raise RuntimeError("PDE type not set. Please initialize with a valid pde_type.")

        if key is None:
            raise ValueError(
                f"[Error] No model name provided.\n"
                f"Please pass a valid example key, like:\n"
                f"    PDEDataManager('{self.pde_type}').get_example('coscos')\n"
                f"Use .show_examples() to see all available models."
            )

        if key not in self.data_table:
            raise ValueError(f"[Error] Unknown key: '{key}'. Use .show_examples() to view valid keys.")

        file_name, class_name = self.data_table[key]
        submodule = importlib.import_module(f"{self.module_path}.{file_name}")
        cls = getattr(submodule, class_name)
        return cls()<|MERGE_RESOLUTION|>--- conflicted
+++ resolved
@@ -42,13 +42,10 @@
         "elliptic": "fealpy.model.elliptic",
         "parabolic": "fealpy.model.parabolic",
         "wave": "fealpy.model.wave",
-        "hyperbolic":"fealpy.model.hyperbolic",
-<<<<<<< HEAD
-=======
-        "nonlinear":"fealpy.model.nonlinear",
-        "linear_elasticity": "fealpy.model.linear_elasticity"
-        "helmholtz":"fealpy.model.helmholtz"
->>>>>>> 1167ad64
+        "hyperbolic": "fealpy.model.hyperbolic",
+        "nonlinear": "fealpy.model.nonlinear",
+        "linear_elasticity": "fealpy.model.linear_elasticity",
+        "helmholtz": "fealpy.model.helmholtz"
     }
 
     def __init__(self, pde_type: str = None):
