--- conflicted
+++ resolved
@@ -55,14 +55,11 @@
 """
 DATA_TABLE = {
     # example name: (file_name, class_name)
-    "coscos": ("cos_cos_data_2d", "CosCosData2D"),
-    "sinsin": ("sin_sin_data_2d", "SinSinData2D"),
-<<<<<<< HEAD
-    "poly": ("poly_data_2d", "PolyData2D"),
-=======
+    "coscos2d": ("cos_cos_data_2d", "CosCosData2D"),
+    "sinsin2d": ("sin_sin_data_2d", "SinSinData2D"),
+    "poly2d": ("poly_data_2d", "PolyData2D"),
     "biharm2d": ("biharmonic_data_2d", "BiharmonicData2D"),
     "triharm2d": ("triharmonic_data_2d", "TriharmonicData2D"),
     "biharm3d": ("biharmonic_data_3d", "BiharmonicData3D"),
->>>>>>> 1167ad64
     # "exp":("exp_data_2d", "ExpDate2D")
 }