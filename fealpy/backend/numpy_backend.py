--- conflicted
+++ resolved
@@ -221,7 +221,6 @@
 
         return crow, col, data
 
-<<<<<<< HEAD
     @staticmethod
     def query_point(x, y, h, box_size, mask_self=True, periodic=[True, True, True]):
         if not isinstance(periodic, list) or len(periodic) != 3 or not all(isinstance(p, bool) for p in periodic):
@@ -337,7 +336,7 @@
                 neighbors = neighbors[~mask]
 
         return node_self, neighbors
-=======
+
     ### Function Transforms ###
     @staticmethod
     def vmap(func, /, in_axes=0, out_axes=0, *args, **kwds):
@@ -357,7 +356,6 @@
             return results
 
         return vectorized
->>>>>>> 7ed82484
 
     ### FEALPy Functions ###
 
