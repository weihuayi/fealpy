from typing import Any, Union, Optional, TypeVar, Tuple
import numpy as np

try:
    import taichi as ti
    import taichi.math as tm
except ImportError:
<<<<<<< HEAD
    raise ImportError(
        "Name 'taichi' cannot be imported. "
        "Make sure  Taichi is installed before using "
        "the Taichi backend in FEALPy. "
        "See https://taichi-lang.cn/ for installation."
    )
=======
    raise ImportError("Name 'taichi' cannot be imported. "
                      'Make sure  Taichi is installed before using '
                      'the Taichi backend in FEALPy. '
                      'See https://taichi-lang.cn/ for installation.')

>>>>>>> 02698277

Field = ti.Field
Dtype = ti._lib.core.DataType
Device = ti._lib.core.Arch
# dtype map from numpy to taichi
dtype_map = {
    np.dtype(np.bool): ti.u8,
    np.dtype(np.float32): ti.f32,
    np.dtype(np.float64): ti.f64,
    np.dtype(np.int32): ti.i32,
    np.dtype(np.int64): ti.i64,
    np.dtype(np.uint32): ti.u32,
    np.dtype(np.uint64): ti.u64,
}

<<<<<<< HEAD
from fealpy.backend.base import (
    BackendProxy,
    ModuleProxy,
    ATTRIBUTE_MAPPING,
    FUNCTION_MAPPING,
    TRANSFORMS_MAPPING,
)


# 假设 BackendProxy 是你自己定义的基类
class TaichiBackend(BackendProxy, backend_name="taichi"):
    DATA_CLASS = ti.Field
    # Holds the current Taichi arch (e.g., ti.cpu or ti.cuda)
    _device: Union[ti.cpu, ti.cuda, None] = None  # type: ignore

    ### dtype ###
    bool = ti.uint8
    uint8 = ti.uint8
    uint16 = ti.uint16
    uint32 = ti.uint32
    uint64 = ti.uint64
    int8 = ti.int8
    int16 = ti.int16
    int32 = ti.int32
    int64 = ti.int64
    float16 = ti.float16
    float32 = ti.float32
    float64 = ti.float64
    complex64 = None  # 不支持
    complex128 = None  # 不支持

=======
# from fealpy.backend.base import BackendProxy

from .base import (
    BackendProxy, ModuleProxy,
    ATTRIBUTE_MAPPING, FUNCTION_MAPPING, TRANSFORMS_MAPPING
)

# 假设 BackendProxy 是你自己定义的基类
class TaichiBackend(BackendProxy, backend_name='taichi'):
    DATA_CLASS = ti.Field
    # Holds the current Taichi arch (e.g., ti.cpu or ti.cuda)
    _device: Union[ti.cpu, ti.cuda, None] = None
    
>>>>>>> 02698277
    @staticmethod
    def context(tensor: ti.Field, /):
        """
        Retrieve context information for a Taichi Field.

        Parameters:
            tensor (ti.Field): A Taichi scalar or vector field.

        Returns:
            dict: Contains 'dtype' (Taichi data type) and 'device' (string indicating CPU or GPU).
        """
        arch = ti.cfg.arch
<<<<<<< HEAD
        device = "cpu" if arch == ti.cpu else "cuda" if arch == ti.cuda else str(arch)
        return {"dtype": tensor.dtype, "device": device}

    @staticmethod
    def set_default_device(device: Union[str, ti.cpu, ti.cuda]) -> None:  # type: ignore
=======
        device = 'cpu' if arch == ti.cpu else 'cuda' if arch == ti.cuda else str(arch)
        return {"dtype": tensor.dtype, "device": device}

    @staticmethod
    def set_default_device(device: Union[str, ti.cpu, ti.cuda]) -> None:
>>>>>>> 02698277
        """
        Configure the default execution device for Taichi.
        This affects where all subsequent Field allocations and kernel runs occur.

        Parameters:
            device (str | ti.cpu | ti.cuda): Target device, either as string 'cpu'/'cuda'
                or the Taichi arch object ti.cpu/ti.cuda.

        Raises:
            ValueError: If the provided device string is unsupported.
        """
<<<<<<< HEAD
        # Accept string aliases and convert to Taichi arch
        if isinstance(device, str):
            if device.lower() == "cpu":
                device = ti.cpu
            elif device.lower() == "cuda":
=======
         # Accept string aliases and convert to Taichi arch
        if isinstance(device, str):
            if device.lower() == 'cpu':
                device = ti.cpu
            elif device.lower() == 'cuda':
>>>>>>> 02698277
                device = ti.cuda
            else:
                raise ValueError(f"Unsupported device string: {device}")

        # Initialize Taichi runtime (ignored if already initialized)
        try:
            ti.init(arch=device)
        except Exception:
            # A subsequent init call may throw; safely ignore
            pass

        # Store the chosen device for future reference
        TaichiBackend._device = device
<<<<<<< HEAD

    @staticmethod
    def device_type(field: ti.Field, /):  # TODO
        arch = ti.cfg.arch
        device = "cpu" if arch == ti.cpu else "cuda" if arch == ti.cuda else str(arch)
        return device

    @staticmethod
    def to_numpy(field: ti.Field, /) -> np.ndarray:
        """
        Convert a Taichi Field into a NumPy ndarray.

        Parameters:
            field (ti.Field): The Taichi field to convert.

        Returns:
            np.ndarray: A NumPy array containing the field data.
        """
        return field.to_numpy()

    @staticmethod
    def from_numpy(ndarray: np.ndarray, /) -> ti.Field:
        field = ti.field(dtype=dtype_map[ndarray.dtype], shape=ndarray.shape)
        field.from_numpy(ndarray)
        return field

    @staticmethod
    def tolist(field: ti.Field, /) -> list:
        if field is None:
            return []
        try:
            shape = field.shape

            def rec(idx, dim):
                if dim == len(shape):
                    return field[tuple(idx)]
                return [rec(idx + [i], dim + 1) for i in range(shape[dim])]

            if len(shape) == 0:
                return [field[None]]
            return rec([], 0)
        except Exception as e:
            print(f"An error occurred: {e}")
            return []

    @staticmethod
    def arange(*args, dtype=ti.f64):
        if len(args) == 1:
            if args[0] is None:
                raise ValueError("arange() requires stop to be specified.")
            if args[0] <= 0:
                return []
            if args[0] > 0:
                start, stop, step = 0, args[0], 1
        elif len(args) == 2:
            a, b = args
            if a >= b:
                return []
            else:
                start, stop, step = a, b, 1
        elif len(args) == 3:
            a, b, c = args
            if c == 0:
                raise ValueError("step must not be zero")
            else:
                if a >= b and c > 0:
                    return []
                if a <= b and c < 0:
                    return []
                else:
                    start, stop, step = a, b, c
        else:
            raise ValueError(
                "arange expects 1~3 arguments (stop | start, stop | start, stop, step)"
            )

        n = max(1, int(abs((stop - start + (step - (1 if step > 0 else -1))) // step)))

        last = start + n * step
        if (step > 0 and last < stop - 1e-8) or (step < 0 and last > stop + 1e-8):
            n += 1
            
        if isinstance(n, float):
            if not n.is_integer():
                raise ValueError(f"arange 生成的长度 n 必须为整数，当前为 {n}")
            n = int(n)

        field = ti.field(dtype=dtype, shape=(n,))

        @ti.kernel
        def fill():
            for i in range(n):
                field[i] = start + i * step

        fill()
        return field

    @staticmethod
    def eye(N, M=None, k=0, dtype=ti.f64):
        if N is None and M is None:
            raise ValueError(
                "Both N and M are None. At least one dimension must be specified for eye()."
            )
        if N is None:
            raise ValueError(
                "N is None. The number of rows must be specified for eye()."
            )
        if M is None:
            M = N

        for name, v in [('N', N), ('M', M)]:
            if isinstance(v, float):
                if not v.is_integer():
                    raise TypeError(f"{name} must be an integer, got {v}.")
        N = int(N)
        M = int(M)

        if N == 0 or M == 0:
            return []
        if N < 0 or M < 0:
            raise ValueError(f"N and M must be positive integers, got N={N}, M={M}.")
        field = ti.field(dtype=dtype, shape=(N, M))

        @ti.kernel
        def fill_eye():
            for i, j in ti.ndrange(N, M):
                if j - i == k:
                    field[i, j] = 1
                else:
                    field[i, j] = 0

        fill_eye()
        return field

    @staticmethod
    def zeros(shape, dtype=ti.f64):
        if isinstance(shape, float):
            if not shape.is_integer():
                raise TypeError(f"Shape must be an integer or tuple of integers, got float {shape}.")
            shape = int(shape)
        if isinstance(shape, int):
            if shape == 0:
                return []
            if shape < 0:
                raise ValueError(f"Shape must be a non-negative integer, got {shape}.")
            if shape > 0:
                shape = (shape,)
        if isinstance(shape, tuple):
            new_shape = []
            for s in shape:
                if isinstance(s, float):
                    if not s.is_integer():
                        raise TypeError(f"Shape elements must be integers, got float {s}.")
                    s = int(s)
                if not isinstance(s, int):
                    raise TypeError(f"Shape elements must be integers, got {type(s)}.")
                new_shape.append(s)
            shape = tuple(new_shape)
        if any(s == 0 for s in shape):
            raise ValueError(
                f"Input field has zero in its shape {shape}, which is not supported by Taichi."
            )
        field = ti.field(dtype=dtype, shape=shape)

        @ti.kernel
        def fill_zeros():
            for I in ti.grouped(field):
                field[I] = 0

        fill_zeros()
        return field

    @staticmethod
    def zeros_like(field: ti.Field):
        if field is None:
            raise ValueError(
                "Input field is None. Please provide a valid Taichi field."
            )
        if not hasattr(field, "shape") or not hasattr(field, "dtype"):
            raise TypeError(
                "Input is not a valid Taichi field: missing 'shape' or 'dtype' attribute."
            )
        shape = field.shape
        if any(s == 0 for s in shape):
            raise ValueError(
                f"Input field has zero in its shape {shape}, which is not supported by Taichi."
            )
        out = ti.field(dtype=field.dtype, shape=shape)

        @ti.kernel
        def fill_zeros():
            for I in ti.grouped(out):
                out[I] = 0

        fill_zeros()
        return out

    @staticmethod
    def tril(field: ti.Field, k: int = 0) -> ti.Field:
        if field is None:
            raise ValueError("Input field is None. Please provide a valid Taichi field.")
        if not hasattr(field, "shape") or not hasattr(field, "dtype"):
            raise TypeError("Input is not a valid Taichi field: missing 'shape' or 'dtype' attribute.")
        shape = field.shape
        if any(s == 0 for s in shape):
            raise ValueError(f"Input field has zero in its shape {shape}, which is not supported by Taichi.")
        if len(shape) == 0:
            raise ValueError("Input field is a scalar (0D), tril is not defined for scalars.")
        dtype = field.dtype

        if len(shape) == 1:
            M = shape[0]
            out = ti.field(dtype=dtype, shape=(M, M))
            @ti.kernel
            def fill_tril_1d():
                for i, j in ti.ndrange(M, M):
                    if j - i <= k:
                        out[i, j] = field[j]
                    else:
                        out[i, j] = 0
            fill_tril_1d()
            return out

        elif len(shape) > 1:
            out = ti.field(dtype=dtype, shape=shape)
            n_dim = len(shape)
            
            @ti.kernel
            def fill_tril_nd():
                for I in ti.grouped(out):
                    i = I[n_dim - 2]
                    j = I[n_dim - 1]
                    if j - i <= k:
                        out[I] = field[I]
                    else:
                        out[I] = 0
            fill_tril_nd()
            return out
        else:
            raise ValueError("Input field is a scalar (0D), tril is not defined for scalars.")
        

    @staticmethod
    def abs(
        x: Union[int, float, bool, ti.Field]
    ) -> Union[int, float, bool, ti.Field]:
        if isinstance(x, (int, float, bool)):
            return abs(x)
        if isinstance(x, ti.Field):
            if x is None:
                raise ValueError("Input field is None. Please provide a valid Taichi field.")        
            if not hasattr(x, "shape") or not hasattr(x, "dtype"):
                raise TypeError("Input is not a valid Taichi field: missing 'shape' or 'dtype' attribute.")
            shape = x.shape
            if any(s == 0 for s in shape):
                raise ValueError(f"Input field has zero in its shape {shape}, which is not supported by Taichi.")
            dtype = x.dtype
            out = ti.field(dtype=dtype, shape=shape)


            @ti.kernel
            def fill_abs():
                for I in ti.grouped(x):
                    out[I] = ti.abs(x[I])

            fill_abs()
            if len(shape) == 0:
                return out[None]
            else:
                return out
        else:
            raise TypeError(
                f"Unsupported type for abs: {type(x)}. Expected int, float, bool, or ti.Field."
            )

    @staticmethod
    
    def acos(
        x: Union[int, float, bool, ti.Field]
    ) -> Union[float, ti.Field]:

        if isinstance(x, (int, float, bool)):         
            a = ti.field(dtype=ti.f64, shape=())
            a[None] = float(x)
            x = a
            
        shape = x.shape
        if any(s == 0 for s in shape):
            raise ValueError(f"Input field has zero in shape {shape}, not supported by Taichi.")
            
        dtype = x.dtype
        if ti.types.is_integral(dtype):
            dtype = ti.get_default_fp()
            
        out = ti.field(dtype=dtype, shape=shape)
        error_flag = ti.field(dtype=ti.i32, shape=())

        @ti.kernel
        def fill_acos(
            field: ti.template(), 
            out: ti.template(), 
            error_flag: ti.template()
        ):
            error_flag[None] = 0
            for I in ti.grouped(field):
                val = field[I]
                if val < -1 or val > 1:
                    error_flag[None] = 1
                else:
                    out[I] = ti.acos(val)

        fill_acos(x, out, error_flag)
            
        if error_flag[None] == 1:
            raise ValueError("Some elements are out of domain for acos (must be in [-1, 1])")
            
        return out[None] if len(shape) == 0 else out
        
    @staticmethod
    def asin(
        x: Union[int, float, bool, ti.Field]
    ) -> Union[float, ti.Field]:

        if isinstance(x, (int, float, bool)):         
            a = ti.field(dtype=ti.f64, shape=())
            a[None] = float(x)
            x = a
            
        shape = x.shape
        if any(s == 0 for s in shape):
            raise ValueError(f"Input field has zero in shape {shape}, not supported by Taichi.")
            
        dtype = x.dtype
        if ti.types.is_integral(dtype):
            dtype = ti.get_default_fp()
            
        out = ti.field(dtype=dtype, shape=shape)
        error_flag = ti.field(dtype=ti.i32, shape=())

        @ti.kernel
        def fill_asin(
            field: ti.template(), 
            out: ti.template(), 
            error_flag: ti.template()
        ):
            error_flag[None] = 0
            for I in ti.grouped(field):
                val = field[I]
                if val < -1 or val > 1:
                    error_flag[None] = 1
                else:
                    out[I] = ti.asin(val)

        fill_asin(x, out, error_flag)
            
        if error_flag[None] == 1:
            raise ValueError("Some elements are out of domain for asin (must be in [-1, 1])")
            
        return out[None] if len(shape) == 0 else out
        
        
    @staticmethod
    def atan(
        x: Union[int, float, bool, ti.Field]
    ) -> Union[float, ti.Field]:

        if isinstance(x, (int, float, bool)):
            a = ti.field(dtype=ti.f64, shape=())
            a[None] = float(x)
            x = a
            
        shape = x.shape
        if any(s == 0 for s in shape):
            raise ValueError(f"Input field has zero in shape {shape}, not supported by Taichi.")
            
        dtype = x.dtype
        if ti.types.is_integral(dtype):
            dtype = ti.get_default_fp()
            
        out = ti.field(dtype=dtype, shape=shape)
        error_flag = ti.field(dtype=ti.i32, shape=())

        @ti.kernel
        def fill_atan(
            field: ti.template(), 
            out: ti.template(), 
        ):
            error_flag[None] = 0
            for I in ti.grouped(field):
                val = field[I]
                out[I] = ti.atan2(val,1)

        fill_atan(x, out)
               
        return out[None] if len(shape) == 0 else out
        
    @staticmethod
    def atan2(
        y: Union[int, float, bool, ti.Field],
        x: Union[int, float, bool, ti.Field]
    ) -> Union[float, ti.Field]:
        if isinstance(x, (int, float, bool)):
            a = ti.field(dtype=ti.f64, shape=())
            a[None] = float(x)
            x = a
        if isinstance(y, (int, float, bool)):
            b = ti.field(dtype=ti.f64, shape=())
            b[None] = float(y)
            y = b
        shape = y.shape

        if shape != x.shape:
            raise ValueError("Input fields must have the same shape.")
        if any(s == 0 for s in shape):
            raise ValueError(f"Input field has zero in its shape {shape}, which is not supported by Taichi.")
        dtype = y.dtype
        if ti.types.is_integral(dtype):
            dtype = ti.get_default_fp()
        out = ti.field(dtype=dtype, shape=shape)

        @ti.kernel
        def fill_atan2(y_field: ti.template(), x_field: ti.template(), out: ti.template()):
            for I in ti.grouped(y_field):
                out[I] = ti.atan2(y_field[I], x_field[I])

        fill_atan2(y, x, out)
        if len(shape) == 0:
            return out[None]
        return out
        
    @staticmethod
    def ceil(x: Union[int, float, bool, ti.Field]) -> Union[int, float, ti.Field]:
        if isinstance(x, (int, float, bool)):
            a = ti.field(dtype=ti.f64, shape=())
            a[None] = float(x)
            x = a
        shape = x.shape
        if any(s == 0 for s in shape):
            raise ValueError(f"Input field has zero in its shape {shape}, which is not supported by Taichi.")
        dtype = x.dtype
        if ti.types.is_integral(dtype):
            dtype = ti.get_default_fp()
        out = ti.field(dtype=dtype, shape=shape)

        @ti.kernel
        def fill_ceil(field: ti.template(), out: ti.template()):
            for I in ti.grouped(field):
                out[I] = ti.ceil(field[I])

        fill_ceil(x, out)
        if len(shape) == 0:
            return out[None]
        return out
        
    @staticmethod
    def clip(
        x: Union[int, float, bool, ti.Field],
        a_min: Optional[Union[int, float, bool]] = None,
        a_max: Optional[Union[int, float, bool]] = None
    ) -> Union[int, float, ti.Field]:
        if isinstance(x, (int, float, bool)):
            x = float(x)
            if a_min is not None:
                a_min = float(a_min)
                x = max(a_min, x)
            if a_max is not None:
                a_max = float(a_max)
                x = min(x, a_max)
            return x

        if isinstance(x, ti.Field):
            shape = x.shape
            if any(s == 0 for s in shape):
                raise ValueError(f"Input field has zero in its shape {shape}, which is not supported by Taichi.")
            dtype = x.dtype
            out = ti.field(dtype=dtype, shape=shape)


            @ti.kernel
            def fill_clip(field: ti.template(), out: ti.template(), a_min: ti.f64, a_max: ti.f64, use_min: ti.i32, use_max: ti.i32):
                for I in ti.grouped(field):
                    v = field[I]
                    if use_min:
                        v = max(a_min, v)
                    if use_max:
                        v = min(a_max, v)
                    out[I] = v

            use_min = int(a_min is not None)
            use_max = int(a_max is not None)

            if dtype in (ti.f32, ti.f64):
                a_min_val = float(a_min) if a_min is not None else 0.0
                a_max_val = float(a_max) if a_max is not None else 0.0
            elif dtype in (ti.i32, ti.i64, ti.u8, ti.u16, ti.u32, ti.u64):
                a_min_val = int(a_min) if a_min is not None else 0
                a_max_val = int(a_max) if a_max is not None else 0
            else:
                a_min_val = float(a_min) if a_min is not None else 0.0
                a_max_val = float(a_max) if a_max is not None else 0.0

            fill_clip(
                x, out,
                a_min_val,
                a_max_val,
                use_min, use_max
            )
            if len(shape) == 0:
                return out[None]
            return out

        raise TypeError(
            f"Unsupported type for clip: {type(x)}. Expected int, float, bool, or ti.Field."
        )
        
    @staticmethod
    def cos(x: Union[int, float, bool, ti.Field]) -> Union[float, ti.Field]:
        if isinstance(x, (int, float, bool)):
            a = ti.field(dtype=ti.f64, shape=())
            a[None] = float(x)
            x = a
        shape = x.shape
        if any(s == 0 for s in shape):
            raise ValueError(f"Input field has zero in its shape {shape}, which is not supported by Taichi.")
        dtype = x.dtype
        if ti.types.is_integral(dtype):
            dtype = ti.get_default_fp()
        out = ti.field(dtype=dtype, shape=shape)

        @ti.kernel
        def fill_cos(field: ti.template(), out: ti.template()):
            for I in ti.grouped(field):
                out[I] = ti.cos(field[I])

        fill_cos(x, out)
        if len(shape) == 0:
            return out[None]
        return out

    @staticmethod
    def cosh(x: Union[int, float, bool, ti.Field]) -> Union[float, ti.Field]:
        if isinstance(x, (int, float, bool)):
            a = ti.field(dtype=ti.f64, shape=())
            a[None] = float(x)
            x = a
        shape = x.shape
        if any(s == 0 for s in shape):
            raise ValueError(f"Input field has zero in its shape {shape}, which is not supported by Taichi.")
        dtype = x.dtype
        if ti.types.is_integral(dtype):
            dtype = ti.get_default_fp()
        out = ti.field(dtype=dtype, shape=shape)

        @ti.kernel
        def fill_cosh(field: ti.template(), out: ti.template()):
            for I in ti.grouped(field):
                out[I] = (ti.exp(field[I]) + ti.exp(-field[I])) * 0.5

        fill_cosh(x, out)
        if len(shape) == 0:
            return out[None]
        return out
        
        
    @staticmethod
    def floor(x: Union[int, float, bool, ti.Field]) -> Union[int, float, ti.Field]:
        if isinstance(x, (int, float, bool)):
            a = ti.field(dtype=ti.f64, shape=())
            a[None] = float(x)
            x = a
        shape = x.shape
        if any(s == 0 for s in shape):
            raise ValueError(f"Input field has zero in its shape {shape}, which is not supported by Taichi.")
        dtype = x.dtype
        if ti.types.is_integral(dtype):
            dtype = ti.get_default_fp()
        out = ti.field(dtype=dtype, shape=shape)

        @ti.kernel
        def fill_floor(field: ti.template(), out: ti.template()):
            for I in ti.grouped(field):
                out[I] = ti.floor(field[I])

        fill_floor(x, out)
        if len(shape) == 0:
            return out[None]
        return out
        
    @staticmethod
    def floor_divide(
        x: Union[int, float, bool, ti.Field],
        y: Union[int, float, bool, ti.Field]
    ) -> Union[int, float, ti.Field]:
        if isinstance(x, (int, float, bool)):
            a = ti.field(dtype=ti.f64, shape=())
            a[None] = float(x)
            x = a
        if isinstance(y, (int, float, bool)):
            b = ti.field(dtype=ti.f64, shape=())
            b[None] = float(y)
            y = b
        shape = x.shape
        if shape != y.shape:
            raise ValueError("Input fields must have the same shape.")
        if any(s == 0 for s in shape):
            raise ValueError(f"Input field has zero in its shape {shape}, which is not supported by Taichi.")
        dtype = x.dtype
        if ti.types.is_integral(dtype):
            dtype = ti.get_default_fp()
        out = ti.field(dtype=dtype, shape=shape)
        has_zero = ti.field(ti.i32, shape=())

        @ti.kernel
        def fill_floor_divide(x_field: ti.template(), y_field: ti.template(), out: ti.template()):
            for I in ti.grouped(y_field):
                out[I] = ti.floor(x_field[I] / y_field[I])
        
        @ti.kernel
        def check_zeros(y_field: ti.template()):
            for I in ti.grouped(y_field):
                if y_field[I] == 0:
                    has_zero[None] = 1
                    
        has_zero[None] = 0
        check_zeros(y) 
        if has_zero[None] == 1:
            raise ZeroDivisionError("Field contains zero values in divisor")     

        else:
            fill_floor_divide(x, y, out)
            if len(shape) == 0:
                return out[None]
            return out
        
    @staticmethod
    def sin(x: Union[int, float, bool, ti.Field]) -> Union[float, ti.Field]:
        if isinstance(x, (int, float, bool)):
            a = ti.field(dtype=ti.f64, shape=())
            a[None] = float(x)
            x = a
        shape = x.shape
        if any(s == 0 for s in shape):
            raise ValueError(f"Input field has zero in its shape {shape}, which is not supported by Taichi.")
        dtype = x.dtype
        if ti.types.is_integral(dtype):
            dtype = ti.get_default_fp()
        out = ti.field(dtype=dtype, shape=shape)

        @ti.kernel
        def fill_sin(field: ti.template(), out: ti.template()):
            for I in ti.grouped(field):
                out[I] = ti.sin(field[I])

        fill_sin(x, out)
        if len(shape) == 0:
            return out[None]
        return out
        
    @staticmethod
    def sinh(x: Union[int, float, bool, ti.Field]) -> Union[float, ti.Field]:
        if isinstance(x, (int, float, bool)):
            a = ti.field(dtype=ti.f64, shape=())
            a[None] = float(x)
            x = a
        shape = x.shape
        if any(s == 0 for s in shape):
            raise ValueError(f"Input field has zero in its shape {shape}, which is not supported by Taichi.)")
        dtype = x.dtype
        if ti.types.is_integral(dtype):
            dtype = ti.get_default_fp()
        out = ti.field(dtype=dtype, shape=shape)

        @ti.kernel
        def fill_sinh(field: ti.template(), out: ti.template()):
            for I in ti.grouped(field):
                out[I] = (ti.exp(field[I]) - ti.exp(-field[I])) * 0.5

        fill_sinh(x, out)
        if len(shape) == 0:
            return out[None]
        return out
        
    @staticmethod
    def trace(x: ti.Field) -> Union[float, int]:
        if not isinstance(x, ti.Field):
            raise TypeError(f"Unsupported type for trace: {type(x)}. Expected ti.Field.")
        shape = x.shape
        if len(shape) != 2:
            raise ValueError("Input field must be 2D.")
        if shape[0] != shape[1]:
            raise ValueError("Input field must be square (same number of rows and columns).")
        dtype = x.dtype
        trace_value = ti.field(dtype=dtype, shape=())

        @ti.kernel
        def compute_trace(field: ti.template(), trace_value: ti.template()):
            trace_value[None] = 0
            for i in range(shape[0]):
                trace_value[None] += field[i, i]

        compute_trace(x, trace_value)
        return trace_value[None]
            
    @staticmethod
    def unique(x: ti.Field) -> ti.Field:
        if not isinstance(x, ti.Field):
            raise TypeError("Input x must be a Taichi Field.")
        shape = x.shape
        if any(s == 0 for s in shape):
            raise ValueError(f"Input field has zero in its shape {shape}, which is not supported by Taichi.")
        dtype = x.dtype

        arr = x.to_numpy().flatten()
        unique_values = sorted(set(arr.tolist()))
        n_unique = len(unique_values)
        unique_field = ti.field(dtype=dtype, shape=(n_unique,))
        for i, v in enumerate(unique_values):
            unique_field[i] = v
        return unique_field


    @staticmethod
    def ones(
        shape: Union[int, Tuple[int, ...]], dtype: Optional[Dtype] = ti.f64
    ) -> ti.Field:

        if not isinstance(shape, (int, tuple)) or (
            isinstance(shape, tuple) and not all(isinstance(dim, int) for dim in shape)
        ):
            raise ValueError("Shape must be an int or a Tuple[int, ...].")
        if shape == 0 or shape == (0,):
            raise ValueError("Shape dimensions must be greater than 0.")
        x = ti.field(shape=shape, dtype=dtype)
        fill_value = ti.cast(1, dtype)
        x.fill(fill_value)
        return x

    @staticmethod
    def full(shape: Union[int, Tuple[int, ...]], fill_value: Union[bool, int, float], dtype: Optional[Dtype] = None) -> ti.Field:  # type: ignore
        if not isinstance(shape, (int, tuple)) or (
            isinstance(shape, tuple) and not all(isinstance(dim, int) for dim in shape)
        ):
            raise ValueError("Shape must be an int or a Tuple[int, ...].")
        if shape == 0 or shape == (0,):
            raise ValueError("Shape dimensions must be greater than 0.")
        if dtype is None:
            if isinstance(fill_value, bool):
                dtype = ti.u8  # Boolean type in Taichi
            elif isinstance(fill_value, int):
                dtype = ti.i32  # Default integer type
            elif isinstance(fill_value, float):
                dtype = ti.f64  # Default floating-point type
            else:
                raise TypeError("Unsupported fill_value type.")
        x = ti.field(dtype=dtype, shape=shape)
        x.fill(fill_value)
        return x

    @staticmethod
    def ones_like(field: ti.Field) -> ti.Field:

        x = ti.field(shape=field.shape, dtype=field.dtype)
        fill_value = ti.cast(1, field.dtype)
        x.fill(fill_value)
        return x

    @staticmethod
    def full_like(field: ti.Field, fill_value: Union[bool, int, float], dtype: Optional[Dtype] = None) -> ti.Field:  # type: ignore

        if dtype is None:
            if isinstance(fill_value, bool):
                dtype = ti.u8  # Boolean type in Taichi
            elif isinstance(fill_value, int):
                dtype = ti.i32  # Default integer type
            elif isinstance(fill_value, float):
                dtype = ti.f64  # Default floating-point type
            else:
                raise TypeError("Unsupported fill_value type.")

        x = ti.field(dtype=dtype, shape=field.shape)
        x.fill(fill_value)
        return x

    @staticmethod
    def acosh(x: Union[ti.Field, float]) -> Union[ti.Field, float]:
        # 检查输入是否是单值（标量）
        if isinstance(x, float):
            if x < 1.0:
                raise ValueError(
                    "Input value is out of the domain for acosh (must be >= 1.0)"
                )
            return ti.log(x + ti.sqrt(x * x - 1.0))

        # 如果输入是 ti.Field
        if not isinstance(x, ti.Field):
            raise TypeError("Input must be a ti.Field or a float")

        # 获取矩阵的形状
        shape = x.shape

        # 创建一个新的 ti.Field 来存储结果
        result = ti.field(dtype=x.dtype, shape=shape)

        # 创建一个标志字段来标记错误
        error_flag = ti.field(dtype=ti.i32, shape=())

        @ti.kernel
        def compute_acosh(
            field: ti.template(), result: ti.template(), error_flag: ti.template()
        ):
            error_flag[None] = 0  # 初始化错误标志为 0
            for I in ti.grouped(field):
                if field[I] < 1.0:
                    error_flag[None] = 1  # 设置错误标志为 1
                else:
                    result[I] = ti.log(field[I] + ti.sqrt(field[I] * field[I] - 1.0))

        compute_acosh(x, result, error_flag)

        if error_flag[None] == 1:
            raise ValueError(
                "Input value is out of the domain for acosh (must be >= 1.0)"
            )

        if len(shape) == 1 and shape[0] == 1:
            # 如果结果是一个单值的 ti.Field，返回其单值
            return result[None]

        return result

    @staticmethod
    def asinh(x: Union[ti.Field, float]) -> Union[ti.Field, float]:
        # 检查输入是否是单值（标量）
        if isinstance(x, float):
            return ti.log(x + ti.sqrt(x * x + 1.0))

        # 如果输入是 ti.Field
        if not isinstance(x, ti.Field):
            raise TypeError("Input must be a ti.Field or a float")

        # 获取矩阵的形状
        shape = x.shape

        # 创建一个新的 ti.Field 来存储结果
        result = ti.field(dtype=x.dtype, shape=shape)

        @ti.kernel
        def compute_asinh(field: ti.template(), result: ti.template()):
            for I in ti.grouped(field):
                result[I] = ti.log(field[I] + ti.sqrt(field[I] * field[I] + 1.0))

        compute_asinh(x, result)

        if len(shape) == 1 and shape[0] == 1:
            # 如果结果是一个单值的 ti.Field，返回其单值
            return result[None]

        return result

    @staticmethod
    def add(x: ti.Field, y: ti.Field) -> ti.Field:
        if not isinstance(x, ti.Field) or not isinstance(y, ti.Field):
            raise TypeError("Both inputs must be ti.Field")

        if x.shape != y.shape:
            raise ValueError("Input fields must have the same shape")

        @ti.kernel
        def add_field(x: ti.template(), y: ti.template(), z: ti.template()):

            for I in ti.grouped(x):
                z[I] = x[I] + y[I]  # taichi math库里面有atomic_add函数

        z = ti.field(dtype=x.dtype, shape=x.shape)
        add_field(x, y, z)
        return z
=======
    
    @staticmethod
    def to_numpy(field: ti.Field, /) -> np.ndarray:
        """
        Convert a Taichi Field into a NumPy ndarray.

        Parameters:
            field (ti.Field): The Taichi field to convert.

        Returns:
            np.ndarray: A NumPy array containing the field data.
        """
        return field.to_numpy()

    
>>>>>>> 02698277
<|MERGE_RESOLUTION|>--- conflicted
+++ resolved
@@ -5,20 +5,12 @@
     import taichi as ti
     import taichi.math as tm
 except ImportError:
-<<<<<<< HEAD
     raise ImportError(
         "Name 'taichi' cannot be imported. "
         "Make sure  Taichi is installed before using "
         "the Taichi backend in FEALPy. "
         "See https://taichi-lang.cn/ for installation."
     )
-=======
-    raise ImportError("Name 'taichi' cannot be imported. "
-                      'Make sure  Taichi is installed before using '
-                      'the Taichi backend in FEALPy. '
-                      'See https://taichi-lang.cn/ for installation.')
-
->>>>>>> 02698277
 
 Field = ti.Field
 Dtype = ti._lib.core.DataType
@@ -34,7 +26,6 @@
     np.dtype(np.uint64): ti.u64,
 }
 
-<<<<<<< HEAD
 from fealpy.backend.base import (
     BackendProxy,
     ModuleProxy,
@@ -66,21 +57,6 @@
     complex64 = None  # 不支持
     complex128 = None  # 不支持
 
-=======
-# from fealpy.backend.base import BackendProxy
-
-from .base import (
-    BackendProxy, ModuleProxy,
-    ATTRIBUTE_MAPPING, FUNCTION_MAPPING, TRANSFORMS_MAPPING
-)
-
-# 假设 BackendProxy 是你自己定义的基类
-class TaichiBackend(BackendProxy, backend_name='taichi'):
-    DATA_CLASS = ti.Field
-    # Holds the current Taichi arch (e.g., ti.cpu or ti.cuda)
-    _device: Union[ti.cpu, ti.cuda, None] = None
-    
->>>>>>> 02698277
     @staticmethod
     def context(tensor: ti.Field, /):
         """
@@ -93,19 +69,11 @@
             dict: Contains 'dtype' (Taichi data type) and 'device' (string indicating CPU or GPU).
         """
         arch = ti.cfg.arch
-<<<<<<< HEAD
         device = "cpu" if arch == ti.cpu else "cuda" if arch == ti.cuda else str(arch)
         return {"dtype": tensor.dtype, "device": device}
 
     @staticmethod
     def set_default_device(device: Union[str, ti.cpu, ti.cuda]) -> None:  # type: ignore
-=======
-        device = 'cpu' if arch == ti.cpu else 'cuda' if arch == ti.cuda else str(arch)
-        return {"dtype": tensor.dtype, "device": device}
-
-    @staticmethod
-    def set_default_device(device: Union[str, ti.cpu, ti.cuda]) -> None:
->>>>>>> 02698277
         """
         Configure the default execution device for Taichi.
         This affects where all subsequent Field allocations and kernel runs occur.
@@ -117,19 +85,11 @@
         Raises:
             ValueError: If the provided device string is unsupported.
         """
-<<<<<<< HEAD
         # Accept string aliases and convert to Taichi arch
         if isinstance(device, str):
             if device.lower() == "cpu":
                 device = ti.cpu
             elif device.lower() == "cuda":
-=======
-         # Accept string aliases and convert to Taichi arch
-        if isinstance(device, str):
-            if device.lower() == 'cpu':
-                device = ti.cpu
-            elif device.lower() == 'cuda':
->>>>>>> 02698277
                 device = ti.cuda
             else:
                 raise ValueError(f"Unsupported device string: {device}")
@@ -143,7 +103,6 @@
 
         # Store the chosen device for future reference
         TaichiBackend._device = device
-<<<<<<< HEAD
 
     @staticmethod
     def device_type(field: ti.Field, /):  # TODO
@@ -277,7 +236,7 @@
 
         fill_eye()
         return field
-
+    
     @staticmethod
     def zeros(shape, dtype=ti.f64):
         if isinstance(shape, float):
@@ -420,7 +379,6 @@
             )
 
     @staticmethod
-    
     def acos(
         x: Union[int, float, bool, ti.Field]
     ) -> Union[float, ti.Field]:
@@ -535,7 +493,7 @@
             for I in ti.grouped(field):
                 val = field[I]
                 out[I] = ti.atan2(val,1)
-
+                
         fill_atan(x, out)
                
         return out[None] if len(shape) == 0 else out
@@ -1020,20 +978,6 @@
         z = ti.field(dtype=x.dtype, shape=x.shape)
         add_field(x, y, z)
         return z
-=======
-    
-    @staticmethod
-    def to_numpy(field: ti.Field, /) -> np.ndarray:
-        """
-        Convert a Taichi Field into a NumPy ndarray.
-
-        Parameters:
-            field (ti.Field): The Taichi field to convert.
-
-        Returns:
-            np.ndarray: A NumPy array containing the field data.
-        """
-        return field.to_numpy()
-
-    
->>>>>>> 02698277
+
+
+    