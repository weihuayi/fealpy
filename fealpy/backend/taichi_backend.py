from typing import Any, Union, Optional, TypeVar, Tuple
import numpy as np

try:
    import taichi as ti
    import taichi.math as tm
except ImportError:
    raise ImportError(
        "Name 'taichi' cannot be imported. "
        "Make sure  Taichi is installed before using "
        "the Taichi backend in FEALPy. "
        "See https://taichi-lang.cn/ for installation."
    )

Field = ti.Field
Dtype = ti._lib.core.DataType
Device = ti._lib.core.Arch
# dtype map from numpy to taichi
dtype_map = {
    np.dtype(np.bool): ti.u8,
    np.dtype(np.float32): ti.f32,
    np.dtype(np.float64): ti.f64,
    np.dtype(np.int32): ti.i32,
    np.dtype(np.int64): ti.i64,
    np.dtype(np.uint32): ti.u32,
    np.dtype(np.uint64): ti.u64,
}

from fealpy.backend.base import (
    BackendProxy,
    ModuleProxy,
    ATTRIBUTE_MAPPING,
    FUNCTION_MAPPING,
    TRANSFORMS_MAPPING,
)


# 假设 BackendProxy 是你自己定义的基类
class TaichiBackend(BackendProxy, backend_name="taichi"):
    DATA_CLASS = ti.Field
    # Holds the current Taichi arch (e.g., ti.cpu or ti.cuda)
    _device: Union[ti.cpu, ti.cuda, None] = None  # type: ignore

    ### dtype ###
    bool = ti.uint8
    uint8 = ti.uint8
    uint16 = ti.uint16
    uint32 = ti.uint32
    uint64 = ti.uint64
    int8 = ti.int8
    int16 = ti.int16
    int32 = ti.int32
    int64 = ti.int64
    float16 = ti.float16
    float32 = ti.float32
    float64 = ti.float64
    complex64 = None  # 不支持
    complex128 = None  # 不支持

    @staticmethod
    def context(tensor: ti.Field, /):
        """
        Retrieve context information for a Taichi Field.

        Parameters:
            tensor (ti.Field): A Taichi scalar or vector field.

        Returns:
            dict: Contains 'dtype' (Taichi data type) and 'device' (string indicating CPU or GPU).
        """
        arch = ti.cfg.arch
        device = "cpu" if arch == ti.cpu else "cuda" if arch == ti.cuda else str(arch)
        return {"dtype": tensor.dtype, "device": device}

    @staticmethod
    def set_default_device(device: Union[str, ti.cpu, ti.cuda]) -> None:  # type: ignore
        """
        Configure the default execution device for Taichi.
        This affects where all subsequent Field allocations and kernel runs occur.

        Parameters:
            device (str | ti.cpu | ti.cuda): Target device, either as string 'cpu'/'cuda'
                or the Taichi arch object ti.cpu/ti.cuda.

        Raises:
            ValueError: If the provided device string is unsupported.
        """
        # Accept string aliases and convert to Taichi arch
        if isinstance(device, str):
            if device.lower() == "cpu":
                device = ti.cpu
            elif device.lower() == "cuda":
                device = ti.cuda
            else:
                raise ValueError(f"Unsupported device string: {device}")

        # Initialize Taichi runtime (ignored if already initialized)
        try:
            ti.init(arch=device)
        except Exception:
            # A subsequent init call may throw; safely ignore
            pass

        # Store the chosen device for future reference
        TaichiBackend._device = device

    @staticmethod
    def device_type(field: ti.Field, /):  # TODO
        arch = ti.cfg.arch
        device = "cpu" if arch == ti.cpu else "cuda" if arch == ti.cuda else str(arch)
        return device

    @staticmethod
    def to_numpy(field: ti.Field, /) -> np.ndarray:
        """
        Convert a Taichi Field into a NumPy ndarray.

        Parameters:
            field (ti.Field): The Taichi field to convert.

        Returns:
            np.ndarray: A NumPy array containing the field data.
        """
        return field.to_numpy()

    @staticmethod
    def from_numpy(ndarray: np.ndarray, /) -> ti.Field:
        field = ti.field(dtype=dtype_map[ndarray.dtype], shape=ndarray.shape)
        field.from_numpy(ndarray)
        return field

    @staticmethod
    def tolist(field: ti.Field, /) -> list:
        if field is None:
            return []
        try:
            shape = field.shape

            def rec(idx, dim):
                if dim == len(shape):
                    return field[tuple(idx)]
                return [rec(idx + [i], dim + 1) for i in range(shape[dim])]

            if len(shape) == 0:
                return [field[None]]
            return rec([], 0)
        except Exception as e:
            print(f"An error occurred: {e}")
            return []

    @staticmethod
    def arange(*args, dtype=ti.f64):
        if len(args) == 1:
            if args[0] is None:
                raise ValueError("arange() requires stop to be specified.")
            if args[0] <= 0:
                return []
            if args[0] > 0:
                start, stop, step = 0, args[0], 1
        elif len(args) == 2:
            a, b = args
            if a >= b:
                return []
            else:
                start, stop, step = a, b, 1
        elif len(args) == 3:
            a, b, c = args
            if c == 0:
                raise ValueError("step must not be zero")
            else:
                if a >= b and c > 0:
                    return []
                if a <= b and c < 0:
                    return []
                else:
                    start, stop, step = a, b, c
        else:
            raise ValueError(
                "arange expects 1~3 arguments (stop | start, stop | start, stop, step)"
            )

        n = max(1, int(abs((stop - start + (step - (1 if step > 0 else -1))) // step)))

        last = start + n * step
        if (step > 0 and last < stop - 1e-8) or (step < 0 and last > stop + 1e-8):
            n += 1
            
        if isinstance(n, float):
            if not n.is_integer():
                raise ValueError(f"arange 生成的长度 n 必须为整数，当前为 {n}")
            n = int(n)

        field = ti.field(dtype=dtype, shape=(n,))

        @ti.kernel
        def fill():
            for i in range(n):
                field[i] = start + i * step

        fill()
        return field

    @staticmethod
    def eye(N, M=None, k=0, dtype=ti.f64):
        if N is None and M is None:
            raise ValueError(
                "Both N and M are None. At least one dimension must be specified for eye()."
            )
        if N is None:
            raise ValueError(
                "N is None. The number of rows must be specified for eye()."
            )
        if M is None:
            M = N

        for name, v in [('N', N), ('M', M)]:
            if isinstance(v, float):
                if not v.is_integer():
                    raise TypeError(f"{name} must be an integer, got {v}.")
        N = int(N)
        M = int(M)

        if N == 0 or M == 0:
            return []
        if N < 0 or M < 0:
            raise ValueError(f"N and M must be positive integers, got N={N}, M={M}.")
        field = ti.field(dtype=dtype, shape=(N, M))

        @ti.kernel
        def fill_eye():
            for i, j in ti.ndrange(N, M):
                if j - i == k:
                    field[i, j] = 1
                else:
                    field[i, j] = 0

        fill_eye()
        return field

    @staticmethod
    def zeros(shape, dtype=ti.f64):
        if isinstance(shape, float):
            if not shape.is_integer():
                raise TypeError(f"Shape must be an integer or tuple of integers, got float {shape}.")
            shape = int(shape)
        if isinstance(shape, int):
            if shape == 0:
                return []
            if shape < 0:
                raise ValueError(f"Shape must be a non-negative integer, got {shape}.")
            if shape > 0:
                shape = (shape,)
        if isinstance(shape, tuple):
            new_shape = []
            for s in shape:
                if isinstance(s, float):
                    if not s.is_integer():
                        raise TypeError(f"Shape elements must be integers, got float {s}.")
                    s = int(s)
                if not isinstance(s, int):
                    raise TypeError(f"Shape elements must be integers, got {type(s)}.")
                new_shape.append(s)
            shape = tuple(new_shape)
        if any(s == 0 for s in shape):
            raise ValueError(
                f"Input field has zero in its shape {shape}, which is not supported by Taichi."
            )
        field = ti.field(dtype=dtype, shape=shape)

        @ti.kernel
        def fill_zeros():
            for I in ti.grouped(field):
                field[I] = 0

        fill_zeros()
        return field

    @staticmethod
    def zeros_like(field: ti.Field):
        if field is None:
            raise ValueError(
                "Input field is None. Please provide a valid Taichi field."
            )
        if not hasattr(field, "shape") or not hasattr(field, "dtype"):
            raise TypeError(
                "Input is not a valid Taichi field: missing 'shape' or 'dtype' attribute."
            )
        shape = field.shape
        if any(s == 0 for s in shape):
            raise ValueError(
                f"Input field has zero in its shape {shape}, which is not supported by Taichi."
            )
        out = ti.field(dtype=field.dtype, shape=shape)

        @ti.kernel
        def fill_zeros():
            for I in ti.grouped(out):
                out[I] = 0

        fill_zeros()
        return out

    @staticmethod
    def tril(field: ti.Field, k: int = 0) -> ti.Field:
        if field is None:
            raise ValueError("Input field is None. Please provide a valid Taichi field.")
        if not hasattr(field, "shape") or not hasattr(field, "dtype"):
            raise TypeError("Input is not a valid Taichi field: missing 'shape' or 'dtype' attribute.")
        shape = field.shape
        if any(s == 0 for s in shape):
            raise ValueError(f"Input field has zero in its shape {shape}, which is not supported by Taichi.")
        if len(shape) == 0:
            raise ValueError("Input field is a scalar (0D), tril is not defined for scalars.")
        dtype = field.dtype

        if len(shape) == 1:
            M = shape[0]
            out = ti.field(dtype=dtype, shape=(M, M))
            @ti.kernel
            def fill_tril_1d():
                for i, j in ti.ndrange(M, M):
                    if j - i <= k:
                        out[i, j] = field[j]
                    else:
                        out[i, j] = 0
            fill_tril_1d()
            return out

        elif len(shape) > 1:
            out = ti.field(dtype=dtype, shape=shape)
            n_dim = len(shape)
<<<<<<< HEAD
            
=======

>>>>>>> 4e161475
            @ti.kernel
            def fill_tril_nd():
                for I in ti.grouped(out):
                    i = I[n_dim - 2]
                    j = I[n_dim - 1]
                    if j - i <= k:
                        out[I] = field[I]
                    else:
                        out[I] = 0
            fill_tril_nd()
            return out
        else:
            raise ValueError("Input field is a scalar (0D), tril is not defined for scalars.")
        

    @staticmethod
    def abs(
        x: Union[int, float, bool, ti.Field]
    ) -> Union[int, float, bool, ti.Field]:
        if isinstance(x, (int, float, bool)):
            return abs(x)
        if isinstance(x, ti.Field):
            if x is None:
                raise ValueError("Input field is None. Please provide a valid Taichi field.")        
            if not hasattr(x, "shape") or not hasattr(x, "dtype"):
                raise TypeError("Input is not a valid Taichi field: missing 'shape' or 'dtype' attribute.")
            shape = x.shape
            if any(s == 0 for s in shape):
                raise ValueError(f"Input field has zero in its shape {shape}, which is not supported by Taichi.")
            dtype = x.dtype
            out = ti.field(dtype=dtype, shape=shape)


            @ti.kernel
            def fill_abs():
                for I in ti.grouped(x):
                    out[I] = ti.abs(x[I])

            fill_abs()
            if len(shape) == 0:
                return out[None]
            else:
                return out
        else:
            raise TypeError(
                f"Unsupported type for abs: {type(x)}. Expected int, float, bool, or ti.Field."
            )

    @staticmethod
    
    def acos(
        x: Union[int, float, bool, ti.Field]
    ) -> Union[float, ti.Field]:

        if isinstance(x, (int, float, bool)):         
            a = ti.field(dtype=ti.f64, shape=())
            a[None] = float(x)
            x = a
            
        shape = x.shape
        if any(s == 0 for s in shape):
            raise ValueError(f"Input field has zero in shape {shape}, not supported by Taichi.")
            
        dtype = x.dtype
        if ti.types.is_integral(dtype):
            dtype = ti.get_default_fp()
            
        out = ti.field(dtype=dtype, shape=shape)
        error_flag = ti.field(dtype=ti.i32, shape=())

        @ti.kernel
        def fill_acos(
            field: ti.template(), 
            out: ti.template(), 
            error_flag: ti.template()
        ):
            error_flag[None] = 0
            for I in ti.grouped(field):
                val = field[I]
                if val < -1 or val > 1:
                    error_flag[None] = 1
                else:
                    out[I] = ti.acos(val)

        fill_acos(x, out, error_flag)
            
        if error_flag[None] == 1:
            raise ValueError("Some elements are out of domain for acos (must be in [-1, 1])")
            
        return out[None] if len(shape) == 0 else out
        
    @staticmethod
    def asin(
        x: Union[int, float, bool, ti.Field]
    ) -> Union[float, ti.Field]:

        if isinstance(x, (int, float, bool)):         
            a = ti.field(dtype=ti.f64, shape=())
            a[None] = float(x)
            x = a
            
        shape = x.shape
        if any(s == 0 for s in shape):
            raise ValueError(f"Input field has zero in shape {shape}, not supported by Taichi.")
            
        dtype = x.dtype
        if ti.types.is_integral(dtype):
            dtype = ti.get_default_fp()
            
        out = ti.field(dtype=dtype, shape=shape)
        error_flag = ti.field(dtype=ti.i32, shape=())

        @ti.kernel
        def fill_asin(
            field: ti.template(), 
            out: ti.template(), 
            error_flag: ti.template()
        ):
            error_flag[None] = 0
            for I in ti.grouped(field):
                val = field[I]
                if val < -1 or val > 1:
                    error_flag[None] = 1
                else:
                    out[I] = ti.asin(val)

        fill_asin(x, out, error_flag)
            
        if error_flag[None] == 1:
            raise ValueError("Some elements are out of domain for asin (must be in [-1, 1])")
            
        return out[None] if len(shape) == 0 else out
        
        
    @staticmethod
    def atan(
        x: Union[int, float, bool, ti.Field]
    ) -> Union[float, ti.Field]:

        if isinstance(x, (int, float, bool)):
            a = ti.field(dtype=ti.f64, shape=())
            a[None] = float(x)
            x = a
            
        shape = x.shape
        if any(s == 0 for s in shape):
            raise ValueError(f"Input field has zero in shape {shape}, not supported by Taichi.")
            
        dtype = x.dtype
        if ti.types.is_integral(dtype):
            dtype = ti.get_default_fp()
            
        out = ti.field(dtype=dtype, shape=shape)
        error_flag = ti.field(dtype=ti.i32, shape=())

        @ti.kernel
        def fill_atan(
            field: ti.template(), 
            out: ti.template(), 
        ):
            error_flag[None] = 0
            for I in ti.grouped(field):
                val = field[I]
                out[I] = ti.atan2(val,1)

        fill_atan(x, out)
               
        return out[None] if len(shape) == 0 else out
        
    @staticmethod
    def atan2(
        y: Union[int, float, bool, ti.Field],
        x: Union[int, float, bool, ti.Field]
    ) -> Union[float, ti.Field]:
        if isinstance(x, (int, float, bool)):
            a = ti.field(dtype=ti.f64, shape=())
            a[None] = float(x)
            x = a
        if isinstance(y, (int, float, bool)):
            b = ti.field(dtype=ti.f64, shape=())
            b[None] = float(y)
            y = b
        shape = y.shape

        if shape != x.shape:
            raise ValueError("Input fields must have the same shape.")
        if any(s == 0 for s in shape):
            raise ValueError(f"Input field has zero in its shape {shape}, which is not supported by Taichi.")
        dtype = y.dtype
        if ti.types.is_integral(dtype):
            dtype = ti.get_default_fp()
        out = ti.field(dtype=dtype, shape=shape)

        @ti.kernel
        def fill_atan2(y_field: ti.template(), x_field: ti.template(), out: ti.template()):
            for I in ti.grouped(y_field):
                out[I] = ti.atan2(y_field[I], x_field[I])

        fill_atan2(y, x, out)
        if len(shape) == 0:
            return out[None]
        return out
        
    @staticmethod
    def ceil(x: Union[int, float, bool, ti.Field]) -> Union[int, float, ti.Field]:
        if isinstance(x, (int, float, bool)):
            a = ti.field(dtype=ti.f64, shape=())
            a[None] = float(x)
            x = a
        shape = x.shape
        if any(s == 0 for s in shape):
            raise ValueError(f"Input field has zero in its shape {shape}, which is not supported by Taichi.")
        dtype = x.dtype
        if ti.types.is_integral(dtype):
            dtype = ti.get_default_fp()
        out = ti.field(dtype=dtype, shape=shape)

        @ti.kernel
        def fill_ceil(field: ti.template(), out: ti.template()):
            for I in ti.grouped(field):
                out[I] = ti.ceil(field[I])

        fill_ceil(x, out)
        if len(shape) == 0:
            return out[None]
        return out
        
    @staticmethod
    def clip(
        x: Union[int, float, bool, ti.Field],
        a_min: Optional[Union[int, float, bool]] = None,
        a_max: Optional[Union[int, float, bool]] = None
    ) -> Union[int, float, ti.Field]:
        if isinstance(x, (int, float, bool)):
            x = float(x)
            if a_min is not None:
                a_min = float(a_min)
                x = max(a_min, x)
            if a_max is not None:
                a_max = float(a_max)
                x = min(x, a_max)
            return x

        if isinstance(x, ti.Field):
            shape = x.shape
            if any(s == 0 for s in shape):
                raise ValueError(f"Input field has zero in its shape {shape}, which is not supported by Taichi.")
            dtype = x.dtype
            out = ti.field(dtype=dtype, shape=shape)


            @ti.kernel
            def fill_clip(field: ti.template(), out: ti.template(), a_min: ti.f64, a_max: ti.f64, use_min: ti.i32, use_max: ti.i32):
                for I in ti.grouped(field):
                    v = field[I]
                    if use_min:
                        v = max(a_min, v)
                    if use_max:
                        v = min(a_max, v)
                    out[I] = v

            use_min = int(a_min is not None)
            use_max = int(a_max is not None)

            if dtype in (ti.f32, ti.f64):
                a_min_val = float(a_min) if a_min is not None else 0.0
                a_max_val = float(a_max) if a_max is not None else 0.0
            elif dtype in (ti.i32, ti.i64, ti.u8, ti.u16, ti.u32, ti.u64):
                a_min_val = int(a_min) if a_min is not None else 0
                a_max_val = int(a_max) if a_max is not None else 0
            else:
                a_min_val = float(a_min) if a_min is not None else 0.0
                a_max_val = float(a_max) if a_max is not None else 0.0

            fill_clip(
                x, out,
                a_min_val,
                a_max_val,
                use_min, use_max
            )
            if len(shape) == 0:
                return out[None]
            return out

        raise TypeError(
            f"Unsupported type for clip: {type(x)}. Expected int, float, bool, or ti.Field."
        )
        
    @staticmethod
    def cos(x: Union[int, float, bool, ti.Field]) -> Union[float, ti.Field]:
        if isinstance(x, (int, float, bool)):
            a = ti.field(dtype=ti.f64, shape=())
            a[None] = float(x)
            x = a
        shape = x.shape
        if any(s == 0 for s in shape):
            raise ValueError(f"Input field has zero in its shape {shape}, which is not supported by Taichi.")
        dtype = x.dtype
        if ti.types.is_integral(dtype):
            dtype = ti.get_default_fp()
        out = ti.field(dtype=dtype, shape=shape)

        @ti.kernel
        def fill_cos(field: ti.template(), out: ti.template()):
            for I in ti.grouped(field):
                out[I] = ti.cos(field[I])

        fill_cos(x, out)
        if len(shape) == 0:
            return out[None]
        return out

    @staticmethod
    def cosh(x: Union[int, float, bool, ti.Field]) -> Union[float, ti.Field]:
        if isinstance(x, (int, float, bool)):
            a = ti.field(dtype=ti.f64, shape=())
            a[None] = float(x)
            x = a
        shape = x.shape
        if any(s == 0 for s in shape):
            raise ValueError(f"Input field has zero in its shape {shape}, which is not supported by Taichi.")
        dtype = x.dtype
        if ti.types.is_integral(dtype):
            dtype = ti.get_default_fp()
        out = ti.field(dtype=dtype, shape=shape)

        @ti.kernel
        def fill_cosh(field: ti.template(), out: ti.template()):
            for I in ti.grouped(field):
                out[I] = (ti.exp(field[I]) + ti.exp(-field[I])) * 0.5

        fill_cosh(x, out)
        if len(shape) == 0:
            return out[None]
        return out
        
        
    @staticmethod
    def floor(x: Union[int, float, bool, ti.Field]) -> Union[int, float, ti.Field]:
        if isinstance(x, (int, float, bool)):
            a = ti.field(dtype=ti.f64, shape=())
            a[None] = float(x)
            x = a
        shape = x.shape
        if any(s == 0 for s in shape):
            raise ValueError(f"Input field has zero in its shape {shape}, which is not supported by Taichi.")
        dtype = x.dtype
        if ti.types.is_integral(dtype):
            dtype = ti.get_default_fp()
        out = ti.field(dtype=dtype, shape=shape)

        @ti.kernel
        def fill_floor(field: ti.template(), out: ti.template()):
            for I in ti.grouped(field):
                out[I] = ti.floor(field[I])

        fill_floor(x, out)
        if len(shape) == 0:
            return out[None]
        return out
        
    @staticmethod
    def floor_divide(
        x: Union[int, float, bool, ti.Field],
        y: Union[int, float, bool, ti.Field]
    ) -> Union[int, float, ti.Field]:
        if isinstance(x, (int, float, bool)):
            a = ti.field(dtype=ti.f64, shape=())
            a[None] = float(x)
            x = a
        if isinstance(y, (int, float, bool)):
            b = ti.field(dtype=ti.f64, shape=())
            b[None] = float(y)
            y = b
        shape = x.shape
        if shape != y.shape:
            raise ValueError("Input fields must have the same shape.")
        if any(s == 0 for s in shape):
            raise ValueError(f"Input field has zero in its shape {shape}, which is not supported by Taichi.")
        dtype = x.dtype
        if ti.types.is_integral(dtype):
            dtype = ti.get_default_fp()
        out = ti.field(dtype=dtype, shape=shape)
        has_zero = ti.field(ti.i32, shape=())

        @ti.kernel
        def fill_floor_divide(x_field: ti.template(), y_field: ti.template(), out: ti.template()):
            for I in ti.grouped(y_field):
                out[I] = ti.floor(x_field[I] / y_field[I])
        
        @ti.kernel
        def check_zeros(y_field: ti.template()):
            for I in ti.grouped(y_field):
                if y_field[I] == 0:
                    has_zero[None] = 1
                    
        has_zero[None] = 0
        check_zeros(y) 
        if has_zero[None] == 1:
            raise ZeroDivisionError("Field contains zero values in divisor")     

        else:
            fill_floor_divide(x, y, out)
            if len(shape) == 0:
                return out[None]
            return out
        
    @staticmethod
    def sin(x: Union[int, float, bool, ti.Field]) -> Union[float, ti.Field]:
        if isinstance(x, (int, float, bool)):
            a = ti.field(dtype=ti.f64, shape=())
            a[None] = float(x)
            x = a
        shape = x.shape
        if any(s == 0 for s in shape):
            raise ValueError(f"Input field has zero in its shape {shape}, which is not supported by Taichi.")
        dtype = x.dtype
        if ti.types.is_integral(dtype):
            dtype = ti.get_default_fp()
        out = ti.field(dtype=dtype, shape=shape)

        @ti.kernel
        def fill_sin(field: ti.template(), out: ti.template()):
            for I in ti.grouped(field):
                out[I] = ti.sin(field[I])

        fill_sin(x, out)
        if len(shape) == 0:
            return out[None]
        return out
        
    @staticmethod
    def sinh(x: Union[int, float, bool, ti.Field]) -> Union[float, ti.Field]:
        if isinstance(x, (int, float, bool)):
            a = ti.field(dtype=ti.f64, shape=())
            a[None] = float(x)
            x = a
        shape = x.shape
        if any(s == 0 for s in shape):
            raise ValueError(f"Input field has zero in its shape {shape}, which is not supported by Taichi.)")
        dtype = x.dtype
        if ti.types.is_integral(dtype):
            dtype = ti.get_default_fp()
        out = ti.field(dtype=dtype, shape=shape)

        @ti.kernel
        def fill_sinh(field: ti.template(), out: ti.template()):
            for I in ti.grouped(field):
                out[I] = (ti.exp(field[I]) - ti.exp(-field[I])) * 0.5

        fill_sinh(x, out)
        if len(shape) == 0:
            return out[None]
        return out
        
    @staticmethod
    def trace(x: ti.Field) -> Union[float, int]:
        if not isinstance(x, ti.Field):
            raise TypeError(f"Unsupported type for trace: {type(x)}. Expected ti.Field.")
        shape = x.shape
        if len(shape) != 2:
            raise ValueError("Input field must be 2D.")
        if shape[0] != shape[1]:
            raise ValueError("Input field must be square (same number of rows and columns).")
        dtype = x.dtype
        trace_value = ti.field(dtype=dtype, shape=())

        @ti.kernel
        def compute_trace(field: ti.template(), trace_value: ti.template()):
            trace_value[None] = 0
            for i in range(shape[0]):
                trace_value[None] += field[i, i]

        compute_trace(x, trace_value)
        return trace_value[None]
            
    @staticmethod
    def unique(x: ti.Field) -> ti.Field:
        if not isinstance(x, ti.Field):
            raise TypeError("Input x must be a Taichi Field.")
        shape = x.shape
        if any(s == 0 for s in shape):
            raise ValueError(f"Input field has zero in its shape {shape}, which is not supported by Taichi.")
        dtype = x.dtype

        arr = x.to_numpy().flatten()
        unique_values = sorted(set(arr.tolist()))
        n_unique = len(unique_values)
        unique_field = ti.field(dtype=dtype, shape=(n_unique,))
        for i, v in enumerate(unique_values):
            unique_field[i] = v
        return unique_field


    @staticmethod
    def ones(
        shape: Union[int, Tuple[int, ...]], dtype: Optional[Dtype] = ti.f64
    ) -> ti.Field:

        if not isinstance(shape, (int, tuple)) or (
            isinstance(shape, tuple) and not all(isinstance(dim, int) for dim in shape)
        ):
            raise ValueError("Shape must be an int or a Tuple[int, ...].")
        if shape == 0 or shape == (0,):
            raise ValueError("Shape dimensions must be greater than 0.")
        x = ti.field(shape=shape, dtype=dtype)
        fill_value = ti.cast(1, dtype)
        x.fill(fill_value)
        return x

    @staticmethod
    def full(shape: Union[int, Tuple[int, ...]], fill_value: Union[bool, int, float], dtype: Optional[Dtype] = None) -> ti.Field:  # type: ignore
        if not isinstance(shape, (int, tuple)) or (
            isinstance(shape, tuple) and not all(isinstance(dim, int) for dim in shape)
        ):
            raise ValueError("Shape must be an int or a Tuple[int, ...].")
        if shape == 0 or shape == (0,):
            raise ValueError("Shape dimensions must be greater than 0.")
        if dtype is None:
            if isinstance(fill_value, bool):
                dtype = ti.u8  # Boolean type in Taichi
            elif isinstance(fill_value, int):
                dtype = ti.i32  # Default integer type
            elif isinstance(fill_value, float):
                dtype = ti.f64  # Default floating-point type
            else:
                raise TypeError("Unsupported fill_value type.")
        x = ti.field(dtype=dtype, shape=shape)
        x.fill(fill_value)
        return x

    @staticmethod
    def ones_like(field: ti.Field) -> ti.Field:

        x = ti.field(shape=field.shape, dtype=field.dtype)
        fill_value = ti.cast(1, field.dtype)
        x.fill(fill_value)
        return x

    @staticmethod
    def full_like(field: ti.Field, fill_value: Union[bool, int, float], dtype: Optional[Dtype] = None) -> ti.Field:  # type: ignore

        if dtype is None:
            if isinstance(fill_value, bool):
                dtype = ti.u8  # Boolean type in Taichi
            elif isinstance(fill_value, int):
                dtype = ti.i32  # Default integer type
            elif isinstance(fill_value, float):
                dtype = ti.f64  # Default floating-point type
            else:
                raise TypeError("Unsupported fill_value type.")

        x = ti.field(dtype=dtype, shape=field.shape)
        x.fill(fill_value)
        return x

    @staticmethod
    def acosh(x: Union[ti.Field, float]) -> Union[ti.Field, float]:
        # 检查输入是否是单值（标量）
        if isinstance(x, float):
            if x < 1.0:
                raise ValueError(
                    "Input value is out of the domain for acosh (must be >= 1.0)"
                )
            return ti.log(x + ti.sqrt(x * x - 1.0))

        # 如果输入是 ti.Field
        if not isinstance(x, ti.Field):
            raise TypeError("Input must be a ti.Field or a float")

        # 获取矩阵的形状
        shape = x.shape

        # 创建一个新的 ti.Field 来存储结果
        result = ti.field(dtype=x.dtype, shape=shape)

        # 创建一个标志字段来标记错误
        error_flag = ti.field(dtype=ti.i32, shape=())

        @ti.kernel
        def compute_acosh(
            field: ti.template(), result: ti.template(), error_flag: ti.template()
        ):
            error_flag[None] = 0  # 初始化错误标志为 0
            for I in ti.grouped(field):
                if field[I] < 1.0:
                    error_flag[None] = 1  # 设置错误标志为 1
                else:
                    result[I] = ti.log(field[I] + ti.sqrt(field[I] * field[I] - 1.0))

        compute_acosh(x, result, error_flag)

        if error_flag[None] == 1:
            raise ValueError(
                "Input value is out of the domain for acosh (must be >= 1.0)"
            )

        if len(shape) == 1 and shape[0] == 1:
            # 如果结果是一个单值的 ti.Field，返回其单值
            return result[None]

        return result

    @staticmethod
    def asinh(x: Union[ti.Field, float]) -> Union[ti.Field, float]:
        # 检查输入是否是单值（标量）
        if isinstance(x, float):
            return ti.log(x + ti.sqrt(x * x + 1.0))

        # 如果输入是 ti.Field
        if not isinstance(x, ti.Field):
            raise TypeError("Input must be a ti.Field or a float")

        # 获取矩阵的形状
        shape = x.shape

        # 创建一个新的 ti.Field 来存储结果
        result = ti.field(dtype=x.dtype, shape=shape)

        @ti.kernel
        def compute_asinh(field: ti.template(), result: ti.template()):
            for I in ti.grouped(field):
                result[I] = ti.log(field[I] + ti.sqrt(field[I] * field[I] + 1.0))

        compute_asinh(x, result)

        if len(shape) == 1 and shape[0] == 1:
            # 如果结果是一个单值的 ti.Field，返回其单值
            return result[None]

        return result

    @staticmethod
    def add(x: ti.Field, y: ti.Field) -> ti.Field:
        if not isinstance(x, ti.Field) or not isinstance(y, ti.Field):
            raise TypeError("Both inputs must be ti.Field")

        if x.shape != y.shape:
            raise ValueError("Input fields must have the same shape")

        @ti.kernel
        def add_field(x: ti.template(), y: ti.template(), z: ti.template()):

            for I in ti.grouped(x):
                z[I] = x[I] + y[I]  # taichi math库里面有atomic_add函数

        z = ti.field(dtype=x.dtype, shape=x.shape)
        add_field(x, y, z)
        return z
<|MERGE_RESOLUTION|>--- conflicted
+++ resolved
@@ -329,11 +329,7 @@
         elif len(shape) > 1:
             out = ti.field(dtype=dtype, shape=shape)
             n_dim = len(shape)
-<<<<<<< HEAD
-            
-=======
-
->>>>>>> 4e161475
+            
             @ti.kernel
             def fill_tril_nd():
                 for I in ti.grouped(out):
