from typing import Any, Union, Optional, TypeVar, Tuple, List
import numpy as np
try:
    import taichi as ti
except ImportError:
    raise ImportError(
        "Name 'taichi' cannot be imported. "
        "Make sure  Taichi is installed before using "
        "the Taichi backend in FEALPy. "
        "See https://taichi-lang.cn/ for installation."
    )

Field = ti.Field
Dtype = ti._lib.core.DataType
Device = ti._lib.core.Arch
# dtype map from numpy to taichi
dtype_map = {
    np.dtype(np.bool): ti.u8,
    np.dtype(np.float32): ti.f32,
    np.dtype(np.float64): ti.f64,
    np.dtype(np.int32): ti.i32,
    np.dtype(np.int64): ti.i64,
    np.dtype(np.uint32): ti.u32,
    np.dtype(np.uint64): ti.u64,
}

from fealpy.backend.base import (
    BackendProxy,
    ModuleProxy,
    ATTRIBUTE_MAPPING,
    FUNCTION_MAPPING,
    TRANSFORMS_MAPPING,
)


# 假设 BackendProxy 是你自己定义的基类
class TaichiBackend(BackendProxy, backend_name="taichi"):
    DATA_CLASS = ti.Field
    # Holds the current Taichi arch (e.g., ti.cpu or ti.cuda)
    _device: Union[ti.cpu, ti.cuda, None] = None  # type: ignore

    ### dtype ###
    bool = ti.uint8
    uint8 = ti.uint8
    uint16 = ti.uint16
    uint32 = ti.uint32
    uint64 = ti.uint64
    int8 = ti.int8
    int16 = ti.int16
    int32 = ti.int32
    int64 = ti.int64
    float16 = ti.float16
    float32 = ti.float32
    float64 = ti.float64
    complex64 = None  # 不支持
    complex128 = None  # 不支持

    @staticmethod
    def context(tensor: ti.Field, /):
        """
        Retrieve context information for a Taichi Field.

        Parameters:
            tensor (ti.Field): A Taichi scalar or vector field.

        Returns:
            dict: Contains 'dtype' (Taichi data type) and 'device' (string indicating CPU or GPU).
        """
        arch = ti.cfg.arch
        device = "cpu" if arch == ti.cpu else "cuda" if arch == ti.cuda else str(arch)
        return {"dtype": tensor.dtype, "device": device}

    @staticmethod
    def set_default_device(device: Union[str, ti.cpu, ti.cuda]) -> None:
        """
        Configure the default execution device for Taichi.
        This affects where all subsequent Field allocations and kernel runs occur.

        Parameters:
            device (str | ti.cpu | ti.cuda): Target device, either as string 'cpu'/'cuda'
                or the Taichi arch object ti.cpu/ti.cuda.

        Raises:
            ValueError: If the provided device string is unsupported.
        """
        # Accept string aliases and convert to Taichi arch
        if isinstance(device, str):
            if device.lower() == "cpu":
                device = ti.cpu
            elif device.lower() == "cuda":
                device = ti.cuda
            else:
                raise ValueError(f"Unsupported device string: {device}")

        # Initialize Taichi runtime (ignored if already initialized)
        try:
            ti.init(arch=device, default_ip=ti.i32, default_fp=ti.f64)
        except Exception:
            # A subsequent init call may throw; safely ignore
            pass

        # Store the chosen device for future reference
        TaichiBackend._device = device

    @staticmethod
    def device_type(field: ti.Field, /):  # TODO
        arch = ti.cfg.arch
        device = "cpu" if arch == ti.cpu else "cuda" if arch == ti.cuda else str(arch)
        return device

    @staticmethod
    def to_numpy(field: ti.Field, /) -> np.ndarray:
        """
        Convert a Taichi Field into a NumPy ndarray.

        Parameters:
            field (ti.Field): The Taichi field to convert.

        Returns:
            np.ndarray: A NumPy array containing the field data.
        """
        return field.to_numpy()

    @staticmethod
    def from_numpy(ndarray: np.ndarray, /) -> ti.Field:
        """
        Creates a Taichi field from a NumPy ndarray.

        This static method converts a NumPy array into a Taichi field with compatible data types.
        It automatically maps the NumPy data type to the corresponding Taichi data type and initializes
        the field with the values from the input array.

        Args:
            ndarray (np.ndarray):
                The input NumPy array to be converted. This must be a valid NumPy ndarray.

        Returns:
            ti.Field:
                A Taichi field with the same shape and data as the input NumPy array.
                The data type of the field is automatically determined based on the input array's dtype.

        Raises:
            KeyError: If the NumPy array's data type cannot be mapped to a supported Taichi data type.
            ValueError: If the input is not a valid NumPy ndarray.

        Notes:
            - The mapping from NumPy to Taichi data types is defined in the `dtype_map` dictionary.
            - The resulting Taichi field will be stored on the same device as specified by the current Taichi context.

        Example:
            # Convert a 1D NumPy array to a Taichi field
            numpy_array = np.array([1.0, 2.0, 3.0], dtype=np.float32)
            taichi_field = bm.from_numpy(numpy_array)
        """
        field = ti.field(dtype=dtype_map[ndarray.dtype], shape=ndarray.shape)
        field.from_numpy(ndarray)
        return field

    @staticmethod
    def tolist(field: ti.Field, /) -> list:
        """
        Converts a Taichi field to a nested Python list.

        This static method recursively traverses a Taichi field of any dimension
        and converts its elements into a nested list structure. The conversion
        preserves the original shape and element order of the field.

        Args:
            field (ti.Field):
                The Taichi field to be converted. Can be a scalar or multi-dimensional field.

        Returns:
            list:
                A nested list containing all elements of the Taichi field.
                For a 0D field, returns a list with a single element.
                For higher dimensions, returns nested lists representing the field's shape.

        Raises:
            AttributeError: If the input is not a valid Taichi field with shape and element access.
            Exception: Propagates any other exceptions that occur during element access.

        Notes:
            - The conversion is performed recursively, which may cause performance issues for very large fields.
            - The returned list structure follows standard Python indexing conventions (e.g., row-major order for 2D fields).

        Example:
            # Convert a 2D Taichi field to a nested list
            field = ti.field(dtype=ti.f32, shape=(2, 3))
            field[0, 0] = 1.0
            field[0, 1] = 2.0
            # ... (set other values)
            nested_list = bm.tolist(field)
            # Result: [[1.0, 2.0, 3.0], [4.0, 5.0, 6.0]]
        """
        if field is None:
            return []
        try:
            shape = field.shape

            def rec(idx, dim):
                if dim == len(shape):
                    return field[tuple(idx)]
                return [rec(idx + [i], dim + 1) for i in range(shape[dim])]

            if len(shape) == 0:
                return [field[None]]
            return rec([], 0)
        except Exception as e:
            print(f"An error occurred: {e}")
            return []

    @staticmethod
    def arange(*args, dtype=ti.f64) -> ti.Field:  # TODO @ti.kernel
        """
        Generates a Taichi field containing a sequence of evenly spaced values.

        This static method mimics the functionality of NumPy's `arange`, producing
        a Taichi field with values starting from `start`, ending before `stop`,
        and incremented by `step`. The output field's data type can be specified.

        Args:
            *args:
                - 1 argument: `stop` (int/float)
                - 2 arguments: `start` (int/float), `stop` (int/float)
                - 3 arguments: `start` (int/float), `stop` (int/float), `step` (int/float)

            dtype (ti.dtype, optional):
                Data type of the generated field (default: ti.f64).

        Returns:
            ti.Field:
                A 1D Taichi field containing the generated sequence.
                Returns an empty list if no valid elements are in the range.

        Raises:
            ValueError:
                - If `stop` is not provided when using 1 argument.
                - If `step` is zero.
                - If invalid argument counts are provided.
                - If the range is invalid (e.g., start >= stop with positive step).

        Notes:
            - The generated values are computed as `start + i * step` for `i` in `[0, n)`,
            where `n` is the number of elements determined by the range and step.
            - This method is currently implemented in Python and not yet optimized with Taichi kernels,
             in order to ensure the accuracy of the floating-point number in the output
            (see TODO annotation).

        Examples:
            # Generate field with stop value
            >>> bm.arange(5)
            [0.0, 1.0, 2.0, 3.0, 4.0]

            # Generate field with start and stop
            >>> bm.arange(2, 7)
            [2.0, 3.0, 4.0, 5.0, 6.0]

            # Generate field with start, stop, and step
            >>> bm.arange(1, 10, 2)
            [1.0, 3.0, 5.0, 7.0, 9.0]

            # Generate field with negative step
            >>> bm.arange(5, 0, -1)
            [5.0, 4.0, 3.0, 2.0, 1.0]
        """
        if len(args) == 1:
            if args[0] is None:
                raise ValueError("arange() requires stop to be specified.")
            if args[0] <= 0:
                return []
            if args[0] > 0:
                start, stop, step = 0, args[0], 1
        elif len(args) == 2:
            a, b = args
            if a >= b:
                return []
            else:
                start, stop, step = a, b, 1
        elif len(args) == 3:
            a, b, c = args
            if c == 0:
                raise ValueError("step must not be zero")
            else:
                if a >= b and c > 0:
                    return []
                if a <= b and c < 0:
                    return []
                else:
                    start, stop, step = a, b, c
        else:
            raise ValueError(
                "arange expects 1~3 arguments (stop | start, stop | start, stop, step)"
            )

        n = max(1, int(abs((stop - start + (step - (1 if step > 0 else -1))) // step)))

        last = start + n * step
        if step > 0:
            while last < stop:
                n += 1
                last += step

        if step < 0:
            while last > stop:
                n += 1
                last += step

        field = ti.field(dtype=dtype, shape=n)

        for i in range(n):
            field[i] = start + i * step

        return field

    @staticmethod
    def eye(N, M=None, k: int = 0, dtype=ti.f64) -> ti.Field:
        """
        Creates a Taichi field representing an identity-like matrix with 1s on the specified diagonal and 0s elsewhere.

        This static method generates an N×M matrix (or square N×N matrix if M is not specified) where elements on the k-th diagonal are 1, and all other elements are 0. The diagonal is determined by the offset `k`.

        Args:
            N (int): 
                Number of rows in the output matrix. Must be a positive integer.
            M (int, optional): 
                Number of columns in the output matrix. If None, defaults to N (resulting in a square matrix). Must be a positive integer if specified.
            k (int, optional): 
                Diagonal offset. Defaults to 0 (main diagonal).
                - k=0: Main diagonal (elements where row index = column index).
                - k>0: Diagonals above the main diagonal (e.g., k=1 for elements where column index = row index + 1).
                - k<0: Diagonals below the main diagonal (e.g., k=-1 for elements where column index = row index - 1).
            dtype (ti.DataType, optional): 
                Data type of the output field. Defaults to `ti.f64`.

        Returns:
            ti.Field: 
                An N×M Taichi field with 1s on the k-th diagonal and 0s elsewhere.

        Raises:
            TypeError: 
                If N, M, or k are not integers.
            ValueError: 
                - If N or M is non-positive (≤ 0).

        Notes:
            - For a square matrix (N = M), this behaves like a standard identity matrix when k=0.
            - The k-th diagonal is defined such that an element at position (i, j) is on the k-th diagonal if `j = i + k`.
            - If the k-th diagonal lies outside the matrix bounds (e.g., k=2 in a 3×3 matrix), the corresponding positions will remain 0.

        Examples:
            # 3x3 identity matrix (main diagonal, k=0)
            >>> bm.eye(3)
            [[1, 0, 0],
            [0, 1, 0],
            [0, 0, 1]]  # dtype ti.f64, shape (3, 3)

            # 4x5 matrix with 1s on diagonal k=1 (above main diagonal)
            >>> bm.eye(4, 5, k=1)
            [[0, 1, 0, 0, 0],
            [0, 0, 1, 0, 0],
            [0, 0, 0, 1, 0],
            [0, 0, 0, 0, 1]]  # shape (4, 5)

            # 3x3 matrix with 1s on diagonal k=-1 (below main diagonal)
            >>> bm.eye(3, k=-1)
            [[0, 0, 0],
            [1, 0, 0],
            [0, 1, 0]]  # shape (3, 3)
        """
        if M is None:
            M = N

        if not isinstance(N, (int)) or not isinstance(M, (int)) or not isinstance(k, (int)):
            raise TypeError(f"{N} and {M} and {k} must be integers.")

        if N == 0 or M == 0:
            return []
        if N < 0 or M < 0:
            raise ValueError(f"N and M must be positive integers, got N={N}, M={M}.")
        field = ti.field(dtype=dtype, shape=(N, M))

        @ti.kernel
        def fill_eye():
            for i in range(max(0, -k), min(N, M - k)):
                field[i, i + k] = 1

        fill_eye()
        return field

    @staticmethod
    def zeros(shape: Union[int, Tuple[int,...]], dtype=ti.f64) -> ti.Field:
        """
        Creates a Taichi field filled with zeros.

        This static method generates a Taichi field of specified shape and data type,
        initialized with zeros. The shape can be either a single integer (for a 1D field)
        or a tuple of integers (for multi-dimensional fields).

        Args:
            shape (Union[int, Tuple]):
                The shape of the output field.
                - If an integer, creates a 1D field with that length.
                - If a tuple, each element defines the size of the corresponding dimension.
            dtype (ti.dtype, optional):
                The data type of the field (default: ti.f64).

        Returns:
            ti.Field:
                A Taichi field of the specified shape and data type, filled with zeros.
                Returns an empty list if the shape is a single integer 0.

        Raises:
            ValueError:
                - If a single integer shape is negative.
            TypeError:
                - If tuple shape elements are not integers or integer-convertible floats.

        Notes:
            - Floats in tuple shapes are converted to integers if they are whole numbers (e.g., 3.0 → 3).
            - Taichi does not support fields with zero-sized dimensions (e.g., (0, 3) is invalid).

        Examples:
            # 1D field with length 5
            >>> bm.zeros(5)
            [0.0, 0.0, 0.0, 0.0, 0.0]

            # 2D field with shape (2, 3)
            >>> bm.zeros((2, 3))
            [[0.0, 0.0, 0.0],
            [0.0, 0.0, 0.0]]

            # 3D field with shape (2, 2, 2)
            >>> bm.zeros((2, 2, 2))
            [[[0.0, 0.0],
            [0.0, 0.0]],
            [[0.0, 0.0],
            [0.0, 0.0]]]
        """
        if isinstance(shape, int):
            if shape == 0:
                return []
            if shape < 0:
                raise ValueError(f"Shape must be a non-negative integer, got {shape}.")
        if isinstance(shape, tuple):
            try:
                new_shape = [
                    (
                        int(s)
                        if isinstance(s, float) and s.is_integer()
                        else (s if isinstance(s, int) else _raise_type_error(s))
                    )
                    for s in shape
                ]
            except TypeError as e:
                raise e

            def _raise_type_error(s):
                raise TypeError(
                    f"Shape elements must be integers, got {type(s).__name__} {s}."
                )

            shape = tuple(new_shape)
        field = ti.field(dtype=dtype, shape=shape)

        return field

    @staticmethod
    def zeros_like(field: ti.Field) -> ti.Field:
        """
        Creates a Taichi field of zeros with the same shape and data type as the input field.

        This static method constructs a new Taichi field filled with zeros, mirroring the shape and data type of the provided input field. The output field is initialized to zeros implicitly by Taichi's field creation semantics.

        Args:
            field (ti.Field): 
                Input Taichi field whose shape and data type will be mirrored.

        Returns:
            ti.Field: 
                A new Taichi field with the same shape and data type as `field`, initialized to zeros.

        Raises:
            TypeError: 
                If the input is not a Taichi field.

        Notes:
            - The output field is initialized to zeros by default as per Taichi's field creation behavior.
            - This method does not explicitly fill the field with zeros using a kernel, relying instead on Taichi's automatic zero-initialization.
            - For fields with complex or user-defined data types, the zero initialization follows Taichi's default behavior for that type.

        Examples:
            # 2D field example
            >>> x = ti.field(dtype=ti.f32, shape=(3, 4))
            >>> zeros = MyClass.zeros_like(x)
            # zeros is a ti.f32 field with shape (3, 4), initialized to zeros

            # 3D field example
            >>> y = ti.field(dtype=ti.i64, shape=(2, 2, 2))
            >>> zeros = MyClass.zeros_like(y)
            # zeros is a ti.i64 field with shape (2, 2, 2), initialized to zeros
        """
        if not isinstance(field, ti.Field):
            raise TypeError("Input must be a Taichi field.")
        shape = field.shape
        out = ti.field(dtype=field.dtype, shape=shape)

        return out

    @staticmethod
    def tril(x: Union[ti.Field, list], k: int = 0) -> ti.Field:
        """
        Returns the lower triangular part of a matrix or a 1D array converted to a matrix.

        This method extracts the lower triangular portion of a matrix (2D or higher) or
        constructs a lower triangular matrix from a 1D array. The lower triangular part
        includes all elements on or below the specified diagonal.

        Args:
            x (Union[ti.Field, list]):
                Input data. Can be:
                - A 1D Taichi field or list: Converted to a square matrix where each row is a copy of the array.
                - A 2D Taichi field: Treated as a matrix.
                - A Taichi field with >2 dimensions: The last two dimensions are treated as rows and columns.
            k (int, optional):
                Diagonal offset. Defaults to 0 (main diagonal).
                - k=0: Main diagonal and below.
                - k>0: Diagonals above the main diagonal.
                - k<0: Diagonals below the main diagonal.

        Returns:
            ti.Field:
                Lower triangular part of the input.
                - If input is 1D: Returns an M×M matrix (M = length of input).
                - If input is 2D or higher: Returns a field of the same shape with upper triangular elements zeroed.

        Raises:
            ValueError:
                - If input field is None.
            TypeError:
                - If input is not a Taichi field or list.
                - If input is a list with non-numeric elements.

        Notes:
            - For 1D inputs, each row of the output matrix is a copy of the input array.
            - For ND inputs (N>2), the operation is applied to the last two dimensions.
            - The diagonal offset `k` shifts the triangular region up or down.

        Examples:
            # 1D array input
            >>> bm.tril([1, 2, 3])
            [[1, 0, 0],
            [1, 2, 0],
            [1, 2, 3]]

            # 2D matrix input
            >>> matrix = ti.field(dtype=ti.f32, shape=(3, 3))
            >>> # Initialize matrix to [[1, 2, 3], [4, 5, 6], [7, 8, 9]]
            >>> bm.tril(matrix)
            [[1, 0, 0],
            [4, 5, 0],
            [7, 8, 9]]

            # Diagonal offset (k=1)
            >>> bm.tril(matrix, k=1)
            [[1, 2, 0],
            [4, 5, 6],
            [7, 8, 9]]
        """
        if isinstance(x, list):
            M = len(x)
            if M == 0:
                return []
            x_field = ti.field(dtype=ti.f64, shape=(M,))
            for i in range(M):
                x_field[i] = x[i]
            out = ti.field(dtype=ti.f64, shape=(M, M))

            @ti.kernel
            def fill_matrix():
                for i, j in ti.ndrange(M, M):
                    if j - i <= k:
                        out[i, j] = x_field[j]

            fill_matrix()
            return out
        if isinstance(x, ti.Field):
            field = x
            if field is None:
                raise ValueError(
                    "Input field is None. Please provide a valid Taichi field."
                )
            shape = field.shape
<<<<<<< HEAD
=======
            if any(s == 0 for s in shape):
                raise ValueError(
                    f"Input field has zero in its shape {shape}, which is not supported by Taichi."
                )
            if len(shape) == 0:
                raise ValueError("Input field is a scalar (0D), tril is not defined for scalars.")
>>>>>>> ba129d16
            dtype = field.dtype

            if len(shape) == 1:
                M = shape[0]
                out = ti.field(dtype=dtype, shape=(M, M))

                @ti.kernel
                def fill_tril_1d():
                    for i, j in ti.ndrange(M, M):
                        if j - i <= k:
                            out[i, j] = field[j]

                fill_tril_1d()
                return out

            elif len(shape) > 1:
                out = ti.field(dtype=dtype, shape=shape)
                n_dim = len(shape)

                @ti.kernel
                def fill_tril_nd():
                    for I in ti.grouped(out):
                        i = I[n_dim - 2]
                        j = I[n_dim - 1]
                        if j - i <= k:
                            out[I] = field[I]

                fill_tril_nd()
                return out
        else:
            raise TypeError(
                f"Unsupported type for tril: {type(x)}. Expected ti.Field or list."
            )

    @staticmethod
    def abs(x: Union[int, float, ti.Field]) -> Union[int, float, ti.Field]:
        """
        Computes the absolute value element-wise for Taichi fields or scalar values.

        This static method calculates the absolute value of input data, supporting both
        scalar values (integers, floats, booleans) and Taichi fields. For fields, the
        operation is performed element-wise, returning a new field with the same shape
        and data type.

        Args:
            x (Union[int, float, ti.Field]):
                Input value or field. Can be:
                - A scalar (int, float, bool).
                - A Taichi field of numerical values.

        Returns:
            Union[int, float, ti.Field]:
                - If the input is a scalar, returns the absolute value as a scalar.
                - If the input is a Taichi field, returns a new field containing the
                absolute values of the original elements. For a 0D field, returns the
                scalar value directly.

        Raises:
            ValueError:
                - If the input field is None.
            TypeError:
                - If the input is not a scalar or a valid Taichi field.
                - If the input field lacks 'shape' or 'dtype' attributes.

        Notes:
            - The absolute value is computed using Taichi's `ti.abs` for fields, ensuring
            compatibility with Taichi's data types and backends.
            - For boolean inputs, False is converted to 0 and True to 1 before computing
            the absolute value.

        Examples:
            # Scalar usage:
            >>> bm.abs(-5)
            5
            >>> bm.abs(3.14)
            3.14
            >>> bm.abs(True)
            1

            # Field usage:
            >>> x = ti.field(dtype=ti.f32, shape=(3,))
            >>> x.from_numpy(np.array([-1.0, 2.0, -3.0], dtype=np.float32))
            >>> result = bm.abs(x)
            # result is now [1.0, 2.0, 3.0]
        """
        if isinstance(x, (int, float, bool)):
            return ti.abs(x)
        if isinstance(x, ti.Field):
            shape = x.shape
            dtype = x.dtype
            out = ti.field(dtype=dtype, shape=shape)

            @ti.kernel
            def fill_abs():
                for I in ti.grouped(x):
                    out[I] = ti.abs(x[I])

            fill_abs()

            return out
        else:
            raise TypeError(
                f"Unsupported type for abs: {type(x)}. Expected int, float, or ti.Field."
            )

    @staticmethod
    def acos(x: Union[int, float, ti.Field]) -> Union[float, ti.Field]:
        """
        Computes the inverse cosine (arccosine) element-wise for scalar values or Taichi fields.

        This static method calculates the arccosine of input data, where the arccosine of a value `x` is the angle whose cosine is `x`. It supports scalar inputs (integers or floats) and Taichi fields, with element-wise computation for fields.

        Args:
            x (Union[int, float, ti.Field]): 
                Input value or field. Can be:
                - A scalar (int or float): Directly computes the arccosine.
                - A Taichi field: Computes arccosine for each element individually.

        Returns:
            Union[float, ti.Field]:
                - If input is a scalar, returns the arccosine as a float (using `ti.acos`).
                - If input is a Taichi field, returns a new `ti.f64` Taichi field with the same shape as `x`, where each element is the arccosine of the corresponding element in `x`.

        Notes:
            - For Taichi field inputs, elements are cast to `ti.f64` before computing the arccosine to match Taichi's mathematical function type requirements.
            - Input values should typically be in the range [-1, 1] to produce real results. Values outside this range may return `NaN` (not a number) due to the mathematical definition of arccosine.
            - Uses Taichi's `ti.acos` function for computation, ensuring compatibility with Taichi's backends.

        Examples:
            # Scalar usage:
            >>> bm.acos(1.0)   # Arccosine of 1.0 (cos(0) = 1)
            0.0
            >>> bm.acos(0.0)   # Arccosine of 0.0 (cos(π/2) = 0)
            1.5707963267948966  # π/2 radians

            # Field usage:
            >>> x = ti.field(dtype=ti.f32, shape=(3,))
            >>> x.from_numpy(np.array([1.0, 0.0, -1.0], dtype=np.float32))
            >>> result = bm.acos(x)  # result is ti.f64 field with shape (3,)
            # result contains [0.0, π/2, π] (element-wise)
        """
        if isinstance(x, (int, float)):
            return ti.acos(x)
        
        if isinstance(x, ti.Field):
            shape = x.shape
            out = ti.field(dtype=ti.f64, shape=shape)

            @ti.kernel
            def fill_acos(field: ti.template(), out: ti.template()):
                for I in ti.grouped(field):
                    out[I] = ti.acos(ti.cast(field[I], ti.f64))

            fill_acos(x, out)
          
            return out

    @staticmethod
    def asin(x: Union[int, float, ti.Field]) -> Union[float, ti.Field]:
        """
        Computes the inverse sine (arcsine) element-wise for scalar values or Taichi fields.

        This static method calculates the arcsine of input data, where the arcsine of a value `x` is the angle whose sine is `x`. It supports scalar inputs (integers or floats) and Taichi fields, with element-wise computation for fields.

        Args:
            x (Union[int, float, ti.Field]): 
                Input value or field. Can be:
                - A scalar (int or float): Directly computes the arcsine.
                - A Taichi field: Computes arcsine for each element individually.

        Returns:
            Union[float, ti.Field]:
                - If input is a scalar, returns the arcsine as a float (using `ti.asin`).
                - If input is a Taichi field, returns a new `ti.f64` Taichi field with the same shape as `x`, where each element is the arcsine of the corresponding element in `x`.

        Notes:
            - For Taichi field inputs, elements are cast to `ti.f64` before computing the arcsine to match Taichi's mathematical function type requirements.
            - Input values should typically be in the range [-1, 1] to produce real results. Values outside this range may return `NaN` (not a number) due to the mathematical definition of arcsine.
            - Uses Taichi's `ti.asin` function for computation, ensuring compatibility with Taichi's backends.

        Examples:
            # Scalar usage:
            >>> bm.asin(0.0)   # Arcsine of 0.0 (sin(0) = 0)
            0.0
            >>> bm.asin(1.0)   # Arcsine of 1.0 (sin(π/2) = 1)
            1.5707963267948966  # π/2 radians

            # Field usage:
            >>> x = ti.field(dtype=ti.f32, shape=(3,))
            >>> x.from_numpy(np.array([-1.0, 0.0, 1.0], dtype=np.float32))
            >>> result = bm.asin(x)  # result is ti.f64 field with shape (3,)
            # result contains [-π/2, 0.0, π/2] (element-wise)
        """
        if isinstance(x, (int, float)):
            return ti.asin(x)
        if isinstance(x, ti.Field):
            shape = x.shape
            out = ti.field(dtype=ti.f64, shape=shape)

            @ti.kernel
            def fill_asin(field: ti.template(), out: ti.template()):
                for I in ti.grouped(field):
                    out[I] = ti.asin(ti.cast(field[I], ti.f64))

            fill_asin(x, out)

            return out

    @staticmethod
    def atan(x: Union[int, float, ti.Field]) -> Union[float, ti.Field]:
        """
        Computes the inverse tangent (arctangent) element-wise for scalar values or Taichi fields.

        This static method calculates the arctangent of input data, where the arctangent of a value `x` is the angle whose tangent is `x`. 
        For scalar inputs, it uses `ti.atan2(x, 1)` (mathematically equivalent to `atan(x)`). 
        For Taichi fields, it performs element-wise computation and returns a new field with results in `ti.f64` precision.

        Args:
            x (Union[int, float, ti.Field]): 
                Input value or field. Can be:
                - A scalar (int or float): Directly computes the arctangent.
                - A Taichi field: Computes arctangent for each element individually.

        Returns:
            Union[float, ti.Field]:
                - If input is a scalar, returns the arctangent as a float (using `ti.atan2(x, 1)`).
                - If input is a Taichi field, returns a new `ti.f64` Taichi field with the same shape as `x`, where each element is the arctangent of the corresponding element in `x`.

        Notes:
            - The arctangent is computed using `ti.atan2(x, 1)`, which is equivalent to `atan(x)` because `atan2(y, x)` evaluates to the angle of the point `(x, y)`, and `(1, x)` gives the angle whose tangent is `x/1 = x`.
            - The result of arctangent ranges from `-π/2` to `π/2` radians, covering all real numbers as input (no restriction to [-1, 1] like arccosine/arcsine).
            - Uses Taichi's `ti.atan2` function for computation, ensuring compatibility with Taichi's backends.

        Examples:
            # Scalar usage:
            >>> bm.atan(0.0)    # Arctangent of 0 (tan(0) = 0)
            0.0
            >>> bm.atan(1.0)    # Arctangent of 1 (tan(π/4) = 1)
            0.7853981633974483  # π/4 radians
            >>> bm.atan(-1.0)   # Arctangent of -1 (tan(-π/4) = -1)
            -0.7853981633974483  # -π/4 radians

            # Field usage:
            >>> x = ti.field(dtype=ti.f32, shape=(3,))
            >>> x.from_numpy(np.array([-1.0, 0.0, 1.0], dtype=np.float32))
            >>> result = bm.atan(x)  # result is ti.f64 field with shape (3,)
            # result contains [-π/4, 0.0, π/4] (element-wise)
        """
        if isinstance(x, (int, float)):
            return ti.atan2(x, 1)
        if isinstance(x, ti.Field):
            shape = x.shape
            out = ti.field(dtype=ti.f64, shape=shape)

            @ti.kernel
            def fill_atan(
                field: ti.template(),
                out: ti.template(),
            ):
                for I in ti.grouped(field):
                    out[I] = ti.atan2(field[I], 1)

            fill_atan(x, out)
            return out

    @staticmethod
    def atan2(
        y: Union[int, float, ti.Field], x: Union[int, float, ti.Field]
    ) -> ti.Field:
        """
        Computes the four-quadrant inverse tangent (arctangent) of y/x, using the signs of both inputs to determine the quadrant.

        This static method calculates the arctangent of the quotient y/x, where the result is an angle in radians between -π and π. Unlike `atan`, it uses the signs of both `y` (numerator) and `x` (denominator) to determine the correct quadrant, making it suitable for converting Cartesian coordinates (x, y) to polar angle.

        Args:
            y (Union[int, float, ti.Field]): 
                Numerator value(s). Can be a scalar (int/float) or a Taichi field. Scalars are converted to 0D `ti.f64` fields internally.
            x (Union[int, float, ti.Field]): 
                Denominator value(s). Can be a scalar (int/float) or a Taichi field. Scalars are converted to 0D `ti.f64` fields internally.

        Returns:
            Union[float, ti.Field]:
                - If both inputs are scalars, returns the angle as a float (in radians).
                - If inputs are Taichi fields, returns a new `ti.f64` Taichi field with the same shape as `y` and `x`, where each element is the four-quadrant arctangent of the corresponding elements in `y` and `x`.

        Raises:
            ValueError: 
                If the input Taichi fields `y` and `x` have different shapes.

        Notes:
            - Scalar inputs (int/float) are automatically converted to 0D `ti.f64` Taichi fields to unify processing with field inputs.
            - The output is always of type `ti.f64` to match Taichi's mathematical function type requirements.
            - The result angle θ satisfies `tan(θ) = y/x` and lies in the correct quadrant based on the signs of `x` and `y`:
                - θ ∈ (0, π/2) if x > 0, y > 0 (first quadrant)
                - θ ∈ (π/2, π) if x < 0, y > 0 (second quadrant)
                - θ ∈ (-π, -π/2) if x < 0, y < 0 (third quadrant)
                - θ ∈ (-π/2, 0) if x > 0, y < 0 (fourth quadrant)
            - Uses Taichi's `ti.atan2` function for computation, ensuring compatibility with Taichi's backends.

        Examples:
            # Scalar usage (different quadrants):
            >>> bm.atan2(1, 1)    # First quadrant: π/4
            0.7853981633974483
            >>> bm.atan2(1, -1)   # Second quadrant: 3π/4
            2.356194490192345
            >>> bm.atan2(-1, -1)  # Third quadrant: -3π/4
            -2.356194490192345
            >>> bm.atan2(-1, 1)   # Fourth quadrant: -π/4
            -0.7853981633974483

            # Field usage:
            >>> y = ti.field(dtype=ti.f32, shape=(2,))
            >>> y.from_numpy(np.array([1.0, -1.0]))
            >>> x = ti.field(dtype=ti.f32, shape=(2,))
            >>> x.from_numpy(np.array([1.0, 1.0]))
            >>> result = bm.atan2(y, x)  # ti.f64 field with shape (2,)
            # result contains [π/4, -π/4]
        """
        if isinstance(x, (int, float)):
            a = ti.field(dtype=ti.f64, shape=())
            a[None] = float(x)
            x = a
        if isinstance(y, (int, float)):
            b = ti.field(dtype=ti.f64, shape=())
            b[None] = float(y)
            y = b
        shape = y.shape
        if shape != x.shape:
            raise ValueError("Input fields must have the same shape.")

        out = ti.field(dtype=ti.f64, shape=shape)

        @ti.kernel
        def fill_atan2(
            y_field: ti.template(), x_field: ti.template(), out: ti.template()
        ):
            for I in ti.grouped(y_field):
                if x_field[I] == 0 and y_field[I] == 0:
                    out[I] = ti.math.nan
                else:
                    out[I] = ti.atan2(ti.cast(y_field[I], ti.f64), ti.cast(x_field[I], ti.f64))

        fill_atan2(y, x, out)
        return out

    @staticmethod
    def ceil(x: Union[int, float, ti.Field]) -> Union[int, float, ti.Field]:
        """
        Computes the ceiling value element-wise for scalar values or Taichi fields.

        This static method calculates the smallest integer greater than or equal to the input value(s). 
        For scalar inputs, it uses `ti.ceil` directly. For Taichi fields, it performs element-wise ceiling computation,
        converting elements to `ti.f64` to match Taichi's mathematical function type requirements.

        Args:
            x (Union[int, float, ti.Field]): 
                Input value or field. Can be:
                - A scalar (int or float): Directly computes the ceiling.
                - A Taichi field: Computes ceiling for each element individually.

        Returns:
            Union[int, float, ti.Field]:
                - If input is a scalar, returns the ceiling value (result of `ti.ceil(x)`).
                - If input is a Taichi field, returns a new `ti.f64` Taichi field with the same shape as `x`,
                  where each element is the ceiling of the corresponding element in `x`.

        Notes:
            - For Taichi field inputs, elements are cast to `ti.f64` before computing the ceiling to match Taichi's mathematical function type requirements.
            - The ceiling of a value is the smallest integer greater than or equal to that value (e.g., ceil(2.1) = 3.0, ceil(-1.8) = -1.0).
            - Uses Taichi's `ti.ceil` function for computation, ensuring compatibility with Taichi's backends.

        Examples:
            # Scalar usage:
            >>> bm.ceil(2.3)   # Smallest integer ≥ 2.3
            3.0
            >>> bm.ceil(-1.8)  # Smallest integer ≥ -1.8
            -1.0
            >>> bm.ceil(5)     # Ceiling of integer is itself (as float)
            5.0

            # Field usage:
            >>> x = ti.field(dtype=ti.f32, shape=(3,))
            >>> x.from_numpy(np.array([1.2, 2.7, -3.1]))
            >>> result = bm.ceil(x)  # ti.f64 field with shape (3,)
            # result contains [2.0, 3.0, -3.0]

            # 0D field usage:
            >>> x = ti.field(dtype=ti.i32, shape=())
            >>> x[None] = -5
            >>> bm.ceil(x)  # 0D field returns scalar value
            -5.0
        """
        if isinstance(x, (int, float)):
            return ti.ceil(x)
        if isinstance(x, ti.Field):
            shape = x.shape
            out = ti.field(dtype=ti.f64, shape=shape)

            @ti.kernel
            def fill_ceil(field: ti.template(), out: ti.template()):
                for I in ti.grouped(field):
                    out[I] = ti.ceil(ti.cast(field[I], ti.f64))

            fill_ceil(x, out)
            return out

    @staticmethod
    def clip(
        x: Union[int, float, ti.Field], *args, **kwargs
    ) -> Union[int, float, ti.Field]:
        """
        Clips (limits) the values in a scalar or a Taichi field.

        Given an interval, values outside the interval are clipped to the interval
        edges. For example, if an interval of `[0, 1]` is specified, values smaller
        than 0 become 0, and values larger than 1 become 1.

        This function supports both scalar values (float or int) and Taichi fields.
        For scalar inputs, it returns a clipped scalar. For Taichi fields, it returns
        a new field with the clipped values. The clipping boundaries can be specified
        using positional or keyword arguments.

        Args:
            x (Union[int, float, ti.Field]):
                The input value or `ti.Field` to be clipped.
            min (Union[int, float], optional):
                The lower-bound value. Values in `x` less than this are replaced by it.
                Can be provided as the second positional argument or as the keyword
                argument `min`. If omitted, no lower-clipping is performed.
            max (Union[int, float], optional):
                The upper-bound value. Values in `x` greater than this are replaced by it.
                Can be provided as the third positional argument or as the keyword
                argument `max`. If omitted, no upper-clipping is performed.

        Returns:
            Union[int, float, ti.Field]:
                - If `x` is a scalar, returns a clipped `int` or `float`.
                - If `x` is a `ti.Field`, returns a new `ti.Field` of the same shape
                and data type, containing the element-wise clipped values.

        Raises:
            TypeError: If the arguments are invalid, such as providing too many
                positional arguments, specifying a bound both positionally and by keyword
                (e.g., `clip(x, 5, max=10)`), providing unexpected keyword arguments,
                or if `x` has an unsupported type.

        Notes:
            - This function's signature and behavior are designed to be similar to `numpy.clip`.
            - For `ti.Field` inputs, the operation is not in-place; a new field is
            allocated and returned.

        Example:
            # Scalar usage with keywords
            result = bm.clip(15, min=0, max=10)
            # result is 10

            # Scalar usage with positional arguments
            result2 = bm.clip(-5, 0, 10)
            # result2 is 0

            # Field usage
            f = ti.field(dtype=ti.f64, shape=(4,))
            f.from_numpy(np.array([-10.0, 5.0, 12.0, 8.0]))
            clipped_f = bm.clip(f, min=0.0, max=10.0)
            # clipped_f will contain [0.0, 5.0, 10.0, 8.0]
        """
        min_val = None
        max_val = None

        if len(args) > 2:
            raise TypeError(
                f"clip() takes at most 3 positional arguments ({len(args)} given)"
            )
        elif len(args) >= 1:
            min_val = args[0]
        if len(args) == 2:
            max_val = args[1]

        if "min" in kwargs:
            if min_val is not None:
                raise TypeError("min specified both as positional and keyword argument")
            min_val = kwargs.pop("min")

        if "max" in kwargs:
            if max_val is not None:
                raise TypeError("max specified both as positional and keyword argument")
            max_val = kwargs.pop("max")

        if kwargs:
            raise TypeError(
                f"clip() got unexpected keyword arguments: {list(kwargs.keys())}"
            )

        if isinstance(x, (int, float)):
            if min_val is not None:
                min_val = float(min_val)
                x = max(min_val, x)
            if max_val is not None:
                max_val = float(max_val)
                x = min(x, max_val)
            return x

        if isinstance(x, ti.Field):
            shape = x.shape
            dtype = x.dtype
            out = ti.field(dtype=dtype, shape=shape)

            @ti.kernel
            def fill_clip(
                field: ti.template(),
                out: ti.template(),
                min_val: ti.f64,
                max_val: ti.f64,
                use_min: ti.i32,
                use_max: ti.i32,
            ):
                for I in ti.grouped(field):
                    v = field[I]
                    if use_min:
                        v = max(min_val, v)
                    if use_max:
                        v = min(v, max_val)
                    out[I] = v

            use_min = int(min_val is not None)
            use_max = int(max_val is not None)

            min_converted = min_val if min_val is not None else 0
            max_converted = max_val if max_val is not None else 0

            fill_clip(x, out, min_converted, max_converted, use_min, use_max)

            return out

        raise TypeError(
            f"Unsupported type for clip: {type(x)}. Expected int, float or ti.Field."
        )

    @staticmethod
    def cos(x: Union[int, float, ti.Field]) -> Union[float, ti.Field]:
        """
        Computes the cosine element-wise for scalar values or Taichi fields.

        This static method calculates the cosine of input data, where the cosine of an angle `x` (in radians) is the ratio of the adjacent side to the hypotenuse in a right triangle. It supports scalar inputs (integers or floats) and Taichi fields, with element-wise computation for fields.

        Args:
            x (Union[int, float, ti.Field]): 
                Input value or field. Can be:
                - A scalar (int or float): Directly computes the cosine (interpreted as radians).
                - A Taichi field: Computes cosine for each element individually (elements are interpreted as radians).

        Returns:
            Union[float, ti.Field]:
                - If input is a scalar, returns the cosine as a float (using `ti.cos`).
                - If input is a Taichi field, returns a new `ti.f64` Taichi field with the same shape as `x`, where each element is the cosine of the corresponding element in `x`. For 0D fields, returns the scalar value directly.

        Notes:
            - For Taichi field inputs, elements are cast to `ti.f64` before computing the cosine to match Taichi's mathematical function type requirements.
            - Input values are interpreted as angles in radians (consistent with standard mathematical conventions).
            - The cosine function ranges between -1 and 1 for all real inputs, with periodicity 2π (i.e., cos(x + 2π) = cos(x)).
            - Uses Taichi's `ti.cos` function for computation, ensuring compatibility with Taichi's backends.

        Examples:
            # Scalar usage:
            >>> bm.cos(0.0)  # Cosine of 0 radians
            1.0
            >>> bm.cos(ti.math.pi)  # Cosine of π radians
            -1.0

            # Field usage:
            >>> x = ti.field(dtype=ti.f32, shape=(3,))
            >>> x.from_numpy(np.array([0.0, ti.math.pi/2, ti.math.pi]))
            >>> result = bm.cos(x)  # ti.f64 field with shape (3,)
            # result contains [1.0, 0.0, -1.0]

            # 0D field usage:
            >>> x = ti.field(dtype=ti.i32, shape=())
            >>> x[None] = 0
            >>> bm.cos(x)  # 0D field returns scalar value
            1.0
        """
        if isinstance(x, (int, float)):
            return ti.cos(x)
        if isinstance(x, ti.Field):
            shape = x.shape
            out = ti.field(dtype=ti.f64, shape=shape)

            @ti.kernel
            def fill_cos(field: ti.template(), out: ti.template()):
                for I in ti.grouped(field):
                    out[I] = ti.cos(ti.cast(field[I], ti.f64))

            fill_cos(x, out)
            return out

    @staticmethod
    def cosh(x: Union[int, float, ti.Field]) -> Union[float, ti.Field]:
        """
        Computes the hyperbolic cosine element-wise for scalar values or Taichi fields.

        This static method calculates the hyperbolic cosine of input data using the formula:
        cosh(x) = (exp(x) + exp(-x)) / 2. It supports scalar inputs (integers or floats) and 
        Taichi fields, with element-wise computation for fields.

        Args:
            x (Union[int, float, ti.Field]): 
                Input value or field. Can be:
                - A scalar (int or float): Directly computes the hyperbolic cosine.
                - A Taichi field: Computes hyperbolic cosine for each element individually.

        Returns:
            Union[float, ti.Field]:
                - If input is a scalar, returns the hyperbolic cosine as a float.
                - If input is a Taichi field, returns a new `ti.f64` Taichi field with the same shape as `x`, 
                where each element is the hyperbolic cosine of the corresponding element in `x`.

        Notes:
            - For Taichi field inputs, elements are cast to `ti.f64` before computation to match Taichi's mathematical function type requirements.
            - The hyperbolic cosine function is always non-negative (cosh(x) ≥ 1 for all real x).
            - It grows exponentially for large positive x and approaches 1 for x close to 0.
            - Uses Taichi's `ti.exp` function for computation, ensuring compatibility with Taichi's backends.

        Examples:
            # Scalar usage:
            >>> bm.cosh(0.0)  # cosh(0) = (e⁰ + e⁻⁰) / 2 = (1 + 1) / 2 = 1
            1.0
            >>> bm.cosh(1.0)  # Approx. 1.543
            1.5430806348152437

            # Field usage:
            >>> x = ti.field(dtype=ti.f32, shape=(3,))
            >>> x.from_numpy(np.array([-1.0, 0.0, 1.0]))
            >>> result = bm.cosh(x)  # ti.f64 field with shape (3,)
            # result contains [1.5430806, 1.0, 1.5430806] (cosh is even: cosh(-x) = cosh(x))
        """
        if isinstance(x, (int, float)):
            return (ti.exp(x) + ti.exp(-x)) * 0.5
        if isinstance(x, ti.Field):
            shape = x.shape
            out = ti.field(dtype=ti.f64, shape=shape)

            @ti.kernel
            def fill_cosh(field: ti.template(), out: ti.template()):
                for I in ti.grouped(field):
                    out[I] = (ti.exp(ti.cast(field[I], ti.f64)) + ti.exp(-ti.cast(field[I], ti.f64))) * 0.5

            fill_cosh(x, out)
            return out

    @staticmethod
    def floor(x: Union[int, float, ti.Field]) -> Union[int, float, ti.Field]:
        """
        Computes the floor value element-wise for scalar values or Taichi fields.

        This static method calculates the largest integer less than or equal to the input value(s).
        For scalar inputs, it uses `ti.floor` directly. For Taichi fields, it performs element-wise
        floor computation, converting elements to `ti.f64` to match Taichi's mathematical function type requirements.

        Args:
            x (Union[int, float, ti.Field]): 
                Input value or field. Can be:
                - A scalar (int or float): Directly computes the floor.
                - A Taichi field: Computes floor for each element individually.

        Returns:
            Union[int, float, ti.Field]:
                - If input is a scalar, returns the floor value (e.g., floor(3.7) = 3.0).
                - If input is a Taichi field, returns a new `ti.f64` Taichi field with the same shape as `x`,
                where each element is the floor of the corresponding element in `x`.

        Notes:
            - For Taichi field inputs, elements are cast to `ti.f64` before computing the floor to match Taichi's mathematical function type requirements.
            - The floor of a value is the largest integer less than or equal to that value 
            (e.g., floor(3.7) = 3.0, floor(-2.3) = -3.0).
            - Uses Taichi's `ti.floor` function for computation, ensuring compatibility with Taichi's backends.

        Examples:
            # Scalar usage:
            >>> bm.floor(3.7)   # Largest integer ≤ 3.7
            3.0
            >>> bm.floor(-2.3)  # Largest integer ≤ -2.3
            -3.0

            # Field usage:
            >>> x = ti.field(dtype=ti.f32, shape=(2,))
            >>> x.from_numpy(np.array([1.5, -1.5]))
            >>> result = bm.floor(x)  # ti.f64 field with shape (2,)
            # result contains [1.0, -2.0]
        """
        if isinstance(x, (int, float)):
            return ti.floor(x)
        if isinstance(x, ti.Field):
            shape = x.shape
            out = ti.field(dtype=ti.f64, shape=shape)

        @ti.kernel
        def fill_floor(field: ti.template(), out: ti.template()):
            for I in ti.grouped(field):
                out[I] = ti.floor(ti.cast(field[I], ti.f64))

        fill_floor(x, out)
        return out

    @staticmethod
    def floor_divide(  # TODO 广播没有实现
        x: Union[int, float, ti.Field], y: Union[int, float, ti.Field]
    ) -> Union[int, float, ti.Field]:
        """
        Computes the element-wise floor of the division of x by y.

        This function first performs the division `x / y` and then computes the floor
        of the result. The mathematical operation is `floor(x / y)`. The function
        supports operations between scalars (int, float) and Taichi fields.

        The return type depends on the input types: if both `x` and `y` are integers,
        the result is an integer. Otherwise, the result is a float.

        Args:
            x (Union[int, float, ti.Field]): 
                The dividend (numerator). Can be a scalar or a Taichi field.
            y (Union[int, float, ti.Field]): 
                The divisor (denominator). Can be a scalar or a Taichi field.

        Returns:
            Union[int, float, ti.Field]:
                - If both inputs are scalars, returns an `int` (if both inputs are `int`)
                or a `float`.
                - If at least one input is a `ti.Field`, returns a new `ti.Field`
                containing the element-wise result.

        Raises:
            ValueError: If `x` and `y` are both `ti.Field`s but have different shapes.

        Notes:
            - TODO: Broadcasting is not yet implemented. When `x` and `y` are both
            `ti.Field`s, they are required to have the exact same shape.
            - Division by zero is handled to mimic NumPy's behavior:
                - `x / 0` with `x > 0` returns `inf`.
                - `x / 0` with `x < 0` returns `-inf`.
                - `0 / 0` returns `nan`.
            - The operation is not in-place; a new field is always allocated for the result
            when the inputs involve fields.

        Example:
            # Scalar usage (integer inputs produce an integer)
            result_int = MyClass.floor_divide(10, 3)
            # result_int is 3

            # Scalar usage (float input produces a float)
            result_float = MyClass.floor_divide(-10.0, 3)
            # result_float is -4.0

            # Field usage
            x = ti.field(dtype=ti.f32, shape=(4,))
            y = ti.field(dtype=ti.f32, shape=(4,))
            x.from_numpy(np.array([10., -10., 7., 0.]))
            y.from_numpy(np.array([3., 3., -2., 0.]))

            result_field = MyClass.floor_divide(x, y)
            # result_field will contain [3.0, -4.0, -4.0, nan]
        """
        if isinstance(x, (int, float)) and isinstance(y, ti.Field) and y.shape == ():
            if y[None] == 0:
                if x == 0:
                    return ti.math.nan
                if x < 0:
                    return -ti.math.inf
                else:
                    return ti.math.inf
            else:
                return int(ti.floor(x / y[None])) if isinstance(x,int) and isinstance(y[None],int) else ti.floor(x / y[None])
        if isinstance(y, (int, float)) and isinstance(x, ti.Field) and x.shape == ():
            if y == 0:
                if x[None] == 0:
                    return ti.math.nan
                if x[None] < 0:
                    return -ti.math.inf
                else:
                    return ti.math.inf
            else:
                return int(ti.floor(x[None] / y)) if isinstance(x[None],int) and isinstance(y,int) else ti.floor(x[None] / y)
        if isinstance(x, (int, float)) and isinstance(y, (int, float)):
            if y == 0:
                if x == 0:
                    return ti.math.nan
                if x < 0:
                    return -ti.math.inf
                else:
                    return ti.math.inf
            else:
                return int(ti.floor(x / y)) if isinstance(x,int) and isinstance(y,int) else ti.floor(x / y)
        if isinstance(x, ti.Field) and isinstance(y, ti.Field):
            shape = x.shape
            if shape != y.shape:
                raise ValueError("Input fields must have the same shape.")
            out = ti.field(dtype=ti.f64, shape=shape)

            @ti.kernel
            def fill_floor_divide(
                x_field: ti.template(), y_field: ti.template(), out: ti.template()
            ):
                for I in ti.grouped(y_field):
                    if x_field[I] == 0 and y_field[I] == 0:
                        out[I] = ti.math.nan
                    else:
                        if isinstance(x_field[I],int) and isinstance(y_field[I],int):
                            out[I] = int(ti.floor(x_field[I]/ y_field[I]))
                        else:
                            out[I] = ti.floor(x_field[I]/ y_field[I])

            fill_floor_divide(x, y, out)
            return out

    @staticmethod
    def sin(x: Union[int, float, ti.Field]) -> Union[float, ti.Field]:
        """
        Computes the sine element-wise for scalar values or Taichi fields.

        This static method calculates the sine of input data, where the sine of an angle `x` (in radians) 
        is the ratio of the opposite side to the hypotenuse in a right triangle. It supports scalar inputs 
        (integers or floats) and Taichi fields, with element-wise computation for fields.

        Args:
            x (Union[int, float, ti.Field]): 
                Input value or field. Can be:
                - A scalar (int or float): Directly computes the sine (interpreted as radians).
                - A Taichi field: Computes sine for each element individually (elements are interpreted as radians).

        Returns:
            Union[float, ti.Field]:
                - If input is a scalar, returns the sine as a float (using `ti.sin`).
                - If input is a Taichi field, returns a new `ti.f64` Taichi field with the same shape as `x`, 
                where each element is the sine of the corresponding element in `x`.

        Notes:
            - For Taichi field inputs, elements are cast to `ti.f64` before computing the sine to match Taichi's mathematical function type requirements. 
            - Input values are interpreted as angles in radians (consistent with standard mathematical conventions).
            - The sine function ranges between -1 and 1 for all real inputs, with periodicity 2π 
            (i.e., sin(x + 2π) = sin(x)).
            - Uses Taichi's `ti.sin` function for computation, ensuring compatibility with Taichi's backends.

        Examples:
            # Scalar usage:
            >>> bm.sin(0.0)  # Sine of 0 radians
            0.0
            >>> bm.sin(ti.math.pi/2)  # Sine of π/2 radians (90 degrees)
            1.0

            # Field usage:
            >>> x = ti.field(dtype=ti.f32, shape=(3,))
            >>> x.from_numpy(np.array([0.0, ti.math.pi/2, ti.math.pi]))
            >>> result = bm.sin(x)  # ti.f64 field with shape (3,)
            # result contains [0.0, 1.0, 0.0]
        """
        if isinstance(x, (int, float)):
            return ti.sin(x)
        if isinstance(x, ti.Field):
            shape = x.shape
            out = ti.field(dtype=ti.f64, shape=shape)

        @ti.kernel
        def fill_sin(field: ti.template(), out: ti.template()):
            for I in ti.grouped(field):
                out[I] = ti.sin(ti.cast(field[I], ti.f64))

        fill_sin(x, out)
        return out

    @staticmethod
    def sinh(x: Union[int, float, ti.Field]) -> Union[float, ti.Field]:
        """
        Computes the hyperbolic sine element-wise for scalar values or Taichi fields.

        This static method calculates the hyperbolic sine of input data using the formula:
        sinh(x) = (exp(x) - exp(-x)) / 2. It supports scalar inputs (integers or floats) and 
        Taichi fields, with element-wise computation for fields.

        Args:
            x (Union[int, float, ti.Field]): 
                Input value or field. Can be:
                - A scalar (int or float): Directly computes the hyperbolic sine.
                - A Taichi field: Computes hyperbolic sine for each element individually.

        Returns:
            Union[float, ti.Field]:
                - If input is a scalar, returns the hyperbolic sine as a float.
                - If input is a Taichi field, returns a new `ti.f64` Taichi field with the same shape as `x`, 
                where each element is the hyperbolic sine of the corresponding element in `x`.

        Notes:
            - For Taichi field inputs, elements are cast to `ti.f64` before computation to match Taichi's mathematical function type requirements.
            - The hyperbolic sine function is an odd function (sinh(-x) = -sinh(x)).
            - It grows exponentially for large positive x and decays exponentially for large negative x.
            - Uses Taichi's `ti.exp` function for computation, ensuring compatibility with Taichi's backends.

        Examples:
            # Scalar usage:
            >>> bm.sinh(0.0)  # sinh(0) = (e⁰ - e⁻⁰) / 2 = (1 - 1) / 2 = 0
            0.0
            >>> bm.sinh(1.0)  # Approx. 1.175
            1.1752011936438014

            # Field usage:
            >>> x = ti.field(dtype=ti.f32, shape=(3,))
            >>> x.from_numpy(np.array([-1.0, 0.0, 1.0]))
            >>> result = bm.sinh(x)  # ti.f64 field with shape (3,)
            # result contains [-1.1752012, 0.0, 1.1752012]
        """
        if isinstance(x, (int, float)):
            return (ti.exp(x) - ti.exp(-x)) * 0.5
        if isinstance(x, ti.Field):
            shape = x.shape
            out = ti.field(dtype=ti.f64, shape=shape)

            @ti.kernel
            def fill_sinh(field: ti.template(), out: ti.template()):
                for I in ti.grouped(field):
                    out[I] = (ti.exp(field[I]) - ti.exp(-field[I])) * 0.5

            fill_sinh(x, out)
            return out

    @staticmethod
    def trace(x: ti.Field, k: int = 0) -> Union[float, int]:  # TODO
        """
        Computes the trace of a 2D Taichi field (sum of diagonal elements).

        This static method calculates the trace of a 2D matrix, defined as the sum of the elements
        along the main diagonal (or an offset diagonal specified by `k`). The trace is returned as
        a scalar value of the same data type as the input field.

        Args:
            x (ti.Field):
                Input 2D Taichi field representing a matrix.
            k (int, optional):
                Diagonal offset. Defaults to 0 (main diagonal).
                - k=0: Main diagonal.
                - k>0: Diagonals above the main diagonal.
                - k<0: Diagonals below the main diagonal.

        Returns:
            Union[float, int]:
                The trace of the matrix as a scalar value. Returns a float for floating-point dtypes
                and an integer for integer dtypes.

        Raises:
            TypeError:
                If the input is not a Taichi field.
            ValueError:
                - If the input field is not 2D.
                - If the offset `k` is not an integer.

        Notes:
            - The trace is computed using a Taichi kernel for efficient parallel execution.
            - For non-square matrices, the trace is computed using the minimum dimension (rows or columns)
            adjusted by the offset `k`.

        Examples:
            # 3x3 matrix trace (main diagonal)
            >>> mat = ti.field(dtype=ti.f32, shape=(3, 3))
            >>> # Initialize matrix to [[1, 2, 3], [4, 5, 6], [7, 8, 9]]
            >>> bm.trace(mat)
            15.0  # 1 + 5 + 9

            # Offset diagonal (k=1)
            >>> bm.trace(mat, k=1)
            8.0  # 2 + 6

            # Offset diagonal (k=-1)
            >>> bm.trace(mat, k=-1)
            12.0  # 4 + 8
        """
        if not isinstance(x, ti.Field):
            raise TypeError(
                f"Unsupported type for trace: {type(x)}. Expected ti.Field."
            )
        shape = x.shape
        if len(shape) != 2:
            raise ValueError("Input field must be 2D.")
        if isinstance(k, float):
            if not k.is_integer():
                raise ValueError(
                    f"The offset k for trace must be an integer, but currently it is {k}"
                )
            k = int(k)
        dtype = x.dtype
        trace_value = ti.field(dtype=dtype, shape=())

        @ti.kernel
        def compute_trace(field: ti.template(), trace_value: ti.template()):
            trace_value[None] = 0
            for i in range(shape[0]):
                if 0 <= i + k < shape[1]:
                    trace_value[None] += field[i, i + k]

        compute_trace(x, trace_value)
        return trace_value[None]

    @staticmethod
    def triu(x: Union[ti.Field, list], k: int = 0) -> ti.Field:
        """
        Returns the upper triangular part of a matrix or a 1D array converted to a matrix.

        This method extracts the upper triangular portion of a matrix (2D or higher) or constructs an upper triangular matrix from a 1D array. The upper triangular part includes all elements on or above the specified diagonal, with other elements set to 0.

        Args:
            x (Union[ti.Field, list]): 
                Input data. Can be:
                - A 1D Taichi field or list: Converted to a square matrix where the upper triangular part is filled with elements from the input.
                - A 2D Taichi field: Treated as a matrix, with the upper triangular part retained.
                - A Taichi field with >2 dimensions: The last two dimensions are treated as rows and columns, with the upper triangular part of these dimensions retained.
            k (int, optional): 
                Diagonal offset. Defaults to 0 (main diagonal).
                - k=0: Main diagonal and above.
                - k>0: Diagonals above the main diagonal (e.g., k=1 skips the main diagonal).
                - k<0: Diagonals below the main diagonal (treated as part of the upper triangle).

        Returns:
            ti.Field: 
                Upper triangular part of the input. 
                - If input is a list or 1D field: Returns an MxM matrix (M = length of input) with upper triangular elements filled from the input.
                - If input is 2D or higher: Returns a field of the same shape with lower triangular elements zeroed.

        Raises:
            ValueError: 
                - If the input Taichi field is None.
                - If the input field has any zero dimensions (Taichi does not support zero-sized fields).
            TypeError: 
                - If the input type is not ti.Field or list.

        Notes:
            - For 1D inputs (list or field), the output is an MxM matrix where elements satisfying `i - j ≤ k` (i: row index, j: column index) are filled with the input's j-th element; others are 0.
            - For multi-dimensional fields (>2D), only the last two dimensions are processed (treated as rows and columns).
            - The upper triangular condition is determined by `i - j ≤ k`, where `i` and `j` are indices of the last two dimensions.

        Examples:
            # List input (1D → 3x3 matrix)
            >>> bm.triu([1, 2, 3], k=0)  # Main diagonal and above
            [[1, 2, 3],
            [0, 2, 3],
            [0, 0, 3]]

            # 1D Taichi field (shape (3,) → 3x3 matrix)
            >>> x = ti.field(dtype=ti.f32, shape=(3,))
            >>> x.from_numpy(np.array([1, 2, 3]))
            >>> bm.triu(x, k=-1)  # Includes main diagonal and one below
            [[1, 2, 3],
            [1, 2, 3],
            [0, 2, 3]]

            # 2D Taichi field (shape (3,3))
            >>> mat = ti.field(dtype=ti.f32, shape=(3,3))
            >>> mat.from_numpy(np.array([[1,2,3], [4,5,6], [7,8,9]]))
            >>> bm.triu(mat, k=1)  # Above main diagonal (excludes main diagonal)
            [[0, 2, 3],
            [0, 0, 6],
            [0, 0, 0]]
        """
        if isinstance(x, list):
            M = len(x)
            if M == 0:
                return []
            x_field = ti.field(dtype=ti.f64, shape=(M,))
            for i in range(M):
                x_field[i] = x[i]
            out = ti.field(dtype=ti.f64, shape=(M, M))

            @ti.kernel
            def fill_matrix():
                for i, j in ti.ndrange(M, M):
                    if i - j <= k:
                        out[i, j] = x_field[j]

            fill_matrix()
            return out
        if isinstance(x, ti.Field):
            field = x
            if field is None:
                raise ValueError(
                    "Input field is None. Please provide a valid Taichi field."
                )
            shape = field.shape
            if any(s == 0 for s in shape):
                raise ValueError(
                    f"Input field has zero in its shape {shape}, which is not supported by Taichi."
                )
            dtype = field.dtype

            if len(shape) == 1:
                M = shape[0]
                out = ti.field(dtype=dtype, shape=(M, M))

                @ti.kernel
                def fill_tril_1d():
                    for i, j in ti.ndrange(M, M):
                        if i - j <= k:
                            out[i, j] = field[j]

                fill_tril_1d()
                return out

            elif len(shape) > 1:
                out = ti.field(dtype=dtype, shape=shape)
                n_dim = len(shape)

                @ti.kernel
                def fill_tril_nd():
                    for I in ti.grouped(out):
                        i = I[n_dim - 2]
                        j = I[n_dim - 1]
                        if i - j <= k:
                            out[I] = field[I]

                fill_tril_nd()
                return out
        else:
            raise TypeError(
                f"Unsupported type for tril: {type(x)}. Expected ti.Field or list."
            )

    @staticmethod
    def flatten(field: ti.Field) -> ti.Field:
        """
        Flattens a Taichi field into a 1D array in row-major (C-style) order.

        This static method converts a multi-dimensional Taichi field into a one-dimensional field
        by concatenating all elements in row-major order (last dimension changes fastest). The
        flattened array preserves the data type of the original field.

        Args:
            field (ti.Field): 
                Input Taichi field to be flattened. Can be of any dimension (1D, 2D, 3D, etc.).

        Returns:
            ti.Field: 
                A new 1D Taichi field containing all elements from the input field in row-major order.

        Raises:
            TypeError: 
                If the input is not a Taichi field.

        Notes:
            - Uses Taichi's parallel computation to efficiently flatten the array.
            - Row-major order means that the last dimension is traversed first, followed by the second-to-last, etc.
            For example, a 2D array [[1, 2], [3, 4]] flattens to [1, 2, 3, 4].
            - The flattened array's length is the product of all dimensions of the original field.
            - This method computes strides manually to determine the linear index for each multi-dimensional index.

        Examples:
            # 2D field flattening
            >>> x = ti.field(dtype=ti.i32, shape=(2, 3))
            >>> # Initialize x to [[1, 2, 3], [4, 5, 6]]
            >>> flat = bm.flatten(x)
            # flat is [1, 2, 3, 4, 5, 6]

            # 3D field flattening
            >>> x = ti.field(dtype=ti.f32, shape=(2, 2, 2))
            >>> # Initialize x to [[[1, 2], [3, 4]], [[5, 6], [7, 8]]]
            >>> flat = bm.flatten(x)
            # flat is [1, 2, 3, 4, 5, 6, 7, 8]
        """
        ndim = len(field.shape)

        strides = [1] * ndim
        for i in range(ndim-2, -1, -1):
            strides[i] = strides[i+1] * field.shape[i+1]
        
        total_size = 1
        for s in field.shape:
            total_size *= s

        flat = ti.field(field.dtype, shape=total_size)

        @ti.kernel
        def flt():
            for multi_idx in ti.grouped(field):
                flat_idx = 0
                for i in ti.static(range(ndim)):
                    flat_idx += multi_idx[i] * strides[i]
                flat[flat_idx] = field[multi_idx]
        
        flt()
        return flat

    @staticmethod
    def unique(
        a: ti.Field,
        return_index: bool = False,
        return_inverse: bool = False,
        return_counts: bool = False,
        axis: Optional[int] = None
    ) -> Union[ti.Field, Tuple[ti.Field, ...]]:
        """
        Finds the unique elements of a Taichi field.

        This function is similar to `numpy.unique`. It returns the sorted unique elements of an
        input field. It can optionally also return the indices of the first occurrences of the
        unique values, the inverse indices to reconstruct the input field, and the number of
        times each unique value appears in the input field. The function can operate on a
        flattened version of the field or along a specified axis.

        Args:
            a (ti.Field): The input Taichi field.
            return_index (bool, optional): If True, also return the indices of `a` that
                result in the unique array. Defaults to False.
            return_inverse (bool, optional): If True, also return the indices of the unique
                array that can be used to reconstruct `a`. Defaults to False.
            return_counts (bool, optional): If True, also return the number of times each
                unique value appears in `a`. Defaults to False.
            axis (Optional[int], optional): The axis along which to find unique elements.
                If None, the field is flattened before the operation. Defaults to None.

        Returns:
            Union[ti.Field, Tuple[ti.Field, ...]]:
                - If all `return_*` flags are False, returns a `ti.Field` containing the
                sorted unique elements.
                - If any `return_*` flag is True, returns a tuple of `ti.Field`s:
                `(unique_elements, [unique_indices], [inverse_indices], [unique_counts])`,
                where the optional fields are included based on the flags.

        Raises:
            ValueError: If `axis` is specified for a 1D input field and is not 0 or None.

        Example:
            # 1D Field
            x = ti.field(dtype=ti.i32, shape=(8,))
            x.from_numpy(np.array([1, 3, 2, 3, 1, 4, 2, 1]))
            unique_vals = TaichiBackend.unique(x)
            # unique_vals will contain [1, 2, 3, 4]

            # 2D Field with axis=0
            y = ti.field(dtype=ti.i32, shape=(3, 2))
            y.from_numpy(np.array([[1, 2], [1, 2], [3, 4]]))
            unique_rows = TaichiBackend.unique(y, axis=0)
            # unique_rows will be a 2x2 field containing [[1, 2], [3, 4]]
        """
        ndim = len(a.shape)
        if ndim == 1:
            if axis is None or axis == 0:
                return TaichiBackend._unique_1d(a, a, return_index, return_inverse, return_counts)                
            raise ValueError("axis is not supported for 1D input.")            
        if axis is None:
            a_org=a
            a=TaichiBackend.flatten(a)
            return TaichiBackend._unique_1d(a_org, a, return_index, return_inverse, return_counts)
        return TaichiBackend._unique_generic(a, return_index, return_inverse, return_counts, axis)
   
    @staticmethod
    def _unique_1d(
        a_org: ti.Field,  
        a: ti.Field,     
        return_index: bool = False,
        return_inverse: bool = False,
        return_counts: bool = False,
    ) -> Union[ti.Field, Tuple[ti.Field, ...]]:
        """
        Internal helper to find unique elements in a 1D or flattened field.

        This private function implements the core logic for finding unique elements in a 1D
        Taichi field. It operates in several stages:
        1. A Taichi kernel (`find_unique`) iterates through the input field to discover
        unique elements, their first occurrence index, and their counts. It also builds
        a preliminary inverse map.
        2. A second kernel (`sort_unique`) sorts the discovered unique elements. It does
        this by sorting an index map rather than moving the elements directly.
        3. A third kernel (`copy_sorted_results`) constructs the final output fields based on
        the sorted order. It remaps the inverse indices to align with the sorted unique
        elements.
        4. If the original input was a multi-dimensional field that was flattened, the
        inverse index field is reshaped back to the original shape.

        Args:
            a_org (ti.Field): The original input field (before any flattening). This is used
                to correctly shape the `return_inverse` output.
            a (ti.Field): The 1D `ti.Field` to be processed for unique elements.
            return_index (bool): Flag to control returning first-occurrence indices.
            return_inverse (bool): Flag to control returning the inverse map.
            return_counts (bool): Flag to control returning element counts.

        Returns:
            Union[ti.Field, Tuple[ti.Field, ...]]:
                A single `ti.Field` of unique elements, or a tuple containing the unique
                elements and other requested arrays as `ti.Field`s.

        Notes:
            This is a private method and not intended for direct user invocation. The logic
            to remap the inverse indices after sorting can be computationally intensive, as
            it involves a search within the `copy_sorted_results` kernel.
        """
        n = a.shape[0]  
        max_unique = n  

        unique_elements = ti.field(a.dtype, shape=max_unique)  
        inverse = ti.field(ti.i32, shape=n)  
        counts = ti.field(ti.i32, shape=max_unique)  
        indices = ti.field(ti.i32, shape=max_unique)  
        unique_count = ti.field(ti.i32, shape=())  
        unique_count[None] = 0

        @ti.kernel
        def find_unique():
            for i in range(n):
                element = a[i]
                is_new = 1 
                current_unique = unique_count[None]

                for j in range(current_unique):
                    if unique_elements[j] == element:
                        is_new = 0
                        inverse[i] = j  
                        ti.atomic_add(counts[j], 1) 
                        break

                if is_new:
                    new_idx = ti.atomic_add(unique_count[None], 1)
                    if new_idx < max_unique:
                        unique_elements[new_idx] = element
                        indices[new_idx] = i  
                        inverse[i] = new_idx
                        counts[new_idx] = 1

        find_unique()
        n_unique = unique_count[None]  
        sorted_indices = ti.field(ti.i32, shape=n_unique)  

        @ti.kernel
        def sort_unique():
            for i in range(n_unique):
                sorted_indices[i] = i
            
            for i in range(n_unique):
                for j in range(n_unique - 1 - i):
                    if unique_elements[sorted_indices[j]] > unique_elements[sorted_indices[j + 1]]:
                        sorted_indices[j], sorted_indices[j + 1] = sorted_indices[j + 1], sorted_indices[j]

        sort_unique()

        final_unique = ti.field(a.dtype, shape=n_unique)  
        final_indices = ti.field(ti.i32, shape=n_unique)  
        final_counts = ti.field(ti.i32, shape=n_unique)   
        final_inverse_1d = ti.field(ti.i32, shape=n)  
        @ti.kernel
        def copy_sorted_results():
            for i in range(n_unique):
                idx = sorted_indices[i] 
                final_unique[i] = unique_elements[idx]
                final_indices[i] = indices[idx]
                final_counts[i] = counts[idx]
            
            if return_inverse:
                for i in range(n):
                    old_idx = inverse[i]  
                    for j in range(n_unique):
                        if sorted_indices[j] == old_idx:
                            final_inverse_1d[i] = j  
                            break

        copy_sorted_results()

        result = (final_unique, )

        if return_index:
            result += (final_indices, )

        if return_inverse:
            final_inverse = ti.field(ti.i32, shape=a_org.shape)
            
            @ti.kernel
            def reshape_inverse():
                for multi_idx in ti.grouped(final_inverse):
                    flat_idx = 0
                    stride = 1
                    for i in ti.static(range(len(a_org.shape)-1, -1, -1)):
                        flat_idx += multi_idx[i] * stride
                        stride *= a_org.shape[i]
                    final_inverse[multi_idx] = final_inverse_1d[flat_idx]
            
            reshape_inverse()
            result += (final_inverse, )

        if return_counts:
            result += (final_counts, )

        return result[0] if len(result) == 1 else result

    @staticmethod
    def _unique_generic(
        a: ti.Field,
        return_index: bool = False,
        return_inverse: bool = False,
        return_counts: bool = False,
        axis: int = 0
    ) -> Union[ti.Field, Tuple[ti.Field, ...]]:
        """
        Internal helper to find unique slices along a specified axis in an N-D field.

        This private function handles the generic case of finding unique "slices" along a
        given axis in a multi-dimensional field. The process involves:
        1. Transposing the input field `a` so that the specified `axis` becomes the first
        axis (axis 0). This simplifies processing.
        2. Identifying unique slices along the new axis 0.
        3. Sorting these unique slices lexicographically using a bubble sort algorithm adapted
        for Taichi kernels.
        4. If `return_inverse` or `return_counts` is requested, a separate kernel is run to
        re-iterate over the transposed data and compute these values based on the final
        sorted unique slices.
        5. Transposing the final unique slices back so the unique dimension is on the
        original `axis`.
        6. Assembling and returning the final results.

        Args:
            a (ti.Field): The N-dimensional input Taichi field.
            return_index (bool): Flag to control returning first-occurrence indices.
            return_inverse (bool): Flag to control returning the inverse map.
            return_counts (bool): Flag to control returning element counts.
            axis (int): The axis along which to find unique slices.

        Returns:
            Union[ti.Field, Tuple[ti.Field, ...]]:
                A `ti.Field` containing the unique slices, or a tuple containing the unique
                slices and other requested arrays. The shape of the unique slices field will
                match the input shape, except for the dimension of `axis`, which will be the
                number of unique slices found.

        Raises:
            ValueError: If the specified `axis` is out of bounds for the input field `a`.

        Notes:
            This is a private method. The use of transposition is a key strategy to simplify
            the problem. The calculation of inverse and counts is a separate, potentially
            expensive step that requires a full pass over the data after the unique slices have
            been found and sorted.
        """
        shape = a.shape
        ndim = len(shape)
        if axis < 0 or axis >= ndim:
            raise ValueError(f"axis {axis} out of bounds for array with {ndim} dimensions")

        axes_order: List[int] = [axis] + [i for i in range(ndim) if i != axis]
        transposed_shape = tuple(shape[i] for i in axes_order)
        transposed_a = ti.field(a.dtype, shape=transposed_shape)

        @ti.kernel
        def transpose_input():
            for indices_vec in ti.grouped(a):
                transposed_indices = ti.Vector([0] * ndim)
                for i in ti.static(range(ndim)):
                    transposed_indices[i] = indices_vec[axes_order[i]]
                transposed_a[transposed_indices] = a[indices_vec]

        transpose_input()

        max_unique = transposed_shape[0]
        unique_elements = ti.field(a.dtype, shape=(max_unique, *transposed_shape[1:]))
        inverse = ti.field(ti.i32, shape=transposed_shape[0])
        counts = ti.field(ti.i32, shape=max_unique)
        indices = ti.field(ti.i32, shape=max_unique)
        unique_count = ti.field(ti.i32, shape=())
        unique_count[None] = 0

        @ti.kernel
        def find_unique_elements():
            for i in range(transposed_shape[0]):
                is_new = 1
                for j in range(unique_count[None]):
                    same = 1
                    for sub_idx in ti.grouped(ti.ndrange(*transposed_shape[1:])):
                        if transposed_a[i, sub_idx] != unique_elements[j, sub_idx]:
                            same = 0
                            break
                    if same:
                        is_new = 0
                        break
                
                if is_new == 1:
                    new_idx = ti.atomic_add(unique_count[None], 1)
                    if new_idx < max_unique:
                        for sub_idx in ti.grouped(ti.ndrange(*transposed_shape[1:])):
                            unique_elements[new_idx, sub_idx] = transposed_a[i, sub_idx]
                        indices[new_idx] = i

        find_unique_elements()
        n_unique = unique_count[None]

        @ti.func
        def is_greater(idx1: int, idx2: int) -> bool:
            result = False
            is_decided = False
            for sub_idx in ti.grouped(ti.ndrange(*transposed_shape[1:])):
                if not is_decided:
                    val1 = unique_elements[idx1, sub_idx]
                    val2 = unique_elements[idx2, sub_idx]
                    if val1 > val2:
                        result = True
                        is_decided = True
                    elif val1 < val2:
                        result = False
                        is_decided = True
            return result

        @ti.func
        def swap_elements(i: int, j: int):
            for sub_idx in ti.grouped(ti.ndrange(*transposed_shape[1:])):
                tmp = unique_elements[i, sub_idx]
                unique_elements[i, sub_idx] = unique_elements[j, sub_idx]
                unique_elements[j, sub_idx] = tmp
            
            if ti.static(return_index):
                tmp_idx = indices[i]
                indices[i] = indices[j]
                indices[j] = tmp_idx

        @ti.kernel
        def sort_unique():
            for i in range(n_unique - 1):
                for j in range(n_unique - 1 - i):
                    if is_greater(j, j + 1):
                        swap_elements(j, j + 1)

        if n_unique > 1:
            sort_unique()

        if return_inverse or return_counts:
            @ti.kernel
            def update_inverse_and_counts():
                for i in range(n_unique):
                    counts[i] = 0

                for i in range(transposed_shape[0]):
                    for j in range(n_unique):
                        same = 1
                        for sub_idx in ti.grouped(ti.ndrange(*transposed_shape[1:])):
                            if transposed_a[i, sub_idx] != unique_elements[j, sub_idx]:
                                same = 0
                                break
                        if same:
                            inverse[i] = j
                            ti.atomic_add(counts[j], 1)
                            break
            
            update_inverse_and_counts()

        final_shape = list(a.shape)
        final_shape[axis] = n_unique
        final_unique = ti.field(a.dtype, shape=tuple(final_shape))

        lm = len(a.shape)
        inverse_axes_order = [axes_order.index(i) for i in range(lm)]

        @ti.kernel
        def transpose_final():
            for full_idx in ti.grouped(final_unique):
                mid_idx = ti.Vector([0] * lm, dt=ti.i32)
                for i in ti.static(range(lm)):
                    mapped_dim = inverse_axes_order[i]
                    mid_idx[mapped_dim] = full_idx[i]
                final_unique[full_idx] = unique_elements[mid_idx]

        transpose_final()

        final_indices = None
        if return_index:
            final_indices = ti.field(ti.i32, shape=n_unique)
            @ti.kernel
            def copy_indices():
                for i in range(n_unique):
                    final_indices[i] = indices[i]
            copy_indices()

        final_counts = None
        if return_counts:
            final_counts = ti.field(ti.i32, shape=n_unique)
            @ti.kernel
            def copy_counts():
                for i in range(n_unique):
                    final_counts[i] = counts[i]
            copy_counts()
            
        final_inverse = None
        if return_inverse:

            final_inverse = ti.field(ti.i32, shape=transposed_shape[0])
            final_inverse.copy_from(inverse)

        result = (final_unique, )
        if final_indices is not None:
            result += (final_indices, )
        if final_inverse is not None:
            result += (final_inverse, )
        if final_counts is not None:
            result += (final_counts, )
        
        return result[0] if len(result) == 1 else result

    @staticmethod
    def ones(
        shape: Union[int, Tuple[int, ...]], dtype: Optional[Dtype] = ti.f64
    ) -> ti.Field:
        """
        Creates a Taichi field filled with ones.

        This function generates a Taichi field of a specified shape and data type, where all elements are initialized to 1.
        The function supports both scalar shapes (int) and tuple shapes (Tuple[int, ...]).

        Args:
            shape (Union[int, Tuple[int, ...]]):
                The shape of the output field. Can be:
                    - An `int` for a 1D field.
                    - A `Tuple[int, ...]` for multi-dimensional fields.
            dtype (Optional[ti.DataType]):
                The data type of the field elements. Defaults to `ti.f64`.

        Returns:
            ti.Field:
                A Taichi field of the specified shape and data type, filled with ones.

        Raises:
            ValueError: If the shape is not an int or a tuple of ints.
            ValueError: If any dimension of the shape is zero.

        Notes:
            The function uses `ti.field` to create the field and `ti.cast` to ensure the fill value is of the correct data type.

        Example:
            # 1D field usage:
            field_1d = bm.ones(5)

            # 2D field usage:
            field_2d = bm.ones((3, 4), dtype=bm.i32)
        """
        if not isinstance(shape, (int, tuple)) or (
            isinstance(shape, tuple) and not all(isinstance(dim, int) for dim in shape)
        ):
            raise ValueError("Shape must be an int or a Tuple[int, ...].")
        if shape == 0 or shape == (0,):
            raise ValueError("Shape dimensions must be greater than 0.")
        x = ti.field(shape=shape, dtype=dtype)
        fill_value = ti.cast(1, dtype)

        @ti.kernel
        def fill_like():
            x.fill(fill_value)

        fill_like()
        return x

    @staticmethod
    def full(shape: Union[int, Tuple[int, ...]], fill_value: Union[bool, int, float], dtype: Optional[Dtype] = None) -> ti.Field:  # type: ignore
        """
        Creates a Taichi field filled with a specified value.

        This function generates a Taichi field of a specified shape and data type, where all elements are initialized to the provided `fill_value`.
        The function supports both scalar shapes (int) and tuple shapes (Tuple[int, ...]).

        Args:
            shape (Union[int, Tuple[int, ...]]):
                The shape of the output field. Can be:
                    - An `int` for a 1D field.
                    - A `Tuple[int, ...]` for multi-dimensional fields.
            fill_value (Union[bool, int, float]):
                The value to fill the field with. Can be a boolean, integer, or float.
            dtype (Optional[ti.DataType]):
                The data type of the field elements. If not provided, the data type is inferred from the `fill_value`. Defaults to `None`.

        Returns:
            ti.Field:
                A Taichi field of the specified shape and data type, filled with the specified `fill_value`.

        Raises:
            ValueError: If the shape is not an int or a tuple of ints.
            ValueError: If any dimension of the shape is zero.
            TypeError: If the `fill_value` type is not supported.

        Notes:
            The function uses `ti.field` to create the field and `ti.cast` to ensure the fill value is of the correct data type.
            If `dtype` is not specified, it is inferred based on the type of `fill_value`:
                - `ti.u1` for boolean values.
                - `ti.i32` for integer values.
                - `ti.f64` for float values.

        Example:
            # 1D field usage:
            field_1d = bm.full(5, 2.5)

            # 2D field usage:
            field_2d = bm.full((3, 4), True)

            # 3D field usage:
            field_3d = bm.full((2, 3, 4), 3)

        """
        if not isinstance(shape, (int, tuple)) or (
            isinstance(shape, tuple) and not all(isinstance(dim, int) for dim in shape)
        ):
            raise ValueError("Shape must be an int or a Tuple[int, ...].")
        if shape == 0 or shape == (0,):
            raise ValueError("Shape dimensions must be greater than 0.")
        if dtype is None:
            if isinstance(fill_value, bool):
                dtype = ti.u1  # Boolean type in Taichi
            elif isinstance(fill_value, int):
                dtype = ti.i32  # Default integer type
            elif isinstance(fill_value, float):
                dtype = ti.f64  # Default floating-point type
            else:
                raise TypeError("Unsupported fill_value type.")
        x = ti.field(dtype=dtype, shape=shape)

        @ti.kernel
        def fill_like():
            x.fill(fill_value)

        fill_like()
        return x

    @staticmethod
    def ones_like(field: ti.Field) -> ti.Field:
        """
        Creates a Taichi field with the same shape as the given field, filled with ones.

        This function generates a Taichi field that has the same shape and data type as the provided `field`, and all elements are initialized to 1.
        If the `field` is of boolean type, the fill value will be 1 (True).

        Args:
            field (ti.Field):
                The input field whose shape and data type will be copied.

        Returns:
            ti.Field:
                A Taichi field with the same shape and data type as the input field, filled with ones.

        Raises:
            ValueError: If the shape of the input field is zero.

        Notes:
            The function uses `ti.field` to create the field and `ti.cast` to ensure the fill value is of the correct data type.
            If the `field` is of boolean type (`ti.u1`), the fill value will be 1 (True).

        Example:
            # Field usage with default dtype (f64):
            field = ti.field(dtype=ti.f64, shape=(3,))
            field.from_numpy(np.array([1.0, 2.0, 3.0], dtype=np.float64))
            new_field = bm.ones_like(field)

            # Field usage with default dtype (i32):
            field_int = ti.field(dtype=ti.i32, shape=(3,))
            field_int.from_numpy(np.array([1, 2, 3], dtype=np.int32))
            new_field_int = bm.ones_like(field_int)

            # Field usage with boolean dtype:
            field_bool = ti.field(dtype=ti.u1, shape=(3,))
            field_bool.from_numpy(np.array([1, 0, 1], dtype=np.uint8))
            new_field_bool = bm.ones_like(field_bool)
        """
        x = ti.field(shape=field.shape, dtype=field.dtype)
        fill_value = ti.cast(1, field.dtype)

        @ti.kernel
        def fill_like():
            x.fill(fill_value)

        fill_like()
        return x

    @staticmethod
    def full_like(field: ti.Field, fill_value: Union[bool, int, float], dtype: Optional[Dtype] = None) -> ti.Field:  # type: ignore
        """
        Creates a Taichi field with the same shape as the given field, filled with a specified value.

        This function generates a Taichi field that has the same shape as the provided `field`, and all elements are initialized to the provided `fill_value`.
        The data type of the new field can be specified, or it will be inferred from the `fill_value`.

        Args:
            field (ti.Field):
                The input field whose shape will be copied.
            fill_value (Union[bool, int, float]):
                The value to fill the new field with. Can be a boolean, integer, or float.
            dtype (Optional[ti.DataType]):
                The data type of the field elements. If not provided, the data type is inferred from the `fill_value`. Defaults to `None`.

        Returns:
            ti.Field:
                A Taichi field with the same shape as the input field and the specified `fill_value`.

        Raises:
            ValueError: If the shape of the input field is zero.
            TypeError: If the `fill_value` type is not supported.

        Notes:
            The function uses `ti.field` to create the field and `ti.cast` to ensure the fill value is of the correct data type.
            If `dtype` is not specified, it is inferred based on the type of `fill_value`:
                - `ti.u1` for boolean values.
                - `ti.i32` for integer values.
                - `ti.f64` for float values.

        Example:
            # Field usage:
            field = ti.field(dtype=ti.f64, shape=(3,))
            field.from_numpy(np.array([1.0, 2.0, 3.0], dtype=np.float64))

            new_field = bm.full_like(field, 5.0)

        """
        if dtype is None:
            if isinstance(fill_value, bool):
                dtype = ti.u1  # Boolean type in Taichi
            elif isinstance(fill_value, int):
                dtype = ti.i32  # Default integer type
            elif isinstance(fill_value, float):
                dtype = ti.f64  # Default floating-point type
            else:
                raise TypeError("Unsupported fill_value type.")

        x = ti.field(dtype=dtype, shape=field.shape)

        @ti.kernel
        def fill_like():
            x.fill(fill_value)

        fill_like()
        return x

    @staticmethod
    def acosh(x: Union[ti.Field, float, int]) -> Union[ti.Field, float]:
        """
        Computes the inverse hyperbolic cosine (acosh) of the input.

        This function supports both scalar values (float or int) and Taichi fields.
        For scalar inputs, it directly returns the computed value.
        For Taichi fields, it computes the acosh value for each element and returns a new field
        containing the results.

        Args:
            x (Union[ti.Field, float, int]):
                The input value(s). Can be:
                    - A scalar `float` or `int`.
                    - A `ti.Field` containing numerical values.

        Returns:
            Union[ti.Field, float]:
                - If the input is a scalar, returns a `float`.
                - If the input is a `ti.Field`, returns a new `ti.Field` of the same shape
                and data type, containing the computed acosh values element-wise.

        Raises:
            TypeError: If the input is neither a scalar (float or int) nor a `ti.Field`.

        Notes:
            The inverse hyperbolic cosine is computed as:
                acosh(x) = log(x + sqrt(x * x - 1))
            The input values should be in the range [1, +∞) for real results.

        Example:
            # Scalar usage:
            result_scalar = bm.acosh(1.5)

            # Field usage with default dtype (f64):
            field = ti.field(dtype=ti.f64, shape=(3,))
            field.from_numpy(np.array([1.5, 2.0, 3.0], dtype=np.float64))
            result_field = bm.acosh(field)

            # Field usage with default dtype (i32):
            field_int = ti.field(dtype=ti.i32, shape=(3,))
            field_int.from_numpy(np.array([2, 3, 4], dtype=np.int32))
            result_field_int = bm.acosh(field_int)
        """
        if isinstance(x, (float, int)):
            return ti.log(x + ti.sqrt(x * x - 1.0))

        if not isinstance(x, ti.Field):
            raise TypeError("Input must be a ti.Field or a scalar")

        shape = x.shape

        result = ti.field(dtype=x.dtype, shape=shape)

        @ti.kernel
        def compute_acosh(field: ti.template(), result: ti.template()):
            for I in ti.grouped(field):
                result[I] = ti.log(field[I] + ti.sqrt(field[I] * field[I] - 1.0))

        compute_acosh(x, result)

        return result

    @staticmethod
    def asinh(x: Union[ti.Field, float, int]) -> Union[ti.Field, float]:
        """
        Computes the inverse hyperbolic sine (asinh) of the input.

        This function supports both scalar values (float or int) and Taichi fields.
        For scalar inputs, it directly returns the computed value.
        For Taichi fields, it computes the asinh value for each element and returns a new field
        containing the results.

        Args:
            x (Union[ti.Field, float, int]):
                The input value(s). Can be:
                    - A scalar `float` or `int`.
                    - A `ti.Field` containing numerical values.

        Returns:
            Union[ti.Field, float]:
                - If the input is a scalar, returns a `float`.
                - If the input is a `ti.Field`, returns a new `ti.Field` of the same shape
                and data type, containing the computed asinh values element-wise.

        Raises:
            TypeError: If the input is neither a scalar (float or int) nor a `ti.Field`.

        Notes:
            The inverse hyperbolic sine is computed as:
                asinh(x) = log(x + sqrt(x * x + 1))
            The input values can be any real number.

        Example:
            # Scalar usage:
            result_scalar = bm.asinh(0.5)

            # Field usage with default dtype (f64):
            field = ti.field(dtype=ti.f64, shape=(3,))
            field.from_numpy(np.array([0.5, 1.0, 2.0], dtype=np.float64))
            result_field = bm.asinh(field)

            # Field usage with default dtype (i32):
            field_int = ti.field(dtype=ti.i32, shape=(3,))
            field_int.from_numpy(np.array([1, 2, 3], dtype=np.int32))
            result_field_int = bm.asinh(field_int)
        """
        if isinstance(x, (float, int)):
            return ti.log(x + ti.sqrt(x * x + 1.0))

        if not isinstance(x, ti.Field):
            raise TypeError("Input must be a ti.Field or a scalar")

        shape = x.shape

        result = ti.field(dtype=x.dtype, shape=shape)

        @ti.kernel
        def compute_asinh(field: ti.template(), result: ti.template()):
            for I in ti.grouped(field):
                result[I] = ti.log(field[I] + ti.sqrt(field[I] * field[I] + 1.0))

        compute_asinh(x, result)

        return result

    @staticmethod
    def add(
        x: Union[ti.Field, float, int], y: Union[ti.Field, float, int]
    ) -> Union[float, int, ti.Field]:
        """
        Adds two values or fields element-wise.

        This function supports both scalar values (float or int) and Taichi fields.
        For scalar inputs, it directly returns the computed sum.
        For Taichi fields, it computes the element-wise sum of the two fields and returns a new field
        containing the results.

        Args:
            x (Union[ti.Field, float, int]):
                The first input value or field. Can be a scalar `float` or `int`, or a `ti.Field`.
            y (Union[ti.Field, float, int]):
                The second input value or field. Must be of the same type as `x` (either both scalars or both Taichi fields).

        Returns:
            Union[float, int, ti.Field]:
                - If both inputs are scalars, returns the sum as a `float` or `int`.
                - If both inputs are Taichi fields, returns a new `ti.Field` of the same shape
                and data type, containing the element-wise sum.

        Raises:
            TypeError: If either input is not a Taichi field when both are not scalars.
            TypeError: If the types of `x` and `y` are mismatched (one is a scalar and the other is a field).
            ValueError: If the input fields do not have the same shape.

        Notes:
            The function uses an element-wise kernel to compute the sum of the fields.
            The behavior of the function is similar to element-wise addition in NumPy.

        Example:
            # Scalar usage:
            result_scalar = bm.add(0.5, 1.5)

            # Field usage with the same dtype:
            field_1 = ti.field(dtype=ti.f64, shape=(3,))
            field_1.from_numpy(np.array([1.0, 2.0, 3.0], dtype=np.float64))

            field_2 = ti.field(dtype=ti.f64, shape=(3,))
            field_2.from_numpy(np.array([4.0, 5.0, 6.0], dtype=np.float64))

            result_field = bm.add(field_1, field_2)

        """
        if isinstance(x, (float, int)) and isinstance(y, (float, int)):
            return x + y
        if not isinstance(x, ti.Field) or not isinstance(y, ti.Field):
            raise TypeError("Both inputs must be ti.Field or scalar")

        if x.shape != y.shape:
            raise ValueError("Input fields must have the same shape")

        @ti.kernel
        def add_field(x: ti.template(), y: ti.template(), z: ti.template()):

            for I in ti.grouped(x):
                z[I] = x[I] + y[I]

        z = ti.field(dtype=x.dtype, shape=x.shape)
        add_field(x, y, z)
        return z

    @staticmethod
    def atanh(x: Union[ti.Field, float, int]) -> Union[ti.Field, float]:
        """
        Computes the inverse hyperbolic tangent (atanh) of the input.

        This function supports both scalar values (float or int) and Taichi fields.
        For scalar inputs, it directly returns the computed value.
        For Taichi fields, it computes the atanh value for each element and returns a new field
        containing the results.

        Args:
            x (Union[ti.Field, float, int]):
                The input value(s). Can be:
                    - A scalar `float` or `int`.
                    - A `ti.Field` containing numerical values.

        Returns:
            Union[ti.Field, float]:
                - If the input is a scalar, returns a `float`.
                - If the input is a `ti.Field`, returns a new `ti.Field` of the same shape
                and data type, containing the computed atanh values element-wise.

        Raises:
            TypeError: If the input is neither a scalar (float or int) nor a `ti.Field`.

        Notes:
            The inverse hyperbolic tangent is computed as:
                atanh(x) = 0.5 * log((1 + x) / (1 - x))
            The input values should be in the range (-1, 1) for real results.

        Example:
            # Scalar usage:
            result = bm.atanh(0.5)

            # Field usage:
            x = bm.field(dtype=ti.f64, shape=(4,))
            x.from_numpy(np.array([0.1, 0.2, 0.3, 0.4], dtype=np.float64))
            result_field = bm.atanh(x)
        """
        if isinstance(x, (float, int)):

            if x == 1.0:
                return ti.math.inf
            else:
                return ti.log((1.0 + x) / (1.0 - x)) / 2.0

        if not isinstance(x, ti.Field):
            raise TypeError("Input must be a ti.Field or a scalar")

        shape = x.shape

        result = ti.field(dtype=x.dtype, shape=shape)

        @ti.kernel
        def compute_atanh(field: ti.template(), result: ti.template()):
            for I in ti.grouped(field):
                result[I] = ti.log((1.0 + field[I]) / (1.0 - field[I])) / 2.0

        compute_atanh(x, result)

        return result

    @staticmethod
    def equal(
        x: Union[ti.Field, float, int], y: Union[ti.Field, float, int]
    ) -> Union[bool, ti.Field]:  # type: ignore
        """
        Compares two values or fields element-wise for equality.

        This function supports both scalar values (float or int) and Taichi fields.
        For scalar inputs, it directly returns the result of the equality comparison.
        For Taichi fields, it computes the element-wise equality comparison and returns a new field
        containing the boolean results.

        Args:
            x (Union[ti.Field, float, int]):
                The first input value or field. Can be a scalar `float` or `int`, or a `ti.Field`.
            y (Union[ti.Field, float, int]):
                The second input value or field. Must be of the same type as `x` (either both scalars or both Taichi fields).

        Returns:
            Union[bool, ti.Field]:
                - If both inputs are scalars, returns the result of the equality comparison as a `bool`.
                - If both inputs are Taichi fields, returns a new `ti.Field` of the same shape and boolean data type (`ti.u1`), containing the element-wise equality results.

        Raises:
            TypeError: If either input is not a Taichi field when both are not scalars.
            TypeError: If the types of `x` and `y` are mismatched (one is a scalar and the other is a field).
            ValueError: If the input fields do not have the same shape.

        Notes:
            The function uses an element-wise kernel to perform the equality comparison.
            The result field for Taichi fields is of boolean type (`ti.u1`), where each element is `1` (True) if the corresponding elements in `x` and `y` are equal, and `0` (False) otherwise.
            Broadcasting is not implemented, so both fields must have the same shape.

        Example:
            # Scalar usage:
            result_scalar = bm.equal(0.5, 0.5)

            # Scalar usage with inequality:
            result_scalar_ineq = bm.equal(0.5, 1.5)

            # Field usage with the same shape:
            field_1 = ti.field(dtype=ti.f64, shape=(3,))
            field_1.from_numpy(np.array([1.0, 2.0, 3.0], dtype=np.float64))

            field_2 = ti.field(dtype=ti.f64, shape=(3,))
            field_2.from_numpy(np.array([1.0, 2.0, 4.0], dtype=np.float64))

            result_field = bm.equal(field_1, field_2)
        """
        if isinstance(x, (float, int)) and isinstance(y, (float, int)):
            return x == y
        if not isinstance(x, ti.Field) or not isinstance(y, ti.Field):
            raise TypeError("Both inputs must be ti.Field or scalar")
        if x.shape != y.shape:  # TODO 未实现广播操作
            raise ValueError("Input fields must have the same shape")

        @ti.kernel
        def equal_field(x: ti.template(), y: ti.template(), z: ti.template()):

            for I in ti.grouped(x):
                z[I] = x[I] == y[I]

        z = ti.field(dtype=ti.u1, shape=x.shape)
        equal_field(x, y, z)
        return z

    @staticmethod
    def exp(x: Union[ti.Field, float, int]) -> Union[ti.Field, float]:
        """
        Computes the exponential (e^x) of the input.

        This function supports both scalar values (float or int) and Taichi fields.
        For scalar inputs, it directly returns the computed exponential value.
        For Taichi fields, it computes the exponential value for each element and returns a new field
        containing the results.

        Args:
            x (Union[ti.Field, float, int]):
                The input value or field. Can be:
                    - A scalar `float` or `int`.
                    - A `ti.Field` containing numerical values.

        Returns:
            Union[ti.Field, float]:
                - If the input is a scalar, returns a `float`.
                - If the input is a `ti.Field`, returns a new `ti.Field` of the same shape
                and data type, containing the computed exponential values element-wise.

        Raises:
            TypeError: If the input is neither a scalar (float or int) nor a `ti.Field`.

        Notes:
            The exponential function is computed as:  e^x
            The function uses `ti.exp` to compute the exponential of each element.

        Example:
            # Scalar usage:
            result_scalar = bm.exp(0.5)

            # Field usage with default dtype (f64):
            field = ti.field(dtype=ti.f64, shape=(3,))
            field.from_numpy(np.array([0.5, 1.0, 2.0], dtype=np.float64))
            result_field = bm.exp(field)

            # Field usage with default dtype (i32):
            field_int = ti.field(dtype=ti.i32, shape=(3,))
            field_int.from_numpy(np.array([1, 2, 3], dtype=np.int32))
            result_field_int = bm.exp(field_int)
        """
        if isinstance(x, (float, int)):
            return ti.exp(x)

        if not isinstance(x, ti.Field):
            raise TypeError("Input must be a ti.Field or a scalar")

        shape = x.shape

        result = ti.field(dtype=x.dtype, shape=shape)

        @ti.kernel
        def compute_exp(field: ti.template(), result: ti.template()):
            for I in ti.grouped(field):
                result[I] = ti.exp(field[I])

        compute_exp(x, result)

        return result

    @staticmethod
    def expm1(x: Union[ti.Field, float, int]) -> Union[ti.Field, float]:
        """
        Computes the exponential of the input minus one (exp(x) - 1).

        This function supports both scalar values (float or int) and Taichi fields.
        For scalar inputs, it directly returns the computed value of `exp(x) - 1`.
        For Taichi fields, it computes the `exp(x) - 1` value for each element and returns a new field
        containing the results.

        Args:
            x (Union[ti.Field, float, int]):
                The input value or field. Can be:
                    - A scalar `float` or `int`.
                    - A `ti.Field` containing numerical values.

        Returns:
            Union[ti.Field, float]:
                - If the input is a scalar, returns a `float`.
                - If the input is a `ti.Field`, returns a new `ti.Field` of the same shape
                and data type, containing the computed `exp(x) - 1` values element-wise.

        Raises:
            TypeError: If the input is neither a scalar (float or int) nor a `ti.Field`.

        Notes:
            The function uses a more accurate approximation for small values of `x` to avoid loss of precision.
            For `|x| < 1e-5`, the approximation used is:
                expm1(x) ≈ x * (1 + x * (0.5 + x * (1 / 3)))
            For larger values of `x`, it directly computes `exp(x) - 1`.

        Example:
            # Scalar usage:
            result_scalar = bm.expm1(0.5)

            # Scalar usage with small value:
            result_scalar_small = bm.expm1(1e-6)

            # Field usage with default dtype (f64):
            field = ti.field(dtype=ti.f64, shape=(3,))
            field.from_numpy(np.array([0.5, 1e-6, 2.0], dtype=np.float64))
            result_field = bm.expm1(field)

            # Field usage with default dtype (i32):
            field_int = ti.field(dtype=ti.i32, shape=(3,))
            field_int.from_numpy(np.array([1, 2, 3], dtype=np.int32))
            result_field_int = bm.expm1(field_int)
        """
        if isinstance(x, (float, int)):
            if ti.abs(x) < 1e-5:
                return x * (1 + x * (0.5 + x * (1 / 3)))
            else:
                return ti.exp(x) - 1

        if not isinstance(x, ti.Field):
            raise TypeError("Input must be a ti.Field or a scalar")

        shape = x.shape

        result = ti.field(dtype=x.dtype, shape=shape)

        @ti.kernel
        def compute_expm1(field: ti.template(), result: ti.template()):
            for I in ti.grouped(field):
                if ti.abs(field[I]) < 1e-5:
                    result[I] = field[I] * (1 + field[I] * (0.5 + field[I] * (1 / 3)))
                else:
                    result[I] = ti.exp(field[I]) - 1

        compute_expm1(x, result)

        return result

    @staticmethod
    def log(x: Union[ti.Field, float, int]) -> Union[ti.Field, float]:
        """
        Computes the natural logarithm (logarithm base e) of the input.

        This function supports both scalar values (float or int) and Taichi fields.
        For scalar inputs, it directly returns the computed natural logarithm value.
        For Taichi fields, it computes the natural logarithm for each element and returns a new field
        containing the results.

        Args:
            x (Union[ti.Field, float, int]):
                The input value or field. Can be:
                    - A scalar `float` or `int`.
                    - A `ti.Field` containing numerical values.

        Returns:
            Union[ti.Field, float]:
                - If the input is a scalar, returns a `float`.
                - If the input is a `ti.Field`, returns a new `ti.Field` of the same shape
                and data type, containing the computed natural logarithm values element-wise.

        Raises:
            TypeError: If the input is neither a scalar (float or int) nor a `ti.Field`.
            ValueError: If the input values are not in the range (0, +∞) for real results.

        Notes:
            The natural logarithm is computed as:
                log(x)
            The input values should be in the range (0, +∞) for real results.
            The function uses `ti.log` to compute the natural logarithm of each element.

        Example:
            # Scalar usage:
            result_scalar = bm.log(2.718)

            # Field usage with default dtype (f64):
            field = ti.field(dtype=ti.f64, shape=(3,))
            field.from_numpy(np.array([1.0, 2.0, 3.0], dtype=np.float64))
            result_field = bm.log(field)

            # Field usage with default dtype (i32):
            field_int = ti.field(dtype=ti.i32, shape=(3,))
            field_int.from_numpy(np.array([1, 2, 3], dtype=np.int32))
            result_field_int = bm.log(field_int)
        """
        if isinstance(x, (float, int)):
            return ti.log(x)

        if not isinstance(x, ti.Field):
            raise TypeError("Input must be a ti.Field or a scalar")

        shape = x.shape

        result = ti.field(dtype=x.dtype, shape=shape)

        @ti.kernel
        def compute_log(field: ti.template(), result: ti.template()):
            for I in ti.grouped(field):
                result[I] = ti.log(field[I])

        compute_log(x, result)

        return result

    @staticmethod
    def log1p(x: Union[ti.Field, float, int]) -> Union[ti.Field, float]:
        """
        Computes the natural logarithm (logarithm base e) of 1 + x.

        This function supports both scalar values (float or int) and Taichi fields.
        For scalar inputs, it directly returns the computed natural logarithm value.
        For Taichi fields, it computes the natural logarithm for each element and returns a new field
        containing the results.

        Args:
            x (Union[ti.Field, float, int]):
                The input value or field. Can be:
                    - A scalar `float` or `int`.
                    - A `ti.Field` containing numerical values.

        Returns:
            Union[ti.Field, float]:
                - If the input is a scalar, returns a `float`.
                - If the input is a `ti.Field`, returns a new `ti.Field` of the same shape
                and data type, containing the computed natural logarithm values element-wise.

        Raises:
            TypeError: If the input is neither a scalar (float or int) nor a `ti.Field`.

        Notes:
            The natural logarithm of 1 + x is computed as:
                log(1 + x)
            The input values should be in the range (-1, +∞) for real results.
            For small values of x, a Taylor series expansion is used to improve precision.
            The function uses `ti.log` to compute the natural logarithm of each element.

        Example:
            # Scalar usage:
            result_scalar = bm.log1p(0.5)

            # Field usage with default dtype (f64):
            field = ti.field(dtype=ti.f64, shape=(3,))
            field.from_numpy(np.array([0.1, 0.2, 0.3], dtype=np.float64))
            result_field = bm.log1p(field)

            # Field usage with default dtype (i32):
            field_int = ti.field(dtype=ti.i32, shape=(3,))
            field_int.from_numpy(np.array([1, 2, 3], dtype=np.int32))
            result_field_int = bm.log1p(field_int)
        """
        if isinstance(x, (float, int)):
            if ti.abs(x) > 1e-4:
                return ti.log(1.0 + x)
            else:
                return x * (1 + x * (-0.5 + x * (1 / 3)))

        if not isinstance(x, ti.Field):
            raise TypeError("Input must be a ti.Field or a scalar")

        shape = x.shape

        result = ti.field(dtype=x.dtype, shape=shape)

        @ti.kernel
        def compute_log1p(field: ti.template(), result: ti.template()):
            for I in ti.grouped(field):
                if ti.abs(field[I]) > 1e-4:
                    result[I] = ti.log(1.0 + field[I])
                else:
                    result[I] = field[I] * (1 + field[I] * (-0.5 + field[I] * (1 / 3)))

        compute_log1p(x, result)

        return result

    @staticmethod
    def sqrt(x: Union[ti.Field, float, int]) -> Union[ti.Field, float]:
        """
        Computes the square root of the input.

        This function supports both scalar values (float or int) and Taichi fields.
        For scalar inputs, it directly returns the computed square root value.
        For Taichi fields, it computes the square root for each element and returns a new field
        containing the results.

        Args:
            x (Union[ti.Field, float, int]):
                The input value or field. Can be:
                    - A scalar `float` or `int`.
                    - A `ti.Field` containing numerical values.

        Returns:
            Union[ti.Field, float]:
                - If the input is a scalar, returns a `float`.
                - If the input is a `ti.Field`, returns a new `ti.Field` of the same shape
                and data type, containing the computed square root values element-wise.

        Raises:
            TypeError: If the input is neither a scalar (float or int) nor a `ti.Field`.
            ValueError: If the input values are negative, as the square root of a negative number is not defined in the real number system.

        Notes:
            The square root is computed as:
                sqrt(x)
            The input values should be non-negative for real results.
            The function uses `ti.sqrt` to compute the square root of each element.

        Example:
            # Scalar usage:
            result_scalar = bm.sqrt(4.0)

            # Field usage with default dtype (f64):
            field = ti.field(dtype=ti.f64, shape=(3,))
            field.from_numpy(np.array([1.0, 4.0, 9.0], dtype=np.float64))
            result_field = bm.sqrt(field)

            # Field usage with default dtype (i32):
            field_int = ti.field(dtype=ti.i32, shape=(3,))
            field_int.from_numpy(np.array([1, 4, 9], dtype=np.int32))
            result_field_int = bm.sqrt(field_int)
        """
        if isinstance(x, (float, int)):
            return ti.sqrt(x)

        if not isinstance(x, ti.Field):
            raise TypeError("Input must be a ti.Field or a scalar")

        shape = x.shape

        result = ti.field(dtype=x.dtype, shape=shape)

        @ti.kernel
        def compute_sqrt(field: ti.template(), result: ti.template()):
            for I in ti.grouped(field):
                result[I] = ti.sqrt(field[I])

        compute_sqrt(x, result)

        return result

    @staticmethod
    def sign(x: Union[ti.Field, float, int]) -> Union[ti.Field, float]:
        """
        Computes the sign of the input.

        This function supports both scalar values (float or int) and Taichi fields.
        For scalar inputs, it directly returns the computed sign value.
        For Taichi fields, it computes the sign for each element and returns a new field
        containing the results.

        Args:
            x (Union[ti.Field, float, int]):
                The input value or field. Can be:
                    - A scalar `float` or `int`.
                    - A `ti.Field` containing numerical values.

        Returns:
            Union[ti.Field, float]:
                - If the input is a scalar, returns a `float`.
                - If the input is a `ti.Field`, returns a new `ti.Field` of the same shape
                and data type, containing the computed sign values element-wise.

        Raises:
            TypeError: If the input is neither a scalar (float or int) nor a `ti.Field`.

        Notes:
            The sign function returns:
                - 1.0 if x is positive.
                - -1.0 if x is negative.
                - 0.0 if x is zero.
            The function uses `ti.math.sign` to compute the sign of each element.

        Example:
            # Scalar usage:
            result_scalar = bm.sign(4.0)  # Returns 1.0
            result_scalar = bm.sign(-2.0) # Returns -1.0
            result_scalar = bm.sign(0.0)  # Returns 0.0

            # Field usage with default dtype (f64):
            field = ti.field(dtype=ti.f64, shape=(3,))
            field.from_numpy(np.array([1.0, -4.0, 0.0], dtype=np.float64))
            result_field = bm.sign(field)

            # Field usage with default dtype (i32):
            field_int = ti.field(dtype=ti.i32, shape=(3,))
            field_int.from_numpy(np.array([1, -4, 0], dtype=np.int32))
            result_field_int = bm.sign(field_int)
        """
        if isinstance(x, (float, int)):

            @ti.kernel
            def compute_sign_scalar(x: ti.template()) -> float:
                return ti.math.sign(x)

            return compute_sign_scalar(x)

        if not isinstance(x, ti.Field):
            raise TypeError("Input must be a ti.Field or a scalar")

        shape = x.shape

        result = ti.field(dtype=x.dtype, shape=shape)

        @ti.kernel
        def compute_sign(field: ti.template(), result: ti.template()):
            for I in ti.grouped(field):
                result[I] = ti.math.sign(field[I])

        compute_sign(x, result)

        return result

    @staticmethod
    def tan(x: Union[ti.Field, float, int]) -> Union[ti.Field, float]:
        """
        Computes the tangent of the input.

        This function supports both scalar values (float or int) and Taichi fields.
        For scalar inputs, it directly returns the computed tangent value.
        For Taichi fields, it computes the tangent for each element and returns a new field
        containing the results.

        Args:
            x (Union[ti.Field, float, int]):
                The input value or field. Can be:
                    - A scalar `float` or `int`.
                    - A `ti.Field` containing numerical values.

        Returns:
            Union[ti.Field, float]:
                - If the input is a scalar, returns a `float`.
                - If the input is a `ti.Field`, returns a new `ti.Field` of the same shape
                and data type, containing the computed tangent values element-wise.

        Raises:
            TypeError: If the input is neither a scalar (float or int) nor a `ti.Field`.

        Notes:
            The tangent function is computed as:
                tan(x)
            The input values should be in radians.
            The tangent function is periodic with a period of π and has vertical asymptotes at x = (2k + 1)π/2 for integer k.
            The function uses `ti.tan` to compute the tangent of each element.

        Example:
            # Scalar usage:
            result_scalar = bm.tan(0.5)  # Returns the tangent of 0.5 radians

            # Field usage with default dtype (f64):
            field = ti.field(dtype=ti.f64, shape=(3,))
            field.from_numpy(np.array([0.1, 0.5, 1.0], dtype=np.float64))
            result_field = bm.tan(field)

            # Field usage with default dtype (i32):
            field_int = ti.field(dtype=ti.i32, shape=(3,))
            field_int.from_numpy(np.array([0, 1, 2], dtype=np.int32))
            result_field_int = bm.tan(field_int)
        """
        if isinstance(x, (float, int)):
            return ti.tan(x)

        if not isinstance(x, ti.Field):
            raise TypeError("Input must be a ti.Field or a scalar")

        shape = x.shape

        result = ti.field(dtype=x.dtype, shape=shape)

        @ti.kernel
        def compute_tan(field: ti.template(), result: ti.template()):
            for I in ti.grouped(field):
                result[I] = ti.tan(field[I])

        compute_tan(x, result)

        return result

    @staticmethod
    def tanh(x: Union[ti.Field, float, int]) -> Union[ti.Field, float]:
        """
        Computes the hyperbolic tangent of the input.

        This function supports both scalar values (float or int) and Taichi fields.
        For scalar inputs, it directly returns the computed hyperbolic tangent value.
        For Taichi fields, it computes the hyperbolic tangent for each element and returns a new field
        containing the results.

        Args:
            x (Union[ti.Field, float, int]):
                The input value or field. Can be:
                    - A scalar `float` or `int`.
                    - A `ti.Field` containing numerical values.

        Returns:
            Union[ti.Field, float]:
                - If the input is a scalar, returns a `float`.
                - If the input is a `ti.Field`, returns a new `ti.Field` of the same shape
                and data type, containing the computed hyperbolic tangent values element-wise.

        Raises:
            TypeError: If the input is neither a scalar (float or int) nor a `ti.Field`.

        Notes:
            The hyperbolic tangent is computed as:
                tanh(x)
            The function uses `ti.tanh` to compute the hyperbolic tangent of each element.
            The hyperbolic tangent function is defined for all real numbers and has a range of (-1, 1).

        Example:
            # Scalar usage:
            result_scalar = bm.tanh(0.5)  # Returns the hyperbolic tangent of 0.5

            # Field usage with default dtype (f64):
            field = ti.field(dtype=ti.f64, shape=(3,))
            field.from_numpy(np.array([0.1, 0.5, 1.0], dtype=np.float64))
            result_field = bm.tanh(field)

            # Field usage with default dtype (i32):
            field_int = ti.field(dtype=ti.i32, shape=(3,))
            field_int.from_numpy(np.array([0, 1, 2], dtype=np.int32))
            result_field_int = bm.tanh(field_int)
        """
        if isinstance(x, (float, int)):
            return ti.tanh(x)

        if not isinstance(x, ti.Field):
            raise TypeError("Input must be a ti.Field or a scalar")

        shape = x.shape

        result = ti.field(dtype=x.dtype, shape=shape)

        @ti.kernel
        def compute_tanh(field: ti.template(), result: ti.template()):
            for I in ti.grouped(field):
                result[I] = ti.tanh(field[I])

        compute_tanh(x, result)

        return result

    @staticmethod
    def cross(field_1: ti.Field, field_2: ti.Field) -> ti.Field:
        """
        Computes the cross product of two input fields.

        This function supports 1D vectors of length 2 (2D vectors) and length 3 (3D vectors).
        For 2D vectors, it computes the scalar cross product (which is the determinant of the 2x2 matrix formed by the vectors).
        For 3D vectors, it computes the vector cross product and returns a new field containing the result.

        Args:
            field_1 (ti.Field):
                The first input field. Must be a 1D vector of length 2 or 3.
            field_2 (ti.Field):
                The second input field. Must be a 1D vector of length 2 or 3.

        Returns:
            ti.Field:
                - If the input fields are 2D vectors, returns a scalar `ti.Field` containing the result.
                - If the input fields are 3D vectors, returns a new `ti.Field` of the same shape and data type,
                containing the computed cross product vector element-wise.

        Raises:
            TypeError: If both inputs are not `ti.Field`.
            ValueError: If the input fields do not have the same shape or are not 1D vectors of length 2 or 3.

        Notes:
            The cross product for 2D vectors is defined as:
                cross_product = field_1[0] * field_2[1] - field_1[1] * field_2[0]
            The cross product for 3D vectors is defined as:
                cross_product[0] = field_1[1] * field_2[2] - field_2[1] * field_1[2]
                cross_product[1] = field_2[0] * field_1[2] - field_1[0] * field_2[2]
                cross_product[2] = field_1[0] * field_2[1] - field_2[0] * field_1[1]

        Example:
            # 2D vector usage:
            field_1_2d = ti.field(dtype=ti.f64, shape=(2,))
            field_1_2d.from_numpy(np.array([1.0, 2.0], dtype=np.float64))
            field_2_2d = ti.field(dtype=ti.f64, shape=(2,))
            field_2_2d.from_numpy(np.array([3.0, 4.0], dtype=np.float64))
            result_2d = bm.cross(field_1_2d, field_2_2d)

            # 3D vector usage:
            field_1_3d = ti.field(dtype=ti.f64, shape=(3,))
            field_1_3d.from_numpy(np.array([1.0, 2.0, 3.0], dtype=np.float64))
            field_2_3d = ti.field(dtype=ti.f64, shape=(3,))
            field_2_3d.from_numpy(np.array([4.0, 5.0, 6.0], dtype=np.float64))
            result_3d = bm.cross(field_1_3d, field_2_3d)
        """
        if not isinstance(field_1, ti.Field) or not isinstance(field_2, ti.Field):
            raise TypeError("Both inputs must be ti.Field")
        if field_1.shape != field_2.shape:
            raise ValueError("Input fields must have the same shape")
        shape = field_1.shape
        if len(shape) != 1 or shape[0] not in (2, 3):
            raise ValueError("Input fields must be 1D vectors of length 2 or 3")
        dim = shape[0]
        result_shape = (1,) if dim == 2 else shape
        result = ti.field(dtype=field_1.dtype, shape=result_shape)

        @ti.kernel
        def compute_cross_2d(
            field_1: ti.template(), field_2: ti.template(), result: ti.template()
        ):
            result[0] = field_1[0] * field_2[1] - field_1[1] * field_2[0]

        @ti.kernel
        def compute_cross_3d(
            field_1: ti.template(), field_2: ti.template(), result: ti.template()
        ):
            result[0] = field_1[1] * field_2[2] - field_2[1] * field_1[2]
            result[1] = field_2[0] * field_1[2] - field_1[0] * field_2[2]
            result[2] = field_1[0] * field_2[1] - field_2[0] * field_1[1]

        if ti.static(dim == 2):
            compute_cross_2d(field_1, field_2, result)
        else:
            compute_cross_3d(field_1, field_2, result)

        return result
<|MERGE_RESOLUTION|>--- conflicted
+++ resolved
@@ -590,15 +590,6 @@
                     "Input field is None. Please provide a valid Taichi field."
                 )
             shape = field.shape
-<<<<<<< HEAD
-=======
-            if any(s == 0 for s in shape):
-                raise ValueError(
-                    f"Input field has zero in its shape {shape}, which is not supported by Taichi."
-                )
-            if len(shape) == 0:
-                raise ValueError("Input field is a scalar (0D), tril is not defined for scalars.")
->>>>>>> ba129d16
             dtype = field.dtype
 
             if len(shape) == 1:
