--- conflicted
+++ resolved
@@ -331,30 +331,6 @@
 
         fill_acos()
         return out
-    
-<<<<<<< HEAD
-    
-=======
-    @staticmethod
-    def zeros_like(field: ti.Field):
-        """
-        创建一个和输入 field 形状、dtype 相同的全零 field。
-        """
-        if field is None:
-            return None
-        shape = field.shape
-        if any(s == 0 for s in shape):
-            return None
-        dtype = field.dtype
-        out = ti.field(dtype=dtype, shape=shape)
-
-        @ti.kernel
-        def fill_zeros():
-            for I in ti.grouped(out):
-                out[I] = 0
-        fill_zeros()
-        return out
-
 
     @staticmethod
     def ones(
@@ -511,4 +487,4 @@
         z = ti.field(dtype=x.dtype, shape=x.shape)
         add_field(x, y, z)
         return z
->>>>>>> 21db6162
+
