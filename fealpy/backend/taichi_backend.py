--- conflicted
+++ resolved
@@ -97,415 +97,5 @@
             np.ndarray: A NumPy array containing the field data.
         """
         return field.to_numpy()
-    
-    @staticmethod
-    def from_numpy(ndarray: np.ndarray, /) -> ti.Field:
-        field = ti.field(dtype=dtype_map[ndarray.dtype], shape=ndarray.shape)
-        field.from_numpy(ndarray)
-        return field
-<<<<<<< HEAD
-    
-=======
 
->>>>>>> d320b7d3
-    @staticmethod
-    def to_list(field: ti.Field, /) -> list:
-        if field is None:
-            return []
-        try:
-            shape = field.shape
-            if len(shape) == 0:
-                return field[None]
-            elif len(shape) == 1:
-                return [field[i] for i in range(shape[0])]
-            elif len(shape) == 2:
-                return [[field[i, j] for j in range(shape[1])] for i in range(shape[0])]
-            else:
-                raise ValueError("Currently only 0D, 1D and 2D fields are supported.")
-        except Exception as e:
-            print(f"An error occurred: {e}")
-            return []
-<<<<<<< HEAD
-
-=======
-        
->>>>>>> d320b7d3
-    @staticmethod
-    def arange(*args, dtype=ti.i32):
-        # 解析参数
-        if len(args) == 1:
-            start, stop, step = 0, args[0], 1
-        elif len(args) == 2:
-            start, stop = args
-            step = 1
-        elif len(args) == 3:
-            start, stop, step = args
-        else:
-            raise ValueError("arange expects 1~3 arguments (stop | start, stop | start, stop, step)")
-
-        # 计算元素个数
-        if step == 0:
-            raise ValueError("step must not be zero")
-        n = max(0, (stop - start + (step - (1 if step > 0 else -1))) // step)
-        if n == 0:
-            return None
-
-        field = ti.field(dtype=dtype, shape=(n,))
-<<<<<<< HEAD
-        
-=======
-
->>>>>>> d320b7d3
-        @ti.kernel
-        def fill():
-            for i in range(n):
-                field[i] = start + i * step
-
-        fill()
-        return field
-    
-    @staticmethod
-    def eye(N, M=None, k=0, dtype=ti.f32):
-        if M is None:
-            M = N
-        if N <= 0 or M <= 0:
-            return None
-        field = ti.field(dtype=dtype, shape=(N, M))
-<<<<<<< HEAD
-    
-=======
-
->>>>>>> d320b7d3
-        @ti.kernel
-        def fill_eye():
-            for i, j in ti.ndrange(N, M):
-                if j - i == k:
-                    field[i, j] = 1
-                else:
-                    field[i, j] = 0
-
-        fill_eye()
-        return field
-    
-    @staticmethod
-    def zeros(shape, dtype=ti.f32):
-        # 支持 int 或 tuple 作为 shape
-        if isinstance(shape, int):
-            shape = (shape,)
-        if any(s == 0 for s in shape):
-            return None
-        field = ti.field(dtype=dtype, shape=shape)
-
-<<<<<<< HEAD
-        # @ti.kernel
-        # def fill_zeros():
-        #     for I in ti.grouped(field):
-        #         field[I] = 0
-
-        # fill_zeros()
-        return field
-    
-    @staticmethod
-    def zeros_like(field: ti.Field):
-        """
-        创建一个和输入 field 形状、dtype 相同的全零 field。
-        """
-        if field is None:
-            return None
-        shape = field.shape
-        if any(s == 0 for s in shape):
-            return None
-        dtype = field.dtype
-        out = ti.field(dtype=dtype, shape=shape)
-
-        @ti.kernel
-        def fill_zeros():
-            for I in ti.grouped(out):
-                out[I] = 0
-
-        fill_zeros()
-        return out
-
-    @staticmethod
-    def tril(field_or_shape, k: int = 0, dtype=ti.f32):
-        # 如果是 int 或 tuple，先创建全1 field
-        if isinstance(field_or_shape, int):
-            shape = (field_or_shape, field_or_shape)
-            field = ti.field(dtype=dtype, shape=shape)
-            @ti.kernel
-            def fill_ones():
-                for I in ti.grouped(field):
-                    field[I] = 1
-            fill_ones()
-        elif isinstance(field_or_shape, tuple):
-            shape = field_or_shape
-            field = ti.field(dtype=dtype, shape=shape)
-            @ti.kernel
-            def fill_ones():
-                for I in ti.grouped(field):
-                    field[I] = 1
-            fill_ones()
-        else:
-            field = field_or_shape
-            shape = field.shape
-            dtype = field.dtype
-
-        if field is None or len(shape) != 2 or any(s == 0 for s in shape):
-            return None
-
-        out = ti.field(dtype=dtype, shape=shape)
-        N, M = shape
-=======
-        @ti.kernel
-        def fill_zeros():
-            for I in ti.grouped(field):
-                field[I] = 0
-
-        fill_zeros()
-        return field
-    
-    @staticmethod
-    def tril(N, M=None, k=0, dtype=ti.f32):
-        """
-        下三角阵
-        """
-        if M is None:
-            M = N
-        if N <= 0 or M <= 0:
-            return None
-        field = ti.field(dtype=dtype, shape=(N, M))
->>>>>>> d320b7d3
-
-        @ti.kernel
-        def fill_tril():
-            for i, j in ti.ndrange(N, M):
-                if j - i <= k:
-<<<<<<< HEAD
-                    out[i, j] = field[i, j]
-                else:
-                    out[i, j] = 0
-
-        fill_tril()
-        return out
-
-=======
-                    field[i, j] = 1
-                else:
-                    field[i, j] = 0
-
-        fill_tril()
-        return field
-    
->>>>>>> d320b7d3
-    @staticmethod
-    def abs(field: ti.Field):
-        """
-        返回每个元素的绝对值，结果为新的 field.
-        """
-        shape = field.shape
-        if any(s == 0 for s in shape):
-            return None
-        dtype = field.dtype
-        out = ti.field(dtype=dtype, shape=shape)
-
-        @ti.kernel
-        def fill_abs():
-            for I in ti.grouped(field):
-                out[I] = ti.abs(field[I])
-
-        fill_abs()
-        return out
-    
-<<<<<<< HEAD
-    
-=======
->>>>>>> d320b7d3
-    @staticmethod
-    def acos(field: ti.Field):
-        """
-        返回每个元素的反余弦值，结果为新的 field.
-        """
-        shape = field.shape
-        if any(s == 0 for s in shape):
-            return None
-        dtype = field.dtype
-        out = ti.field(dtype=dtype, shape=shape)
-
-        @ti.kernel
-        def fill_acos():
-            for I in ti.grouped(field):
-                out[I] = ti.acos(field[I])
-
-        fill_acos()
-        return out
-<<<<<<< HEAD
-
-
-if __name__ == "__main__":
-    ti.init(arch=ti.cpu)
-    a=TaichiBackend.zeros((3,4))
-    print(a)
-=======
-    
-    @staticmethod
-    def zeros_like(field: ti.Field):
-        """
-        创建一个和输入 field 形状、dtype 相同的全零 field。
-        """
-        if field is None:
-            return None
-        shape = field.shape
-        if any(s == 0 for s in shape):
-            return None
-        dtype = field.dtype
-        out = ti.field(dtype=dtype, shape=shape)
-
-        @ti.kernel
-        def fill_zeros():
-            for I in ti.grouped(out):
-                out[I] = 0
-        fill_zeros()
-        return out
-
-
-    @staticmethod
-    def ones(shape: Union[int, Tuple[int, ...]], ) -> ti.Field:
-        x = ti.field(shape=shape,dtype=ti.i32)
-        x.fill(1)
-        return x
-    
-    @staticmethod
-    def full(shape: Union[int, Tuple[int, ...]], element: Union[bool, int, float], dtype: Optional[Dtype] = None) -> ti.Field:  # type: ignore
-        if dtype is None:
-            if isinstance(element, bool):
-                dtype = ti.u8  # Boolean type in Taichi
-            elif isinstance(element, int):
-                dtype = ti.i32  # Default integer type
-            elif isinstance(element, float):
-                dtype = ti.f64  # Default floating-point type
-            else:
-                raise TypeError("Unsupported fill_value type.")
-
-        x = ti.field(dtype=dtype, shape=shape)
-        x.fill(element)
-        return x
-    
-    @staticmethod
-    def ones_like(field: ti.Field) -> ti.Field:
-        if field.shape == (0,):
-            return None
-        x = ti.field(dtype=ti.i32, shape=field.shape)
-        x.fill(1)
-        return x
-    
-    @staticmethod
-    def full_like(field: ti.Field, element: Union[bool, int, float], dtype: Optional[Dtype] = None) -> ti.Field:  # type: ignore
-
-        if dtype is None:
-            if isinstance(element, bool):
-                dtype = ti.u8  # Boolean type in Taichi
-            elif isinstance(element, int):
-                dtype = ti.i32  # Default integer type
-            elif isinstance(element, float):
-                dtype = ti.f64  # Default floating-point type
-            else:
-                raise TypeError("Unsupported fill_value type.")
-
-        x = ti.field(dtype=dtype, shape=field.shape)
-        x.fill(element)
-        return x
-    
-    @staticmethod
-    def acosh(x: Union[ti.Field, float]) -> Union[ti.Field, float]:
-        # 检查输入是否是单值（标量）
-        if isinstance(x, float):
-            if x < 1.0:
-                raise ValueError(
-                    "Input value is out of the domain for acosh (must be >= 1.0)"
-                )
-            return ti.log(x + ti.sqrt(x * x - 1.0))
-
-        # 如果输入是 ti.Field
-        if not isinstance(x, ti.Field):
-            raise TypeError("Input must be a ti.Field or a float")
-
-        # 获取矩阵的形状
-        shape = x.shape
-
-        # 创建一个新的 ti.Field 来存储结果
-        result = ti.field(dtype=x.dtype, shape=shape)
-
-        # 创建一个标志字段来标记错误
-        error_flag = ti.field(dtype=ti.i32, shape=())
-
-        @ti.kernel
-        def compute_acosh(
-            field: ti.template(), result: ti.template(), error_flag: ti.template()
-        ):
-            error_flag[None] = 0  # 初始化错误标志为 0
-            for I in ti.grouped(field):
-                if field[I] < 1.0:
-                    error_flag[None] = 1  # 设置错误标志为 1
-                else:
-                    result[I] = ti.log(field[I] + ti.sqrt(field[I] * field[I] - 1.0))
-
-        compute_acosh(x, result, error_flag)
-
-        if error_flag[None] == 1:
-            raise ValueError(
-                "Input value is out of the domain for acosh (must be >= 1.0)"
-            )
-
-        if len(shape) == 1 and shape[0] == 1:
-            # 如果结果是一个单值的 ti.Field，返回其单值
-            return result[None]
-
-        return result
-
-    @staticmethod
-    def asinh(x: Union[ti.Field, float]) -> Union[ti.Field, float]:
-        # 检查输入是否是单值（标量）
-        if isinstance(x, float):
-            return ti.log(x + ti.sqrt(x * x + 1.0))
-
-        # 如果输入是 ti.Field
-        if not isinstance(x, ti.Field):
-            raise TypeError("Input must be a ti.Field or a float")
-
-        # 获取矩阵的形状
-        shape = x.shape
-
-        # 创建一个新的 ti.Field 来存储结果
-        result = ti.field(dtype=x.dtype, shape=shape)
-
-        @ti.kernel
-        def compute_asinh(field: ti.template(), result: ti.template()):
-            for I in ti.grouped(field):
-                result[I] = ti.log(field[I] + ti.sqrt(field[I] * field[I] + 1.0))
-
-        compute_asinh(x, result)
-
-        if len(shape) == 1 and shape[0] == 1:
-            # 如果结果是一个单值的 ti.Field，返回其单值
-            return result[None]
-
-        return result
-
-    @staticmethod
-    def add(x: ti.Field, y: ti.Field) -> ti.Field:
-        if not isinstance(x, ti.Field) or not isinstance(y, ti.Field):
-            raise TypeError("Both inputs must be ti.Field")
-
-        if x.shape != y.shape:
-            raise ValueError("Input fields must have the same shape")
-
-        @ti.kernel
-        def add_field(x: ti.template(), y: ti.template(), z: ti.template()):
-
-            for I in ti.grouped(x):
-                z[I] = x[I] + y[I]  # taichi math库里面有atomic_add函数
-
-        z = ti.field(dtype=x.dtype, shape=x.shape)
-        add_field(x, y, z)
-        return z
->>>>>>> d320b7d3
+    