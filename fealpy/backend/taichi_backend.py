from typing import Any, Union, Optional, TypeVar, Tuple
import numpy as np

try:
    import taichi as ti
except ImportError:
    raise ImportError(
        "Name 'taichi' cannot be imported. "
        "Make sure  Taichi is installed before using "
        "the Taichi backend in FEALPy. "
        "See https://taichi-lang.cn/ for installation."
    )

Field = ti.Field
Dtype = ti._lib.core.DataType
Device = ti._lib.core.Arch
# dtype map from numpy to taichi
dtype_map = {
    np.dtype(np.bool): ti.u8,
    np.dtype(np.float32): ti.f32,
    np.dtype(np.float64): ti.f64,
    np.dtype(np.int32): ti.i32,
    np.dtype(np.int64): ti.i64,
    np.dtype(np.uint32): ti.u32,
    np.dtype(np.uint64): ti.u64,
}

from fealpy.backend.base import (
    BackendProxy,
    ModuleProxy,
    ATTRIBUTE_MAPPING,
    FUNCTION_MAPPING,
    TRANSFORMS_MAPPING,
)


# 假设 BackendProxy 是你自己定义的基类
class TaichiBackend(BackendProxy, backend_name="taichi"):
    DATA_CLASS = ti.Field
    # Holds the current Taichi arch (e.g., ti.cpu or ti.cuda)
    _device: Union[ti.cpu, ti.cuda, None] = None  # type: ignore

    ### dtype ###
    bool = ti.uint8
    uint8 = ti.uint8
    uint16 = ti.uint16
    uint32 = ti.uint32
    uint64 = ti.uint64
    int8 = ti.int8
    int16 = ti.int16
    int32 = ti.int32
    int64 = ti.int64
    float16 = ti.float16
    float32 = ti.float32
    float64 = ti.float64
    complex64 = None  # 不支持
    complex128 = None  # 不支持

    @staticmethod
    def context(tensor: ti.Field, /):
        """
        Retrieve context information for a Taichi Field.

        Parameters:
            tensor (ti.Field): A Taichi scalar or vector field.

        Returns:
            dict: Contains 'dtype' (Taichi data type) and 'device' (string indicating CPU or GPU).
        """
        arch = ti.cfg.arch
        device = "cpu" if arch == ti.cpu else "cuda" if arch == ti.cuda else str(arch)
        return {"dtype": tensor.dtype, "device": device}

    @staticmethod
<<<<<<< HEAD
    def set_default_device(device: Union[str, ti.cpu, ti.cuda]) -> None: 
=======
    def set_default_device(device: Union[str, ti.cpu, ti.cuda]) -> None:  # type: ignore
>>>>>>> 0e2d659c
        """
        Configure the default execution device for Taichi.
        This affects where all subsequent Field allocations and kernel runs occur.

        Parameters:
            device (str | ti.cpu | ti.cuda): Target device, either as string 'cpu'/'cuda'
                or the Taichi arch object ti.cpu/ti.cuda.

        Raises:
            ValueError: If the provided device string is unsupported.
        """
        # Accept string aliases and convert to Taichi arch
        if isinstance(device, str):
            if device.lower() == "cpu":
                device = ti.cpu
            elif device.lower() == "cuda":
                device = ti.cuda
            else:
                raise ValueError(f"Unsupported device string: {device}")

        # Initialize Taichi runtime (ignored if already initialized)
        try:
            ti.init(arch=device, default_ip=ti.i32, default_fp=ti.f64)
        except Exception:
            # A subsequent init call may throw; safely ignore
            pass

        # Store the chosen device for future reference
        TaichiBackend._device = device

    @staticmethod
    def device_type(field: ti.Field, /):  # TODO
        arch = ti.cfg.arch
        device = "cpu" if arch == ti.cpu else "cuda" if arch == ti.cuda else str(arch)
        return device

    @staticmethod
    def to_numpy(field: ti.Field, /) -> np.ndarray:
        """
        Convert a Taichi Field into a NumPy ndarray.

        Parameters:
            field (ti.Field): The Taichi field to convert.

        Returns:
            np.ndarray: A NumPy array containing the field data.
        """
        return field.to_numpy()

    @staticmethod
    def from_numpy(ndarray: np.ndarray, /) -> ti.Field:
        """
        Creates a Taichi field from a NumPy ndarray.

        This static method converts a NumPy array into a Taichi field with compatible data types.
        It automatically maps the NumPy data type to the corresponding Taichi data type and initializes
        the field with the values from the input array.

        Args:
            ndarray (np.ndarray): 
                The input NumPy array to be converted. This must be a valid NumPy ndarray.

        Returns:
            ti.Field:
                A Taichi field with the same shape and data as the input NumPy array.
                The data type of the field is automatically determined based on the input array's dtype.

        Raises:
            KeyError: If the NumPy array's data type cannot be mapped to a supported Taichi data type.
            ValueError: If the input is not a valid NumPy ndarray.

        Notes:
            - The mapping from NumPy to Taichi data types is defined in the `dtype_map` dictionary.
            - The resulting Taichi field will be stored on the same device as specified by the current Taichi context.

        Example:
            # Convert a 1D NumPy array to a Taichi field
            numpy_array = np.array([1.0, 2.0, 3.0], dtype=np.float32)
            taichi_field = MyClass.from_numpy(numpy_array)
        """
        field = ti.field(dtype=dtype_map[ndarray.dtype], shape=ndarray.shape)
        field.from_numpy(ndarray)
        return field

    @staticmethod
    def tolist(field: ti.Field, /) -> list:
        """
        Converts a Taichi field to a nested Python list.

        This static method recursively traverses a Taichi field of any dimension
        and converts its elements into a nested list structure. The conversion
        preserves the original shape and element order of the field.

        Args:
            field (ti.Field): 
                The Taichi field to be converted. Can be a scalar or multi-dimensional field.

        Returns:
            list:
                A nested list containing all elements of the Taichi field.
                For a 0D field, returns a list with a single element.
                For higher dimensions, returns nested lists representing the field's shape.

        Raises:
            AttributeError: If the input is not a valid Taichi field with shape and element access.
            Exception: Propagates any other exceptions that occur during element access.

        Notes:
            - The conversion is performed recursively, which may cause performance issues for very large fields.
            - The returned list structure follows standard Python indexing conventions (e.g., row-major order for 2D fields).

        Example:
            # Convert a 2D Taichi field to a nested list
            field = ti.field(dtype=ti.f32, shape=(2, 3))
            field[0, 0] = 1.0
            field[0, 1] = 2.0
            # ... (set other values)
            nested_list = MyClass.tolist(field)
            # Result: [[1.0, 2.0, 3.0], [4.0, 5.0, 6.0]]
        """
        if field is None:
            return []
        try:
            shape = field.shape

            def rec(idx, dim):
                if dim == len(shape):
                    return field[tuple(idx)]
                return [rec(idx + [i], dim + 1) for i in range(shape[dim])]

            if len(shape) == 0:
                return [field[None]]
            return rec([], 0)
        except Exception as e:
            print(f"An error occurred: {e}")
            return []

    @staticmethod
<<<<<<< HEAD
    def arange(*args, dtype=ti.f64) -> ti.Field: #TODO @ti.kernel
        """
        Generates a Taichi field containing a sequence of evenly spaced values.

        This static method mimics the functionality of NumPy's `arange`, producing
        a Taichi field with values starting from `start`, ending before `stop`,
        and incremented by `step`. The output field's data type can be specified.

        Args:
            *args: 
                - 1 argument: `stop` (int/float)
                - 2 arguments: `start` (int/float), `stop` (int/float)
                - 3 arguments: `start` (int/float), `stop` (int/float), `step` (int/float)

            dtype (ti.dtype, optional): 
                Data type of the generated field (default: ti.f64).

        Returns:
            ti.Field: 
                A 1D Taichi field containing the generated sequence.
                Returns an empty list if no valid elements are in the range.

        Raises:
            ValueError: 
                - If `stop` is not provided when using 1 argument.
                - If `step` is zero.
                - If invalid argument counts are provided.
                - If the range is invalid (e.g., start >= stop with positive step).

        Notes:
            - The generated values are computed as `start + i * step` for `i` in `[0, n)`,
            where `n` is the number of elements determined by the range and step.
            - This method is currently implemented in Python and not yet optimized with Taichi kernels,
             in order to ensure the accuracy of the floating-point number in the output
            (see TODO annotation).

        Examples:
            # Generate field with stop value
            >>> MyClass.arange(5)
            [0.0, 1.0, 2.0, 3.0, 4.0]

            # Generate field with start and stop
            >>> MyClass.arange(2, 7)
            [2.0, 3.0, 4.0, 5.0, 6.0]

            # Generate field with start, stop, and step
            >>> MyClass.arange(1, 10, 2)
            [1.0, 3.0, 5.0, 7.0, 9.0]

            # Generate field with negative step
            >>> MyClass.arange(5, 0, -1)
            [5.0, 4.0, 3.0, 2.0, 1.0]
        """
=======
    def arange(*args, dtype=ti.f64):  # TODO bug浮点位
>>>>>>> 0e2d659c
        if len(args) == 1:
            if args[0] is None:
                raise ValueError("arange() requires stop to be specified.")
            if args[0] <= 0:
                return []
            if args[0] > 0:
                start, stop, step = 0, args[0], 1
        elif len(args) == 2:
            a, b = args
            if a >= b:
                return []
            else:
                start, stop, step = a, b, 1
        elif len(args) == 3:
            a, b, c = args
            if c == 0:
                raise ValueError("step must not be zero")
            else:
                if a >= b and c > 0:
                    return []
                if a <= b and c < 0:
                    return []
                else:
                    start, stop, step = a, b, c
        else:
            raise ValueError(
                "arange expects 1~3 arguments (stop | start, stop | start, stop, step)"
            )

        n = max(1, int(abs((stop - start + (step - (1 if step > 0 else -1))) // step)))

        last = start + n * step
<<<<<<< HEAD
        if step > 0:
            while last < stop:
                n += 1
                last += step
    
        if step < 0:
            while last > stop:
                n += 1
                last += step
            
        field = ti.field(dtype=dtype, shape=n)
=======
        if (step > 0 and last < stop - 1e-8) or (step < 0 and last > stop + 1e-8):
            n += 1
        if isinstance(n, float):
            if not n.is_integer():
                raise ValueError(f"arange 生成的长度 n 必须为整数，当前为 {n}")
            n = int(n)

        field = ti.field(dtype=dtype, shape=(n,))
>>>>>>> 0e2d659c

        for i in range(n):
            field[i] = start + i * step

        return field

    @staticmethod
<<<<<<< HEAD
    def eye(N, M=None, k :int =0, dtype=ti.f64) -> ti.Field:
        """
        Creates a Taichi field representing a 2D identity matrix with specified dimensions and diagonal offset.

        This static method generates a 2D Taichi field with ones on the specified diagonal and zeros elsewhere,
        similar to NumPy's `eye` function. The main diagonal is defined by default, but can be shifted using the `k` parameter.

        Args:
            N (int): 
                Number of rows in the output matrix. Must be a positive integer.
            M (int, optional): 
                Number of columns in the output matrix. If None (default), defaults to `N`.
            k (int, optional): 
                Index of the diagonal:
                - k=0 (default): main diagonal
                - k>0: upper diagonal
                - k<0: lower diagonal
            dtype (ti.dtype, optional): 
                Data type of the output field (default: ti.f64).

        Returns:
            ti.Field: 
                A 2D Taichi field of shape (N, M) with ones on the specified diagonal and zeros elsewhere.
                Returns an empty list if either `N` or `M` is zero.

        Raises:
            ValueError: 
                - If both `N` and `M` are None.
                - If `N` is None.
                - If `N` or `M` are negative.
                - If `N` or `M` are non-integer floats.
                - If `k` is a non-integer float.
            TypeError: 
                - If `N` or `M` are not integers or integer-convertible floats.

        Notes:
            - The diagonal is determined by the formula `field[i, i + k] = 1` for valid indices `i`.
            - The field is filled using a Taichi kernel for efficient parallel computation.

        Examples:
            # 3x3 identity matrix (default)
            >>> MyClass.eye(3)
            [[1.0, 0.0, 0.0],
            [0.0, 1.0, 0.0],
            [0.0, 0.0, 1.0]]

            # 3x4 matrix with main diagonal
            >>> MyClass.eye(3, 4)
            [[1.0, 0.0, 0.0, 0.0],
            [0.0, 1.0, 0.0, 0.0],
            [0.0, 0.0, 1.0, 0.0]]

            # 3x3 matrix with upper diagonal (k=1)
            >>> MyClass.eye(3, k=1)
            [[0.0, 1.0, 0.0],
            [0.0, 0.0, 1.0],
            [0.0, 0.0, 0.0]]

            # 3x3 matrix with lower diagonal (k=-1)
            >>> MyClass.eye(3, k=-1)
            [[0.0, 0.0, 0.0],
            [1.0, 0.0, 0.0],
            [0.0, 1.0, 0.0]]
        """
=======
    def eye(N, M=None, k=0, dtype=ti.f64):

>>>>>>> 0e2d659c
        if N is None and M is None:
            raise ValueError(
                "Both N and M are None. At least one dimension must be specified for eye()."
            )
        if N is None:
            raise ValueError(
                "N is None. The number of rows must be specified for eye()."
            )
        if M is None:
            M = N

        for name, v in [("N", N), ("M", M)]:
            if isinstance(v, float):
                if not v.is_integer():
                    raise TypeError(f"{name} must be an integer, got {v}.")
        N = int(N)
        M = int(M)

        if N == 0 or M == 0:
            return []
        if N < 0 or M < 0:
            raise ValueError(f"N and M must be positive integers, got N={N}, M={M}.")
        field = ti.field(dtype=dtype, shape=(N, M))

        @ti.kernel
        def fill_eye():
            field.fill(0)  
            for i in range(max(0, -k), min(N, M - k)):  
                field[i, i + k] = 1

        fill_eye()
        return field

    @staticmethod
<<<<<<< HEAD
    def zeros(shape: Union[int, ti.Field], dtype=ti.f64) -> ti.Field:
        """
        Creates a Taichi field filled with zeros.

        This static method generates a Taichi field of specified shape and data type,
        initialized with zeros. The shape can be either a single integer (for a 1D field)
        or a tuple of integers (for multi-dimensional fields).

        Args:
            shape (Union[int, tuple]): 
                The shape of the output field. 
                - If an integer, creates a 1D field with that length.
                - If a tuple, each element defines the size of the corresponding dimension.
            dtype (ti.dtype, optional): 
                The data type of the field (default: ti.f64).

        Returns:
            ti.Field: 
                A Taichi field of the specified shape and data type, filled with zeros.
                Returns an empty list if the shape is a single integer 0.

        Raises:
            ValueError: 
                - If a single integer shape is negative.
                - If any dimension in a tuple shape is zero (Taichi does not support zero-sized dimensions).
            TypeError: 
                - If tuple shape elements are not integers or integer-convertible floats.

        Notes:
            - Floats in tuple shapes are converted to integers if they are whole numbers (e.g., 3.0 → 3).
            - Taichi does not support fields with zero-sized dimensions (e.g., (0, 3) is invalid).

        Examples:
            # 1D field with length 5
            >>> MyClass.zeros(5)
            [0.0, 0.0, 0.0, 0.0, 0.0]

            # 2D field with shape (2, 3)
            >>> MyClass.zeros((2, 3))
            [[0.0, 0.0, 0.0],
            [0.0, 0.0, 0.0]]

            # 3D field with shape (2, 2, 2)
            >>> MyClass.zeros((2, 2, 2))
            [[[0.0, 0.0],
            [0.0, 0.0]],
            [[0.0, 0.0],
            [0.0, 0.0]]]
        """
=======
    def zeros(shape, dtype=ti.f64):
        if isinstance(shape, float):
            if not shape.is_integer():
                raise TypeError(
                    f"Shape must be an integer or tuple of integers, got float {shape}."
                )
            shape = int(shape)
>>>>>>> 0e2d659c
        if isinstance(shape, int):
            if shape == 0:
                return []
            if shape < 0:
                raise ValueError(f"Shape must be a non-negative integer, got {shape}.")
        if isinstance(shape, tuple):
<<<<<<< HEAD
            try:
                new_shape = [
                    int(s) if isinstance(s, float) and s.is_integer() else 
                    (s if isinstance(s, int) else _raise_type_error(s))
                    for s in shape
                ]
            except TypeError as e:
                raise e
            def _raise_type_error(s):
                raise TypeError(f"Shape elements must be integers, got {type(s).__name__} {s}.")
            shape = tuple(new_shape)
            if any(s == 0 for s in shape):
                raise ValueError(f"Input field has zero in its shape {shape}, which is not supported by Taichi.")
=======
            new_shape = []
            for s in shape:
                if isinstance(s, float):
                    if not s.is_integer():
                        raise TypeError(
                            f"Shape elements must be integers, got float {s}."
                        )
                    s = int(s)
                if not isinstance(s, int):
                    raise TypeError(f"Shape elements must be integers, got {type(s)}.")
                new_shape.append(s)
            shape = tuple(new_shape)
        if any(s == 0 for s in shape):
            raise ValueError(
                f"Input field has zero in its shape {shape}, which is not supported by Taichi."
            )
>>>>>>> 0e2d659c
        field = ti.field(dtype=dtype, shape=shape)

        return field

    @staticmethod
    def zeros_like(field: ti.Field) -> ti.Field:
        """
        Creates a Taichi field of zeros with the same shape and data type as the input field.

        This static method generates a new Taichi field filled with zeros, mirroring the 
        dimensions and data type of the provided input field. The output field will be 
        compatible with operations requiring the same shape and data type as the input.

        Args:
            field (ti.Field): 
                The input Taichi field whose shape and data type will be replicated.

        Returns:
            ti.Field: 
                A new Taichi field with the same shape and data type as the input field,
                initialized with zeros.

        Raises:
            ValueError: 
                - If the input field is None.
                - If the input field's shape contains any zero dimensions (Taichi does not support zero-sized fields).
            TypeError: 
                - If the input does not have 'shape' or 'dtype' attributes (i.e., is not a valid Taichi field).

        Notes:
            - The output field is always a new instance, even if the input field is already zero-filled.
            - Taichi does not support fields with zero-sized dimensions (e.g., (0, 3) is invalid).

        Example:
            # Create an input field
            input_field = ti.field(dtype=ti.f32, shape=(2, 3))
            input_field[0, 0] = 1.0
            # ... (set other values)

            # Create zeros_like field
            zeros_field = MyClass.zeros_like(input_field)
            # zeros_field is now [[0.0, 0.0, 0.0], [0.0, 0.0, 0.0]] 
            # with dtype ti.f32 and shape (2, 3)
        """
        if field is None:
            raise ValueError(
                "Input field is None. Please provide a valid Taichi field."
            )
        if not hasattr(field, "shape") or not hasattr(field, "dtype"):
            raise TypeError(
                "Input is not a valid Taichi field: missing 'shape' or 'dtype' attribute."
            )
        shape = field.shape
        if any(s == 0 for s in shape):
            raise ValueError(
                f"Input field has zero in its shape {shape}, which is not supported by Taichi."
            )
        out = ti.field(dtype=field.dtype, shape=shape)

        return out

    @staticmethod
<<<<<<< HEAD
    def tril(x: Union[ti.Field, list], k: int = 0) -> ti.Field:
        """
        Returns the lower triangular part of a matrix or a 1D array converted to a matrix.

        This method extracts the lower triangular portion of a matrix (2D or higher) or 
        constructs a lower triangular matrix from a 1D array. The lower triangular part 
        includes all elements on or below the specified diagonal.

        Args:
            x (Union[ti.Field, list]): 
                Input data. Can be:
                - A 1D Taichi field or list: Converted to a square matrix where each row is a copy of the array.
                - A 2D Taichi field: Treated as a matrix.
                - A Taichi field with >2 dimensions: The last two dimensions are treated as rows and columns.
            k (int, optional): 
                Diagonal offset. Defaults to 0 (main diagonal).
                - k=0: Main diagonal and below.
                - k>0: Diagonals above the main diagonal.
                - k<0: Diagonals below the main diagonal.
=======
    def tril(field: ti.Field, k: int = 0) -> ti.Field:
        if field is None:
            raise ValueError(
                "Input field is None. Please provide a valid Taichi field."
            )
        if not hasattr(field, "shape") or not hasattr(field, "dtype"):
            raise TypeError(
                "Input is not a valid Taichi field: missing 'shape' or 'dtype' attribute."
            )
        shape = field.shape
        if any(s == 0 for s in shape):
            raise ValueError(
                f"Input field has zero in its shape {shape}, which is not supported by Taichi."
            )
        if len(shape) == 0:
            raise ValueError(
                "Input field is a scalar (0D), tril is not defined for scalars."
            )
        dtype = field.dtype
>>>>>>> 0e2d659c

        Returns:
            ti.Field: 
                Lower triangular part of the input. 
                - If input is 1D: Returns an M×M matrix (M = length of input).
                - If input is 2D or higher: Returns a field of the same shape with upper triangular elements zeroed.

<<<<<<< HEAD
        Raises:
            ValueError: 
                - If input field is None.
                - If input field has any zero dimensions.
            TypeError: 
                - If input is not a Taichi field or list.
                - If input is a list with non-numeric elements.

        Notes:
            - For 1D inputs, each row of the output matrix is a copy of the input array.
            - For ND inputs (N>2), the operation is applied to the last two dimensions.
            - The diagonal offset `k` shifts the triangular region up or down.

        Examples:
            # 1D array input
            >>> MyClass.tril([1, 2, 3])
            [[1, 0, 0],
            [1, 2, 0],
            [1, 2, 3]]

            # 2D matrix input
            >>> matrix = ti.field(dtype=ti.f32, shape=(3, 3))
            >>> # Initialize matrix to [[1, 2, 3], [4, 5, 6], [7, 8, 9]]
            >>> MyClass.tril(matrix)
            [[1, 0, 0],
            [4, 5, 0],
            [7, 8, 9]]

            # Diagonal offset (k=1)
            >>> MyClass.tril(matrix, k=1)
            [[1, 2, 0],
            [4, 5, 6],
            [7, 8, 9]]
        """
        if isinstance(x, list):
            M = len(x)
            if M == 0:
                return []
            x_field = ti.field(dtype=ti.f64, shape=(M,))
            for i in range(M):
                x_field[i] = x[i]
            out = ti.field(dtype=ti.f64, shape=(M, M))
=======
        if len(shape) == 1:
            M = shape[0]
            out = ti.field(dtype=dtype, shape=(M, M))

>>>>>>> 0e2d659c
            @ti.kernel
            def fill_matrix():
                out.fill(0) 
                for i, j in ti.ndrange(M, M):  
                    if j - i <= k:
<<<<<<< HEAD
                        out[i, j] = x_field[j]  
            fill_matrix()
            return out
        if isinstance(x, ti.Field):
            field = x
            if field is None:
                raise ValueError("Input field is None. Please provide a valid Taichi field.")
            shape = field.shape
            if any(s == 0 for s in shape):
                raise ValueError(f"Input field has zero in its shape {shape}, which is not supported by Taichi.")
            dtype = field.dtype
            
            if len(shape) == 1:
                M = shape[0]
                out = ti.field(dtype=dtype, shape=(M, M))
                @ti.kernel
                def fill_tril_1d():
                    out.fill(0) 
                    for i, j in ti.ndrange(M, M):  
                        if j - i <= k:
                            out[i, j] = field[j] 
                fill_tril_1d()
                return out

            elif len(shape) > 1:
                out = ti.field(dtype=dtype, shape=shape)
                n_dim = len(shape)

                @ti.kernel
                def fill_tril_nd():
                    for I in ti.grouped(out):
                        i = I[n_dim - 2]
                        j = I[n_dim - 1]
                        if j - i <= k:
                            out[I] = field[I]
                        else:
                            out[I] = 0
                fill_tril_nd()
                return out
        else:
            raise TypeError("Unsupported type for tril: {type(x)}. Expected ti.Field or list.").format(type(x)) 
            
    @staticmethod
    def abs(
        x: Union[int, float, ti.Field]
    ) -> Union[int, float, ti.Field]:
        """
        Computes the absolute value element-wise for Taichi fields or scalar values.

        This static method calculates the absolute value of input data, supporting both
        scalar values (integers, floats, booleans) and Taichi fields. For fields, the
        operation is performed element-wise, returning a new field with the same shape
        and data type.

        Args:
            x (Union[int, float, ti.Field]): 
                Input value or field. Can be:
                - A scalar (int, float, bool).
                - A Taichi field of numerical values.

        Returns:
            Union[int, float, ti.Field]:
                - If the input is a scalar, returns the absolute value as a scalar.
                - If the input is a Taichi field, returns a new field containing the
                absolute values of the original elements. For a 0D field, returns the
                scalar value directly.

        Raises:
            ValueError: 
                - If the input field is None.
                - If the input field has any zero dimensions (Taichi does not support zero-sized fields).
            TypeError: 
                - If the input is not a scalar or a valid Taichi field.
                - If the input field lacks 'shape' or 'dtype' attributes.

        Notes:
            - The absolute value is computed using Taichi's `ti.abs` for fields, ensuring
            compatibility with Taichi's data types and backends.
            - For boolean inputs, False is converted to 0 and True to 1 before computing
            the absolute value.

        Examples:
            # Scalar usage:
            >>> MyClass.abs(-5)
            5
            >>> MyClass.abs(3.14)
            3.14
            >>> MyClass.abs(True)
            1

            # Field usage:
            >>> x = ti.field(dtype=ti.f32, shape=(3,))
            >>> x.from_numpy(np.array([-1.0, 2.0, -3.0], dtype=np.float32))
            >>> result = MyClass.abs(x)
            # result is now [1.0, 2.0, 3.0]
        """
=======
                        out[i, j] = field[j]
                    else:
                        out[i, j] = 0

            fill_tril_1d()
            return out

        elif len(shape) > 1:
            out = ti.field(dtype=dtype, shape=shape)
            n_dim = len(shape)

            @ti.kernel
            def fill_tril_nd():
                for I in ti.grouped(out):
                    i = I[n_dim - 2]
                    j = I[n_dim - 1]
                    if j - i <= k:
                        out[I] = field[I]
                    else:
                        out[I] = 0

            fill_tril_nd()
            return out
        else:
            raise ValueError(
                "Input does not meet the requirements for shape compatibility."
            )

    @staticmethod
    def abs(x: Union[int, float, ti.Field]) -> Union[int, float, ti.Field]:
>>>>>>> 0e2d659c
        if isinstance(x, (int, float, bool)):
            return abs(x)
        if isinstance(x, ti.Field):
            if x is None:
                raise ValueError(
                    "Input field is None. Please provide a valid Taichi field."
                )
            if not hasattr(x, "shape") or not hasattr(x, "dtype"):
                raise TypeError(
                    "Input is not a valid Taichi field: missing 'shape' or 'dtype' attribute."
                )
            shape = x.shape
            if any(s == 0 for s in shape):
                raise ValueError(
                    f"Input field has zero in its shape {shape}, which is not supported by Taichi."
                )
            dtype = x.dtype
            out = ti.field(dtype=dtype, shape=shape)

            @ti.kernel
            def fill_abs():
                for I in ti.grouped(x):
                    out[I] = ti.abs(x[I])

            fill_abs()
            if len(shape) == 0:
                return out[None]
            else:
                return out
        else:
            raise TypeError(
                f"Unsupported type for abs: {type(x)}. Expected int, float, or ti.Field."
            )

    @staticmethod
<<<<<<< HEAD
    def acos(
        x: Union[int, float, ti.Field]
    ) -> Union[float, ti.Field]:
        """
        Computes the inverse cosine (acos) element-wise for scalar values or Taichi fields.

        This static method calculates the inverse cosine of input data, supporting both scalar values
        (integers or floats) and Taichi fields. For scalar inputs, it returns the result as a float.
        For Taichi fields, the operation is performed element-wise, producing a new field with the same shape.

        Args:
            x (Union[int, float, ti.Field]): 
                Input value or field. Can be:
                - A scalar (int or float): Directly computes the inverse cosine.
                - A Taichi field: Computes inverse cosine for each element.

        Returns:
            Union[float, ti.Field]:
                - If input is a scalar, returns the inverse cosine as a float.
                - If input is a Taichi field, returns a new field with the same shape containing element-wise inverse cosines.
                For 0D fields, returns the scalar value directly.

        Raises:
            ValueError: 
                If the input Taichi field has any zero dimensions (Taichi does not support zero-sized fields).

        Notes:
            - Integral dtype fields (e.g., int) are automatically converted to Taichi's default floating-point dtype
            since the inverse cosine result is a floating-point value.
            - Uses Taichi's `ti.acos` function for computation, ensuring compatibility with Taichi's backends and data types.
            - Input values should typically be in the range [-1, 1] to produce real results (out-of-range values may return NaN).

        Examples:
            # Scalar usage:
            >>> MyClass.acos(1.0)
            0.0
            >>> MyClass.acos(0.0)
            1.5707963267948966  # π/2

            # Field usage:
            >>> x = ti.field(dtype=ti.f32, shape=(3,))
            >>> x.from_numpy(np.array([1.0, 0.0, -1.0], dtype=np.float32))
            >>> result = MyClass.acos(x)
            # result contains [0.0, π/2, π] (element-wise)
        """
        if isinstance(x, (int, float)):         
            return ti.acos(float(x))
        if isinstance(x, ti.Field):
            shape = x.shape
            if any(s == 0 for s in shape):
                raise ValueError(f"Input field has zero in shape {shape}, not supported by Taichi.")
                
            dtype = x.dtype
            if ti.types.is_integral(dtype):
                dtype = ti.get_default_fp()
                
            out = ti.field(dtype=dtype, shape=shape)

            @ti.kernel
            def fill_acos(
                field: ti.template(), 
                out: ti.template()
            ):
                for I in ti.grouped(field):
                    val = field[I]
                    out[I] = ti.acos(val)

            fill_acos(x, out)
                
            return out[None] if len(shape) == 0 else out
        
    @staticmethod
    def asin(
        x: Union[int, float, ti.Field]
    ) -> Union[float, ti.Field]:
        """
        Computes the inverse sine (asin) element-wise for scalar values or Taichi fields.

        This static method calculates the inverse sine of input data, supporting both scalar values
        (integers or floats) and Taichi fields. For scalar inputs, it returns the result as a float.
        For Taichi fields, the operation is performed element-wise, producing a new field with the same shape.

        Args:
            x (Union[int, float, ti.Field]): 
                Input value or field. Can be:
                - A scalar (int or float): Directly computes the inverse sine.
                - A Taichi field: Computes inverse sine for each element.
=======
    def acos(x: Union[int, float, bool, ti.Field]) -> Union[float, ti.Field]:

        if isinstance(x, (int, float, bool)):
            a = ti.field(dtype=ti.f64, shape=())
            a[None] = float(x)
            x = a

        shape = x.shape
        if any(s == 0 for s in shape):
            raise ValueError(
                f"Input field has zero in shape {shape}, not supported by Taichi."
            )

        dtype = x.dtype
        if ti.types.is_integral(dtype):
            dtype = ti.get_default_fp()

        out = ti.field(dtype=dtype, shape=shape)

        @ti.kernel
        def fill_acos(field: ti.template(), out: ti.template()):
            for I in ti.grouped(field):
                val = field[I]
                out[I] = ti.acos(val)

        fill_acos(x, out)

        return out[None] if len(shape) == 0 else out

    @staticmethod
    def asin(x: Union[int, float, bool, ti.Field]) -> Union[float, ti.Field]:

        if isinstance(x, (int, float, bool)):
            a = ti.field(dtype=ti.f64, shape=())
            a[None] = float(x)
            x = a

        shape = x.shape
        if any(s == 0 for s in shape):
            raise ValueError(
                f"Input field has zero in shape {shape}, not supported by Taichi."
            )

        dtype = x.dtype
        if ti.types.is_integral(dtype):
            dtype = ti.get_default_fp()

        out = ti.field(dtype=dtype, shape=shape)

        @ti.kernel
        def fill_asin(field: ti.template(), out: ti.template()):
>>>>>>> 0e2d659c

        Returns:
            Union[float, ti.Field]:
                - If input is a scalar, returns the inverse sine as a float.
                - If input is a Taichi field, returns a new field with the same shape containing element-wise inverse sines.
                For 0D fields, returns the scalar value directly.

<<<<<<< HEAD
        Raises:
            ValueError: 
                If the input Taichi field has any zero dimensions (Taichi does not support zero-sized fields).

        Notes:
            - Integral dtype fields (e.g., int) are automatically converted to Taichi's default floating-point dtype
            since the inverse sine result is a floating-point value.
            - Uses Taichi's `ti.asin` function for computation, ensuring compatibility with Taichi's backends.
            - Input values should typically be in the range [-1, 1] to produce real results (out-of-range values may return NaN).

        Examples:
            # Scalar usage:
            >>> MyClass.asin(0.0)
            0.0
            >>> MyClass.asin(1.0)
            1.5707963267948966  # π/2

            # Field usage:
            >>> x = ti.field(dtype=ti.f32, shape=(3,))
            >>> x.from_numpy(np.array([-1.0, 0.0, 1.0], dtype=np.float32))
            >>> result = MyClass.asin(x)
            # result contains [-π/2, 0.0, π/2] (element-wise)
        """
        if isinstance(x, (int, float)):         
            return ti.asin(float(x))
        if isinstance(x, ti.Field):
            shape = x.shape
            if any(s == 0 for s in shape):
                raise ValueError(f"Input field has zero in shape {shape}, not supported by Taichi.")
                
            dtype = x.dtype
            if ti.types.is_integral(dtype):
                dtype = ti.get_default_fp()
                
            out = ti.field(dtype=dtype, shape=shape)

            @ti.kernel
            def fill_asin(
                field: ti.template(), 
                out: ti.template()
            ):

                for I in ti.grouped(field):
                    val = field[I]
                    out[I] = ti.asin(val)

            fill_asin(x, out)
                
            return out[None] if len(shape) == 0 else out
        
    @staticmethod
    def atan(
        x: Union[int, float, ti.Field]
    ) -> Union[float, ti.Field]:
        """
        Computes the inverse tangent (atan) element-wise for scalar values or Taichi fields.

        This static method calculates the inverse tangent of input data, supporting both scalar values
        (integers or floats) and Taichi fields. For scalar inputs, it returns the result as a float.
        For Taichi fields, the operation is performed element-wise, producing a new field with the same shape.
        The inverse tangent is computed using `ti.atan2(x, 1)`, which is equivalent to `atan(x)`.

        Args:
            x (Union[int, float, ti.Field]): 
                Input value or field. Can be:
                - A scalar (int or float): Directly computes the inverse tangent.
                - A Taichi field: Computes inverse tangent for each element.

        Returns:
            Union[float, ti.Field]:
                - If input is a scalar, returns the inverse tangent as a float.
                - If input is a Taichi field, returns a new field with the same shape containing element-wise inverse tangents.
                For 0D fields, returns the scalar value directly.

        Raises:
            ValueError: 
                If the input Taichi field has any zero dimensions (Taichi does not support zero-sized fields).

        Notes:
            - Inverse tangent is computed using `ti.atan2(x, 1)`, which is mathematically equivalent to `atan(x)` 
            since `atan2(y, x)` evaluates to `atan(y/x)` for positive `x`.
            - Integral dtype fields (e.g., int) are automatically converted to Taichi's default floating-point dtype 
            because the inverse tangent result is a floating-point value.
            - The operation preserves the shape of the input field for multi-dimensional inputs.

        Examples:
            # Scalar usage:
            >>> MyClass.atan(0.0)
            0.0
            >>> MyClass.atan(1.0)
            0.7853981633974483  # π/4

            # Field usage:
            >>> x = ti.field(dtype=ti.f32, shape=(3,))
            >>> x.from_numpy(np.array([-1.0, 0.0, 1.0], dtype=np.float32))
            >>> result = MyClass.atan(x)
            # result contains [-π/4, 0.0, π/4] (element-wise)
        """
        if isinstance(x, (int, float)):         
            return ti.atan2(float(x),1)
        if isinstance(x, ti.Field):
            shape = x.shape
            if any(s == 0 for s in shape):
                raise ValueError(f"Input field has zero in shape {shape}, not supported by Taichi.")
                
            dtype = x.dtype
            if ti.types.is_integral(dtype):
                dtype = ti.get_default_fp()
                
            out = ti.field(dtype=dtype, shape=shape)

            @ti.kernel
            def fill_atan(
                field: ti.template(), 
                out: ti.template(), 
            ):
                for I in ti.grouped(field):
                    val = field[I]
                    out[I] = ti.atan2(val,1)

            fill_atan(x, out)
                
            return out[None] if len(shape) == 0 else out
        
    @staticmethod
    def atan2( 
        y: Union[int, float, ti.Field],
        x: Union[int, float, ti.Field]
=======
        fill_asin(x, out)

        return out[None] if len(shape) == 0 else out

    @staticmethod
    def atan(x: Union[int, float, bool, ti.Field]) -> Union[float, ti.Field]:

        if isinstance(x, (int, float, bool)):
            a = ti.field(dtype=ti.f64, shape=())
            a[None] = float(x)
            x = a

        shape = x.shape
        if any(s == 0 for s in shape):
            raise ValueError(
                f"Input field has zero in shape {shape}, not supported by Taichi."
            )

        dtype = x.dtype
        if ti.types.is_integral(dtype):
            dtype = ti.get_default_fp()

        out = ti.field(dtype=dtype, shape=shape)
        error_flag = ti.field(dtype=ti.i32, shape=())

        @ti.kernel
        def fill_atan(
            field: ti.template(),
            out: ti.template(),
        ):
            error_flag[None] = 0
            for I in ti.grouped(field):
                val = field[I]
                out[I] = ti.atan2(val, 1)

        fill_atan(x, out)

        return out[None] if len(shape) == 0 else out

    @staticmethod
    def atan2(
        y: Union[int, float, bool, ti.Field], x: Union[int, float, bool, ti.Field]
>>>>>>> 0e2d659c
    ) -> Union[float, ti.Field]:
        """
        Computes the element-wise arctangent of y/x using the signs of both arguments to determine the quadrant.

        This static method calculates the four-quadrant arctangent of the quotient y/x, supporting both scalar values
        and Taichi fields. The result is an angle in radians between -π and π, representing the direction from the origin
        to the point (x, y).

        Args:
            y (Union[int, float, ti.Field]): 
                The numerator value(s). Can be a scalar or a Taichi field.
            x (Union[int, float, ti.Field]): 
                The denominator value(s). Can be a scalar or a Taichi field.

        Returns:
            Union[float, ti.Field]:
                - If both inputs are scalars, returns a scalar float.
                - If either input is a field, returns a Taichi field of the same shape containing element-wise results.
                For 0D fields, returns the scalar value directly.

        Raises:
            ValueError: 
                - If input fields have different shapes.
                - If any dimension of the input fields is zero (Taichi does not support zero-sized fields).
            ZeroDivisionError: 
                - If both x and y are zero for any element (results in NaN).

        Notes:
            - Scalar inputs are automatically converted to 0D Taichi fields for computation.
            - Integral dtype fields are converted to Taichi's default floating-point dtype (ti.f64) to preserve precision.
            - Uses Taichi's `ti.atan2` for computation, ensuring compatibility with Taichi's backends.
            - Handles special cases:
                - x=0, y>0 → +π/2
                - x=0, y<0 → -π/2
                - x=0, y=0 → NaN (using ti.math.nan)
                - x<0, y=0 → ±π

        Examples:
            # Scalar usage:
            >>> MyClass.atan2(1.0, 1.0)
            0.7853981633974483  # π/4
            >>> MyClass.atan2(1.0, -1.0)
            2.356194490192345   # 3π/4

            # Field usage:
            >>> y = ti.field(dtype=ti.f32, shape=(2,))
            >>> y.from_numpy(np.array([1.0, -1.0], dtype=np.float32))
            >>> x = ti.field(dtype=ti.f32, shape=(2,))
            >>> x.from_numpy(np.array([1.0, 1.0], dtype=np.float32))
            >>> result = MyClass.atan2(y, x)
            # result contains [π/4, -π/4] (element-wise)
        """
        if isinstance(x, (int, float)):
            a = ti.field(dtype=ti.f64, shape=())
            a[None] = float(x)
            x = a
        if isinstance(y, (int, float)):
            b = ti.field(dtype=ti.f64, shape=())
            b[None] = float(y)
            y = b
        shape = y.shape

        if shape != x.shape:
            raise ValueError("Input fields must have the same shape.")
        if any(s == 0 for s in shape):
            raise ValueError(
                f"Input field has zero in its shape {shape}, which is not supported by Taichi."
            )
        dtype = y.dtype
        if ti.types.is_integral(dtype):
            dtype = ti.get_default_fp()
        out = ti.field(dtype=dtype, shape=shape)

        @ti.kernel
        def fill_atan2(
            y_field: ti.template(), x_field: ti.template(), out: ti.template()
        ):
            for I in ti.grouped(y_field):
                if x_field[I] == 0 and y_field[I] == 0:
                    out[I] = ti.math.nan
                else:
                    out[I] = ti.atan2(y_field[I], x_field[I])

        fill_atan2(y, x, out)
        if len(shape) == 0:
            return out[None]
        return out
<<<<<<< HEAD
    
    @staticmethod
    def ceil(x: Union[int, float,  ti.Field]) -> Union[int, float, ti.Field]: 
        """
        Computes the ceiling value element-wise for scalar values or Taichi fields.
=======

    @staticmethod
    def ceil(x: Union[int, float, ti.Field]) -> Union[int, float, ti.Field]:
        if isinstance(x, (int, float)):
            a = ti.field(dtype=ti.f64, shape=())
            a[None] = float(x)
            x = a
        shape = x.shape
        if any(s == 0 for s in shape):
            raise ValueError(
                f"Input field has zero in its shape {shape}, which is not supported by Taichi."
            )
        dtype = x.dtype
        if ti.types.is_integral(dtype):
            dtype = ti.get_default_fp()
        out = ti.field(dtype=dtype, shape=shape)
>>>>>>> 0e2d659c

        This static method calculates the smallest integer greater than or equal to the input value(s).
        For scalar inputs, it returns the result directly. For Taichi fields, the operation is performed
        element-wise, producing a new field with the same shape as the input.

<<<<<<< HEAD
        Args:
            x (Union[int, float, ti.Field]): 
                Input value or field. Can be:
                - A scalar (int or float): Computes the ceiling of the single value.
                - A Taichi field: Computes the ceiling for each element individually.

        Returns:
            Union[int, float, ti.Field]:
                - If input is a scalar, returns the ceiling value as an int (if input is integral) or float (if input is fractional).
                - If input is a Taichi field, returns a new field with the same shape containing element-wise ceiling values.
                For 0D fields, returns the scalar ceiling value directly.

        Raises:
            ValueError: 
                If the input Taichi field has any zero dimensions (Taichi does not support zero-sized fields).

        Notes:
            - Integral dtype fields (e.g., int) are automatically converted to Taichi's default floating-point dtype
            since the ceiling operation on integers typically retains integer values but is represented as a float.
            - Uses Taichi's `ti.ceil` function for computation, ensuring compatibility with Taichi's backends and data types.
            - The ceiling of a non-integer float is the smallest integer greater than the input (e.g., ceil(2.3) = 3.0).

        Examples:
            # Scalar usage:
            >>> MyClass.ceil(2.3)
            3.0
            >>> MyClass.ceil(-1.8)
            -1.0

            # Field usage:
            >>> x = ti.field(dtype=ti.f32, shape=(3,))
            >>> x.from_numpy(np.array([1.2, 2.7, -3.1], dtype=np.float32))
            >>> result = MyClass.ceil(x)
            # result contains [2.0, 3.0, -3.0] (element-wise)
        """
        if isinstance(x, (int, float)):         
            return ti.ceil(float(x))
        if isinstance(x, ti.Field):
            shape = x.shape
            if any(s == 0 for s in shape):
                raise ValueError(f"Input field has zero in its shape {shape}, which is not supported by Taichi.")
            dtype = x.dtype
            if ti.types.is_integral(dtype):
                dtype = ti.get_default_fp()
            out = ti.field(dtype=dtype, shape=shape)

            @ti.kernel
            def fill_ceil(field: ti.template(), out: ti.template()):
                for I in ti.grouped(field):
                    out[I] = ti.ceil(field[I])

            fill_ceil(x, out)
            if len(shape) == 0:
                return out[None]
            return out
        
    @staticmethod
    def clip(
        x: Union[int, float, ti.Field],
        *args, 
        **kwargs  
=======
        fill_ceil(x, out)
        if len(shape) == 0:
            return out[None]
        return out

    @staticmethod
    def clip(
        x: Union[int, float, bool, ti.Field], *args, **kwargs
>>>>>>> 0e2d659c
    ) -> Union[int, float, ti.Field]:
        """
        Clips values of a scalar or Taichi field to a specified range [min_val, max_val].

        This static method restricts input values to lie within a given range. Values below min_val are set to min_val,
        and values above max_val are set to max_val. Both scalar inputs and Taichi fields are supported, with element-wise
        clipping for fields.

        Args:
            x (Union[int, float, ti.Field]): 
                Input value or field to be clipped. Can be:
                - A scalar (int or float): Clipped to the specified range.
                - A Taichi field: Each element is clipped individually.
            *args: 
                Positional arguments specifying the clipping range:
                - 1 argument: (min_val) → clips values below min_val.
                - 2 arguments: (min_val, max_val) → clips values to [min_val, max_val].
            **kwargs: 
                Keyword arguments specifying the clipping range:
                - min: Minimum value (alternative to positional min_val).
                - max: Maximum value (alternative to positional max_val).

        Returns:
            Union[int, float, ti.Field]:
                - If input is a scalar, returns the clipped scalar value.
                - If input is a Taichi field, returns a new field with the same shape containing element-wise clipped values.
                For 0D fields, returns the clipped scalar value directly.

        Raises:
            TypeError: 
                - If more than 3 positional arguments are provided.
                - If min_val or max_val is specified via both positional and keyword arguments.
                - If unexpected keyword arguments are provided.
                - If input type is not int, float, or ti.Field.
            ValueError: 
                If the input Taichi field has any zero dimensions (Taichi does not support zero-sized fields).

        Notes:
            - min_val and max_val can be omitted (e.g., only min_val to clip lower bounds, or only max_val to clip upper bounds).
            - Integral dtype fields (e.g., int) are handled by converting min_val/max_val to integers to preserve type consistency.
            - Uses a Taichi kernel for field operations, ensuring efficient element-wise clipping.

        Examples:
            # Scalar usage:
            >>> MyClass.clip(3.5, 0, 5)  # Clip to [0, 5]
            3.5
            >>> MyClass.clip(-2, min=0)  # Clip values below 0
            0
            >>> MyClass.clip(7, max=5)   # Clip values above 5
            5

            # Field usage:
            >>> x = ti.field(dtype=ti.f32, shape=(3,))
            >>> x.from_numpy(np.array([-1.2, 3.7, 6.1], dtype=np.float32))
            >>> result = MyClass.clip(x, 0, 5)  # Clip to [0, 5]
            # result contains [0.0, 3.7, 5.0] (element-wise)
        """
        min_val = None
        max_val = None

        if len(args) > 2:
            raise TypeError(
                f"clip() takes at most 3 positional arguments ({len(args)} given)"
            )
        elif len(args) >= 1:
            min_val = args[0]
        if len(args) == 2:
            max_val = args[1]

        if "min" in kwargs:
            if min_val is not None:
                raise TypeError("min specified both as positional and keyword argument")
            min_val = kwargs.pop("min")

        if "max" in kwargs:
            if max_val is not None:
                raise TypeError("max specified both as positional and keyword argument")
            max_val = kwargs.pop("max")

        if kwargs:
            raise TypeError(
                f"clip() got unexpected keyword arguments: {list(kwargs.keys())}"
            )

        if isinstance(x, (int, float)):
            x = float(x)
            if min_val is not None:
                min_val = float(min_val)
                x = max(min_val, x)
            if max_val is not None:
                max_val = float(max_val)
                x = min(x, max_val)
            return x

        if isinstance(x, ti.Field):
            shape = x.shape
            if any(s == 0 for s in shape):
                raise ValueError(
                    f"Input field has zero in its shape {shape}, which is not supported by Taichi."
                )
            dtype = x.dtype
            out = ti.field(dtype=dtype, shape=shape)

            @ti.kernel
            def fill_clip(
                field: ti.template(),
                out: ti.template(),
                min_val: ti.f64,
                max_val: ti.f64,
                use_min: ti.i32,
                use_max: ti.i32,
            ):
                for I in ti.grouped(field):
                    v = field[I]
                    if use_min:
                        v = max(min_val, v)
                    if use_max:
                        v = min(v, max_val)
                    out[I] = v

            use_min = int(min_val is not None)
            use_max = int(max_val is not None)

            if dtype in (ti.f32, ti.f64):
                min_converted = float(min_val) if min_val is not None else 0.0
                max_converted = float(max_val) if max_val is not None else 0.0
            elif dtype in (ti.i32, ti.i64):
                min_converted = int(min_val) if min_val is not None else 0
                max_converted = int(max_val) if max_val is not None else 0
            else:
                min_converted = float(min_val) if min_val is not None else 0.0
                max_converted = float(max_val) if max_val is not None else 0.0

            fill_clip(x, out, min_converted, max_converted, use_min, use_max)

            if len(shape) == 0:
                return out[None]
            return out

        raise TypeError(
            f"Unsupported type for clip: {type(x)}. Expected int, float, bool, or ti.Field."
        )

    @staticmethod
<<<<<<< HEAD
    def cos(x: Union[int, float,  ti.Field]) -> Union[float, ti.Field]:
        """
        Computes the cosine element-wise for scalar values or Taichi fields.
=======
    def cos(x: Union[int, float, bool, ti.Field]) -> Union[float, ti.Field]:
        if isinstance(x, (int, float, bool)):
            a = ti.field(dtype=ti.f64, shape=())
            a[None] = float(x)
            x = a
        shape = x.shape
        if any(s == 0 for s in shape):
            raise ValueError(
                f"Input field has zero in its shape {shape}, which is not supported by Taichi."
            )
        dtype = x.dtype
        if ti.types.is_integral(dtype):
            dtype = ti.get_default_fp()
        out = ti.field(dtype=dtype, shape=shape)
>>>>>>> 0e2d659c

        This static method calculates the cosine of input data, supporting both scalar values
        (integers or floats) and Taichi fields. For scalar inputs, it returns the result as a float.
        For Taichi fields, the operation is performed element-wise, producing a new field with the same shape.

        Args:
            x (Union[int, float, ti.Field]): 
                Input value or field. Can be:
                - A scalar (int or float): Directly computes the cosine.
                - A Taichi field: Computes cosine for each element individually.

        Returns:
            Union[float, ti.Field]:
                - If input is a scalar, returns the cosine value as a float.
                - If input is a Taichi field, returns a new field with the same shape containing element-wise cosine values.
                For 0D fields, returns the scalar cosine value directly.

        Raises:
            ValueError: 
                If the input Taichi field has any zero dimensions (Taichi does not support zero-sized fields).

        Notes:
            - Integral dtype fields (e.g., int) are automatically converted to Taichi's default floating-point dtype
            since the cosine operation produces floating-point results.
            - Uses Taichi's `ti.cos` function for computation, ensuring compatibility with Taichi's backends and data types.
            - Input values are treated as angles in radians (consistent with standard mathematical conventions).

        Examples:
            # Scalar usage:
            >>> MyClass.cos(0.0)  # Cosine of 0 radians
            1.0
            >>> MyClass.cos(ti.math.pi)  # Cosine of π radians
            -1.0

            # Field usage:
            >>> x = ti.field(dtype=ti.f32, shape=(3,))
            >>> x.from_numpy(np.array([0.0, ti.math.pi/2, ti.math.pi], dtype=np.float32))
            >>> result = MyClass.cos(x)
            # result contains [1.0, 0.0, -1.0] (element-wise)
        """
        if isinstance(x, (int, float)):         
            return ti.cos(float(x))
        if isinstance(x, ti.Field):
            shape =x.shape
            if any(s == 0 for s in shape):
                raise ValueError(f"Input field has zero in its shape {shape}, which is not supported by Taichi.")
            dtype = x.dtype
            if ti.types.is_integral(dtype):
                dtype = ti.get_default_fp()
            out = ti.field(dtype=dtype, shape=shape)

            @ti.kernel
            def fill_cos(field: ti.template(), out: ti.template()):
                for I in ti.grouped(field):
                    out[I] = ti.cos(field[I])

            fill_cos(x, out)
            if len(shape) == 0:
                return out[None]
            return out

    @staticmethod
<<<<<<< HEAD
    def cosh(x: Union[int, float, ti.Field]) -> Union[float, ti.Field]:
        """
        Computes the hyperbolic cosine element-wise for scalar values or Taichi fields.
=======
    def cosh(x: Union[int, float, bool, ti.Field]) -> Union[float, ti.Field]:
        if isinstance(x, (int, float, bool)):
            a = ti.field(dtype=ti.f64, shape=())
            a[None] = float(x)
            x = a
        shape = x.shape
        if any(s == 0 for s in shape):
            raise ValueError(
                f"Input field has zero in its shape {shape}, which is not supported by Taichi."
            )
        dtype = x.dtype
        if ti.types.is_integral(dtype):
            dtype = ti.get_default_fp()
        out = ti.field(dtype=dtype, shape=shape)
>>>>>>> 0e2d659c

        This static method calculates the hyperbolic cosine of input data, supporting both scalar values
        (integers or floats) and Taichi fields. For scalar inputs, it returns the result as a float.
        For Taichi fields, the operation is performed element-wise, producing a new field with the same shape.

<<<<<<< HEAD
        Args:
            x (Union[int, float, ti.Field]): 
                Input value or field. Can be:
                - A scalar (int or float): Directly computes the hyperbolic cosine.
                - A Taichi field: Computes hyperbolic cosine for each element individually.

        Returns:
            Union[float, ti.Field]:
                - If input is a scalar, returns the hyperbolic cosine value as a float.
                - If input is a Taichi field, returns a new field with the same shape containing element-wise hyperbolic cosine values.
                For 0D fields, returns the scalar hyperbolic cosine value directly.

        Raises:
            ValueError: 
                If the input Taichi field has any zero dimensions (Taichi does not support zero-sized fields).

        Notes:
            - Integral dtype fields (e.g., int) are automatically converted to Taichi's default floating-point dtype
            since the hyperbolic cosine operation produces floating-point results.
            - The hyperbolic cosine is computed using the formula: cosh(x) = (exp(x) + exp(-x)) / 2.
            - Uses Taichi's `ti.exp` function for exponential calculations, ensuring compatibility with Taichi's backends.

        Examples:
            # Scalar usage:
            >>> MyClass.cosh(0.0)  # Hyperbolic cosine of 0
            1.0
            >>> MyClass.cosh(1.0)  # Hyperbolic cosine of 1
            1.5430806348152437

            # Field usage:
            >>> x = ti.field(dtype=ti.f32, shape=(3,))
            >>> x.from_numpy(np.array([0.0, 1.0, -1.0], dtype=np.float32))
            >>> result = MyClass.cosh(x)
            # result contains [1.0, 1.5430806, 1.5430806] (element-wise)
        """
        if isinstance(x, (int, float)):         
            return (ti.exp(float(x)) + ti.exp(-float(x))) * 0.5
        if isinstance(x, ti.Field):
            shape = x.shape
            if any(s == 0 for s in shape):
                raise ValueError(f"Input field has zero in its shape {shape}, which is not supported by Taichi.")
            dtype = x.dtype
            if ti.types.is_integral(dtype):
                dtype = ti.get_default_fp()
            out = ti.field(dtype=dtype, shape=shape)

            @ti.kernel
            def fill_cosh(field: ti.template(), out: ti.template()):
                for I in ti.grouped(field):
                    out[I] = (ti.exp(field[I]) + ti.exp(-field[I])) * 0.5

            fill_cosh(x, out)
            if len(shape) == 0:
                return out[None]
            return out
        
    @staticmethod
    def floor(x: Union[int, float, ti.Field]) -> Union[int, float, ti.Field]:
        """
        Computes the floor value element-wise for scalar values or Taichi fields.

        This static method calculates the largest integer less than or equal to the input value(s).
        For scalar inputs, it returns the result directly. For Taichi fields, the operation is performed
        element-wise, producing a new field with the same shape as the input.

        Args:
            x (Union[int, float, ti.Field]): 
                Input value or field. Can be:
                - A scalar (int or float): Computes the floor of the single value.
                - A Taichi field: Computes the floor for each element individually.

        Returns:
            Union[int, float, ti.Field]:
                - If input is a scalar, returns the floor value as an int (if input is integral) or float (if input is fractional).
                - If input is a Taichi field, returns a new field with the same shape containing element-wise floor values.
                For 0D fields, returns the scalar floor value directly.

        Raises:
            ValueError: 
                If the input Taichi field has any zero dimensions (Taichi does not support zero-sized fields).

        Notes:
            - Integral dtype fields (e.g., int) are automatically converted to Taichi's default floating-point dtype
            since the floor operation on integers typically retains integer values but is represented as a float.
            - Uses Taichi's `ti.floor` function for computation, ensuring compatibility with Taichi's backends and data types.
            - The floor of a non-integer float is the largest integer less than the input (e.g., floor(2.7) = 2.0).

        Examples:
            # Scalar usage:
            >>> MyClass.floor(2.7)
            2.0
            >>> MyClass.floor(-1.3)
            -2.0

            # Field usage:
            >>> x = ti.field(dtype=ti.f32, shape=(3,))
            >>> x.from_numpy(np.array([1.8, 2.2, -3.7], dtype=np.float32))
            >>> result = MyClass.floor(x)
            # result contains [1.0, 2.0, -4.0] (element-wise)
        """
        if isinstance(x, (int, float)):         
            return ti.floor(float(x))
        if isinstance(x, ti.Field):
            shape = x.shape
            if any(s == 0 for s in shape):
                raise ValueError(f"Input field has zero in its shape {shape}, which is not supported by Taichi.")
            dtype = x.dtype
            if ti.types.is_integral(dtype):
                dtype = ti.get_default_fp()
            out = ti.field(dtype=dtype, shape=shape)
=======
        fill_cosh(x, out)
        if len(shape) == 0:
            return out[None]
        return out

    @staticmethod
    def floor(x: Union[int, float, ti.Field]) -> Union[int, float, ti.Field]:
        if isinstance(x, (int, float)):
            a = ti.field(dtype=ti.f64, shape=())
            a[None] = float(x)
            x = a
        shape = x.shape
        if any(s == 0 for s in shape):
            raise ValueError(
                f"Input field has zero in its shape {shape}, which is not supported by Taichi."
            )
        dtype = x.dtype
        if ti.types.is_integral(dtype):
            dtype = ti.get_default_fp()
        out = ti.field(dtype=dtype, shape=shape)
>>>>>>> 0e2d659c

        @ti.kernel
        def fill_floor(field: ti.template(), out: ti.template()):
            for I in ti.grouped(field):
                out[I] = ti.floor(field[I])

        fill_floor(x, out)
        if len(shape) == 0:
            return out[None]
        return out

    @staticmethod
<<<<<<< HEAD
    def floor_divide( #TODO 广播没有实现
        x: Union[int, float,ti.Field],
        y: Union[int, float,ti.Field]
    ) -> Union[int, float, ti.Field]:
        """
        Computes the element-wise floor division of two values or fields (x / y, rounded down).

        This static method performs floor division, which divides x by y and rounds the result down to the nearest integer.
        It supports scalar inputs (int/float) and Taichi fields, with special handling for division by zero and shape compatibility.
        Broadcasting is not yet implemented (see TODO).

        Args:
            x (Union[int, float, ti.Field]): 
                Dividend (numerator). Can be a scalar or Taichi field.
            y (Union[int, float, ti.Field]): 
                Divisor (denominator). Can be a scalar or Taichi field.

        Returns:
            Union[int, float, ti.Field]:
                - If inputs are scalars, returns the floor of x/y as a float.
                - If inputs are Taichi fields, returns a new field with the same shape containing element-wise floor division results.
                For 0D fields, returns the scalar result directly.

        Raises:
            ValueError: 
                - If input fields have different shapes (broadcasting not supported).
                - If input fields contain zero dimensions (Taichi does not support zero-sized fields).

        Notes:
            - Handles division by zero:
                - 0/0 → NaN
                - Positive x / 0 → +infinity
                - Negative x / 0 → -infinity
            - Integral dtype fields are converted to Taichi's default floating-point dtype to preserve precision in results.
            - TODO: Broadcasting (element-wise operations between fields/scalars of different shapes) is not yet implemented.
            - Uses Taichi's `ti.floor` for rounding down after division.

        Examples:
            # Scalar usage:
            >>> MyClass.floor_divide(7, 3)  # 7/3 = 2.333... → floor → 2.0
            2.0
            >>> MyClass.floor_divide(-7, 3)  # -7/3 = -2.333... → floor → -3.0
            -3.0

            # Field usage:
            >>> x = ti.field(dtype=ti.f32, shape=(2,))
            >>> x.from_numpy(np.array([6.5, -5.2], dtype=np.float32))
            >>> y = ti.field(dtype=ti.f32, shape=(2,))
            >>> y.from_numpy(np.array([2.0, 2.0], dtype=np.float32))
            >>> result = MyClass.floor_divide(x, y)
            # result contains [3.0, -3.0] (element-wise)
        """
        if isinstance(x, (int, float)) and isinstance(y, ti.Field) and y.shape == ():
            if y[None]==0:
                if x==0:
                    return ti.math.nan
                if x<0:
                    return -ti.math.inf
                else:
                    return ti.math.inf
            else:
                return ti.floor(x/y[None])
        if isinstance(y, (int, float)) and isinstance(x, ti.Field) and x.shape == ():
            if y==0:
                if x[None]==0:
                    return ti.math.nan
                if x[None]<0:
                    return -ti.math.inf
                else:
                    return ti.math.inf
            else:
                return ti.floor(x[None]/y)
        if isinstance(x, (int, float)) and isinstance(y, (int, float)):
            if y==0:
                return 0
            else:
                return ti.floor(x/y)
        if isinstance(x, ti.Field) and isinstance(y, ti.Field):
            shape = x.shape
            if shape != y.shape:
                raise ValueError("Input fields must have the same shape.")
            if any(s == 0 for s in shape):
                raise ValueError(f"Input field has zero in its shape {shape}, which is not supported by Taichi.")
            dtype = x.dtype
            if ti.types.is_integral(dtype):
                dtype = ti.get_default_fp()
            out = ti.field(dtype=dtype, shape=shape)

            @ti.kernel
            def fill_floor_divide(x_field: ti.template(), y_field: ti.template(), out: ti.template()):
                for I in ti.grouped(y_field):
                    if x_field[I] == 0 and y_field[I] == 0:
                        out[I] = ti.math.nan
                    else:
                        out[I] = ti.floor(x_field[I] / y_field[I])
            
            fill_floor_divide(x, y, out)
            if len(shape) == 0:
                return out[None]
            return out
        
    @staticmethod
    def sin(x: Union[int, float, ti.Field]) -> Union[float, ti.Field]:
        """
        Computes the element-wise sine of input values or Taichi fields.

        This static method calculates the sine of input data, supporting both scalar values (integers or floats)
        and Taichi fields. For scalar inputs, it returns the result directly. For Taichi fields, the operation
        is performed element-wise, producing a new field with the same shape as the input.

        Args:
            x (Union[int, float, ti.Field]): 
                Input value or field. Can be:
                - A scalar (int or float): Treated as an angle in radians, with its sine computed directly.
                - A Taichi field: Each element is treated as an angle in radians, with sine computed individually.

        Returns:
            Union[float, ti.Field]:
                - If input is a scalar, returns the sine value as a float (range: [-1, 1]).
                - If input is a Taichi field, returns a new field with the same shape containing element-wise sine values.
                For 0D fields, returns the scalar sine value directly.

        Raises:
            ValueError: 
                If the input Taichi field has any zero dimensions (Taichi does not support zero-sized fields).

        Notes:
            - Integral dtype fields (e.g., int) are automatically converted to Taichi's default floating-point dtype
            because the sine operation produces floating-point results.
            - Uses Taichi's `ti.sin` function for computation, ensuring compatibility with Taichi's backends and data types.
            - Input values are interpreted as angles in radians (consistent with standard mathematical conventions).

        Examples:
            # Scalar usage:
            >>> MyClass.sin(0.0)  # Sine of 0 radians
            0.0
            >>> MyClass.sin(ti.math.pi / 2)  # Sine of π/2 radians
            1.0

            # Field usage:
            >>> x = ti.field(dtype=ti.f32, shape=(3,))
            >>> x.from_numpy(np.array([0.0, ti.math.pi/2, ti.math.pi], dtype=np.float32))
            >>> result = MyClass.sin(x)
            # result contains [0.0, 1.0, 0.0] (element-wise)
        """
        if isinstance(x, (int, float)):         
            return ti.sin(float(x))
        if isinstance(x, ti.Field):
            shape = x.shape
            if any(s == 0 for s in shape):
                raise ValueError(f"Input field has zero in its shape {shape}, which is not supported by Taichi.")
            dtype = x.dtype
            if ti.types.is_integral(dtype):
                dtype = ti.get_default_fp()
            out = ti.field(dtype=dtype, shape=shape)
=======
    def floor_divide(
        x: Union[int, float, bool, ti.Field], y: Union[int, float, bool, ti.Field]
    ) -> Union[int, float, ti.Field]:
        if isinstance(x, (int, float, bool)):
            a = ti.field(dtype=ti.f64, shape=())
            a[None] = float(x)
            x = a
        if isinstance(y, (int, float, bool)):
            b = ti.field(dtype=ti.f64, shape=())
            b[None] = float(y)
            y = b
        shape = x.shape
        if shape != y.shape:
            raise ValueError("Input fields must have the same shape.")
        if any(s == 0 for s in shape):
            raise ValueError(
                f"Input field has zero in its shape {shape}, which is not supported by Taichi."
            )
        dtype = x.dtype
        if ti.types.is_integral(dtype):
            dtype = ti.get_default_fp()
        out = ti.field(dtype=dtype, shape=shape)

        @ti.kernel
        def fill_floor_divide(
            x_field: ti.template(), y_field: ti.template(), out: ti.template()
        ):
            for I in ti.grouped(y_field):
                if x_field[I] == 0 and y_field[I] == 0:
                    out[I] = ti.math.nan
                else:
                    out[I] = ti.floor(x_field[I] / y_field[I])

        fill_floor_divide(x, y, out)
        if len(shape) == 0:
            return out[None]
        return out

    @staticmethod
    def sin(x: Union[int, float, bool, ti.Field]) -> Union[float, ti.Field]:
        if isinstance(x, (int, float, bool)):
            a = ti.field(dtype=ti.f64, shape=())
            a[None] = float(x)
            x = a
        shape = x.shape
        if any(s == 0 for s in shape):
            raise ValueError(
                f"Input field has zero in its shape {shape}, which is not supported by Taichi."
            )
        dtype = x.dtype
        if ti.types.is_integral(dtype):
            dtype = ti.get_default_fp()
        out = ti.field(dtype=dtype, shape=shape)
>>>>>>> 0e2d659c

        @ti.kernel
        def fill_sin(field: ti.template(), out: ti.template()):
            for I in ti.grouped(field):
                out[I] = ti.sin(field[I])

        fill_sin(x, out)
        if len(shape) == 0:
            return out[None]
        return out

    @staticmethod
<<<<<<< HEAD
    def sinh(x: Union[int, float, ti.Field]) -> Union[float, ti.Field]:
        """
        Computes the hyperbolic sine element-wise for scalar values or Taichi fields.
=======
    def sinh(x: Union[int, float, bool, ti.Field]) -> Union[float, ti.Field]:
        if isinstance(x, (int, float, bool)):
            a = ti.field(dtype=ti.f64, shape=())
            a[None] = float(x)
            x = a
        shape = x.shape
        if any(s == 0 for s in shape):
            raise ValueError(
                f"Input field has zero in its shape {shape}, which is not supported by Taichi.)"
            )
        dtype = x.dtype
        if ti.types.is_integral(dtype):
            dtype = ti.get_default_fp()
        out = ti.field(dtype=dtype, shape=shape)
>>>>>>> 0e2d659c

        This static method calculates the hyperbolic sine of input data, supporting both scalar values
        (integers or floats) and Taichi fields. For scalar inputs, it returns the result as a float.
        For Taichi fields, the operation is performed element-wise, producing a new field with the same shape.
        The hyperbolic sine is computed using the formula: sinh(x) = (exp(x) - exp(-x)) / 2.

<<<<<<< HEAD
        Args:
            x (Union[int, float, ti.Field]): 
                Input value or field. Can be:
                - A scalar (int or float): Directly computes the hyperbolic sine.
                - A Taichi field: Computes hyperbolic sine for each element individually.

        Returns:
            Union[float, ti.Field]:
                - If input is a scalar, returns the hyperbolic sine value as a float.
                - If input is a Taichi field, returns a new field with the same shape containing element-wise hyperbolic sine values.
                For 0D fields, returns the scalar hyperbolic sine value directly.

        Raises:
            ValueError: 
                If the input Taichi field has any zero dimensions (Taichi does not support zero-sized fields).

        Notes:
            - Integral dtype fields (e.g., int) are automatically converted to Taichi's default floating-point dtype
            since the hyperbolic sine operation produces floating-point results.
            - Uses Taichi's `ti.exp` function for exponential calculations, ensuring compatibility with Taichi's backends.
            - The hyperbolic sine is an odd function: sinh(-x) = -sinh(x).

        Examples:
            # Scalar usage:
            >>> MyClass.sinh(0.0)  # Hyperbolic sine of 0
            0.0
            >>> MyClass.sinh(1.0)  # Hyperbolic sine of 1
            1.1752011936438014

            # Field usage:
            >>> x = ti.field(dtype=ti.f32, shape=(3,))
            >>> x.from_numpy(np.array([0.0, 1.0, -1.0], dtype=np.float32))
            >>> result = MyClass.sinh(x)
            # result contains [0.0, 1.1752012, -1.1752012] (element-wise)
        """
        if isinstance(x, (int, float)):         
            return (ti.exp(float(x)) - ti.exp(-float(x))) * 0.5
        if isinstance(x, ti.Field):
            shape = x.shape
            if any(s == 0 for s in shape):
                raise ValueError(f"Input field has zero in its shape {shape}, which is not supported by Taichi.)")
            dtype = x.dtype
            if ti.types.is_integral(dtype):
                dtype = ti.get_default_fp()
            out = ti.field(dtype=dtype, shape=shape)

            @ti.kernel
            def fill_sinh(field: ti.template(), out: ti.template()):
                for I in ti.grouped(field):
                    out[I] = (ti.exp(field[I]) - ti.exp(-field[I])) * 0.5

            fill_sinh(x, out)
            if len(shape) == 0:
                return out[None]
            return out
        
    @staticmethod
    def trace(x: ti.Field, k: int = 0) -> Union[float, int]:#TODO
        """
        Computes the trace of a 2D Taichi field (sum of diagonal elements).

        This static method calculates the trace of a 2D matrix, defined as the sum of the elements
        along the main diagonal (or an offset diagonal specified by `k`). The trace is returned as
        a scalar value of the same data type as the input field.

        Args:
            x (ti.Field): 
                Input 2D Taichi field representing a matrix.
            k (int, optional): 
                Diagonal offset. Defaults to 0 (main diagonal).
                - k=0: Main diagonal.
                - k>0: Diagonals above the main diagonal.
                - k<0: Diagonals below the main diagonal.

        Returns:
            Union[float, int]:
                The trace of the matrix as a scalar value. Returns a float for floating-point dtypes
                and an integer for integer dtypes.

        Raises:
            TypeError: 
                If the input is not a Taichi field.
            ValueError: 
                - If the input field is not 2D.
                - If the offset `k` is not an integer.

        Notes:
            - The trace is computed using a Taichi kernel for efficient parallel execution.
            - For non-square matrices, the trace is computed using the minimum dimension (rows or columns)
            adjusted by the offset `k`.

        Examples:
            # 3x3 matrix trace (main diagonal)
            >>> mat = ti.field(dtype=ti.f32, shape=(3, 3))
            >>> # Initialize matrix to [[1, 2, 3], [4, 5, 6], [7, 8, 9]]
            >>> MyClass.trace(mat)
            15.0  # 1 + 5 + 9

            # Offset diagonal (k=1)
            >>> MyClass.trace(mat, k=1)
            8.0  # 2 + 6

            # Offset diagonal (k=-1)
            >>> MyClass.trace(mat, k=-1)
            12.0  # 4 + 8
        """
=======
        fill_sinh(x, out)
        if len(shape) == 0:
            return out[None]
        return out

    @staticmethod
    def trace(x: ti.Field, k: int = 0) -> Union[float, int]:  # TODO
>>>>>>> 0e2d659c
        if not isinstance(x, ti.Field):
            raise TypeError(
                f"Unsupported type for trace: {type(x)}. Expected ti.Field."
            )
        shape = x.shape
        if len(shape) != 2:
            raise ValueError("Input field must be 2D.")
        if isinstance(k, float):
            if not k.is_integer():
                raise ValueError(f"The offset k for trace must be an integer, but currently it is {k}")
            k = int(k)
        dtype = x.dtype
        trace_value = ti.field(dtype=dtype, shape=())

        @ti.kernel
        def compute_trace(field: ti.template(), trace_value: ti.template()):
            trace_value[None] = 0
            for i in range(shape[0]):
                if 0 <= i + k < shape[1]:
                    trace_value[None] += field[i, i + k]

        compute_trace(x, trace_value)
        return trace_value[None]

    @staticmethod
<<<<<<< HEAD
    def unique(x: ti.Field) -> ti.Field: #TODO
        """
        Returns the sorted unique elements of a Taichi field.

        This static method extracts the unique elements from a Taichi field, sorts them in ascending order,
        and returns a new 1D Taichi field containing these unique values. The input field can be of any shape,
        but it will be flattened before processing.

        Args:
            x (ti.Field): 
                Input Taichi field from which unique elements will be extracted.

        Returns:
            ti.Field: 
                A 1D Taichi field containing the sorted unique elements from the input field.

        Raises:
            TypeError: 
                If the input is not a Taichi field.
            ValueError: 
                If the input field has any zero dimensions (Taichi does not support zero-sized fields).

        Notes:
            - The unique elements are sorted using Python's built-in sorting, which may not match the
            order of elements in the original field.
            - The output field will have the same data type as the input field.

        Examples:
            # 1D field with duplicates
            >>> x = ti.field(dtype=ti.i32, shape=(5,))
            >>> x.from_numpy(np.array([3, 1, 2, 2, 3], dtype=np.int32))
            >>> result = MyClass.unique(x)
            # result is [1, 2, 3]

            # 2D field (flattened before processing)
            >>> x = ti.field(dtype=ti.f32, shape=(2, 2))
            >>> x.from_numpy(np.array([[1.5, 2.0], [1.5, 3.0]], dtype=np.float32))
            >>> result = MyClass.unique(x)
            # result is [1.5, 2.0, 3.0]
        """
=======
    def unique(x: ti.Field) -> ti.Field:  # TODO
>>>>>>> 0e2d659c
        if not isinstance(x, ti.Field):
            raise TypeError("Input x must be a Taichi Field.")
        shape = x.shape
        if any(s == 0 for s in shape):
            raise ValueError(
                f"Input field has zero in its shape {shape}, which is not supported by Taichi."
            )
        dtype = x.dtype

        arr = x.to_numpy().flatten()
        unique_values = sorted(set(arr.tolist()))
        n_unique = len(unique_values)
        unique_field = ti.field(dtype=dtype, shape=(n_unique,))
        for i, v in enumerate(unique_values):
            unique_field[i] = v
<<<<<<< HEAD
        return unique_field
=======
        return unique_field

    @staticmethod
    def ones(
        shape: Union[int, Tuple[int, ...]], dtype: Optional[Dtype] = ti.f64
    ) -> ti.Field:
        """
        Creates a Taichi field filled with ones.

        This function generates a Taichi field of a specified shape and data type, where all elements are initialized to 1.
        The function supports both scalar shapes (int) and tuple shapes (Tuple[int, ...]).

        Args:
            shape (Union[int, Tuple[int, ...]]):
                The shape of the output field. Can be:
                    - An `int` for a 1D field.
                    - A `Tuple[int, ...]` for multi-dimensional fields.
            dtype (Optional[ti.DataType]):
                The data type of the field elements. Defaults to `ti.f64`.

        Returns:
            ti.Field:
                A Taichi field of the specified shape and data type, filled with ones.

        Raises:
            ValueError: If the shape is not an int or a tuple of ints.
            ValueError: If any dimension of the shape is zero.

        Notes:
            The function uses `ti.field` to create the field and `ti.cast` to ensure the fill value is of the correct data type.

        Example:
            # 1D field usage:
            field_1d = bm.ones(5)

            # 2D field usage:
            field_2d = bm.ones((3, 4), dtype=bm.i32)
        """
        if not isinstance(shape, (int, tuple)) or (
            isinstance(shape, tuple) and not all(isinstance(dim, int) for dim in shape)
        ):
            raise ValueError("Shape must be an int or a Tuple[int, ...].")
        if shape == 0 or shape == (0,):
            raise ValueError("Shape dimensions must be greater than 0.")
        x = ti.field(shape=shape, dtype=dtype)
        fill_value = ti.cast(1, dtype)

        @ti.kernel
        def fill_like():
            x.fill(fill_value)

        fill_like()
        return x

    @staticmethod
    def full(shape: Union[int, Tuple[int, ...]], fill_value: Union[bool, int, float], dtype: Optional[Dtype] = None) -> ti.Field:  # type: ignore
        """
        Creates a Taichi field filled with a specified value.

        This function generates a Taichi field of a specified shape and data type, where all elements are initialized to the provided `fill_value`.
        The function supports both scalar shapes (int) and tuple shapes (Tuple[int, ...]).

        Args:
            shape (Union[int, Tuple[int, ...]]):
                The shape of the output field. Can be:
                    - An `int` for a 1D field.
                    - A `Tuple[int, ...]` for multi-dimensional fields.
            fill_value (Union[bool, int, float]):
                The value to fill the field with. Can be a boolean, integer, or float.
            dtype (Optional[ti.DataType]):
                The data type of the field elements. If not provided, the data type is inferred from the `fill_value`. Defaults to `None`.

        Returns:
            ti.Field:
                A Taichi field of the specified shape and data type, filled with the specified `fill_value`.

        Raises:
            ValueError: If the shape is not an int or a tuple of ints.
            ValueError: If any dimension of the shape is zero.
            TypeError: If the `fill_value` type is not supported.

        Notes:
            The function uses `ti.field` to create the field and `ti.cast` to ensure the fill value is of the correct data type.
            If `dtype` is not specified, it is inferred based on the type of `fill_value`:
                - `ti.u1` for boolean values.
                - `ti.i32` for integer values.
                - `ti.f64` for float values.

        Example:
            # 1D field usage:
            field_1d = bm.full(5, 2.5)

            # 2D field usage:
            field_2d = bm.full((3, 4), True)

            # 3D field usage:
            field_3d = bm.full((2, 3, 4), 3)

        """
        if not isinstance(shape, (int, tuple)) or (
            isinstance(shape, tuple) and not all(isinstance(dim, int) for dim in shape)
        ):
            raise ValueError("Shape must be an int or a Tuple[int, ...].")
        if shape == 0 or shape == (0,):
            raise ValueError("Shape dimensions must be greater than 0.")
        if dtype is None:
            if isinstance(fill_value, bool):
                dtype = ti.u1  # Boolean type in Taichi
            elif isinstance(fill_value, int):
                dtype = ti.i32  # Default integer type
            elif isinstance(fill_value, float):
                dtype = ti.f64  # Default floating-point type
            else:
                raise TypeError("Unsupported fill_value type.")
        x = ti.field(dtype=dtype, shape=shape)

        @ti.kernel
        def fill_like():
            x.fill(fill_value)

        fill_like()
        return x

    @staticmethod
    def ones_like(field: ti.Field) -> ti.Field:
        """
        Creates a Taichi field with the same shape as the given field, filled with ones.

        This function generates a Taichi field that has the same shape and data type as the provided `field`, and all elements are initialized to 1.
        If the `field` is of boolean type, the fill value will be 1 (True).

        Args:
            field (ti.Field):
                The input field whose shape and data type will be copied.

        Returns:
            ti.Field:
                A Taichi field with the same shape and data type as the input field, filled with ones.

        Raises:
            ValueError: If the shape of the input field is zero.

        Notes:
            The function uses `ti.field` to create the field and `ti.cast` to ensure the fill value is of the correct data type.
            If the `field` is of boolean type (`ti.u1`), the fill value will be 1 (True).

        Example:
            # Field usage with default dtype (f64):
            field = ti.field(dtype=ti.f64, shape=(3,))
            field.from_numpy(np.array([1.0, 2.0, 3.0], dtype=np.float64))
            new_field = bm.ones_like(field)

            # Field usage with default dtype (i32):
            field_int = ti.field(dtype=ti.i32, shape=(3,))
            field_int.from_numpy(np.array([1, 2, 3], dtype=np.int32))
            new_field_int = bm.ones_like(field_int)

            # Field usage with boolean dtype:
            field_bool = ti.field(dtype=ti.u1, shape=(3,))
            field_bool.from_numpy(np.array([1, 0, 1], dtype=np.uint8))
            new_field_bool = bm.ones_like(field_bool)
        """
        x = ti.field(shape=field.shape, dtype=field.dtype)
        fill_value = ti.cast(1, field.dtype)

        @ti.kernel
        def fill_like():
            x.fill(fill_value)

        fill_like()
        return x

    @staticmethod
    def full_like(field: ti.Field, fill_value: Union[bool, int, float], dtype: Optional[Dtype] = None) -> ti.Field:  # type: ignore
        """
        Creates a Taichi field with the same shape as the given field, filled with a specified value.

        This function generates a Taichi field that has the same shape as the provided `field`, and all elements are initialized to the provided `fill_value`.
        The data type of the new field can be specified, or it will be inferred from the `fill_value`.

        Args:
            field (ti.Field):
                The input field whose shape will be copied.
            fill_value (Union[bool, int, float]):
                The value to fill the new field with. Can be a boolean, integer, or float.
            dtype (Optional[ti.DataType]):
                The data type of the field elements. If not provided, the data type is inferred from the `fill_value`. Defaults to `None`.

        Returns:
            ti.Field:
                A Taichi field with the same shape as the input field and the specified `fill_value`.

        Raises:
            ValueError: If the shape of the input field is zero.
            TypeError: If the `fill_value` type is not supported.

        Notes:
            The function uses `ti.field` to create the field and `ti.cast` to ensure the fill value is of the correct data type.
            If `dtype` is not specified, it is inferred based on the type of `fill_value`:
                - `ti.u1` for boolean values.
                - `ti.i32` for integer values.
                - `ti.f64` for float values.

        Example:
            # Field usage:
            field = ti.field(dtype=ti.f64, shape=(3,))
            field.from_numpy(np.array([1.0, 2.0, 3.0], dtype=np.float64))

            new_field = bm.full_like(field, 5.0)

        """
        if dtype is None:
            if isinstance(fill_value, bool):
                dtype = ti.u1  # Boolean type in Taichi
            elif isinstance(fill_value, int):
                dtype = ti.i32  # Default integer type
            elif isinstance(fill_value, float):
                dtype = ti.f64  # Default floating-point type
            else:
                raise TypeError("Unsupported fill_value type.")

        x = ti.field(dtype=dtype, shape=field.shape)

        @ti.kernel
        def fill_like():
            x.fill(fill_value)

        fill_like()
        return x

    @staticmethod
    def acosh(x: Union[ti.Field, float, int]) -> Union[ti.Field, float]:
        """
        Computes the inverse hyperbolic cosine (acosh) of the input.

        This function supports both scalar values (float or int) and Taichi fields.
        For scalar inputs, it directly returns the computed value.
        For Taichi fields, it computes the acosh value for each element and returns a new field
        containing the results.

        Args:
            x (Union[ti.Field, float, int]):
                The input value(s). Can be:
                    - A scalar `float` or `int`.
                    - A `ti.Field` containing numerical values.

        Returns:
            Union[ti.Field, float]:
                - If the input is a scalar, returns a `float`.
                - If the input is a `ti.Field`, returns a new `ti.Field` of the same shape
                and data type, containing the computed acosh values element-wise.

        Raises:
            TypeError: If the input is neither a scalar (float or int) nor a `ti.Field`.

        Notes:
            The inverse hyperbolic cosine is computed as:
                acosh(x) = log(x + sqrt(x * x - 1))
            The input values should be in the range [1, +∞) for real results.

        Example:
            # Scalar usage:
            result_scalar = bm.acosh(1.5)

            # Field usage with default dtype (f64):
            field = ti.field(dtype=ti.f64, shape=(3,))
            field.from_numpy(np.array([1.5, 2.0, 3.0], dtype=np.float64))
            result_field = bm.acosh(field)

            # Field usage with default dtype (i32):
            field_int = ti.field(dtype=ti.i32, shape=(3,))
            field_int.from_numpy(np.array([2, 3, 4], dtype=np.int32))
            result_field_int = bm.acosh(field_int)
        """
        if isinstance(x, (float, int)):
            return ti.log(x + ti.sqrt(x * x - 1.0))

        if not isinstance(x, ti.Field):
            raise TypeError("Input must be a ti.Field or a scalar")

        shape = x.shape

        result = ti.field(dtype=x.dtype, shape=shape)

        @ti.kernel
        def compute_acosh(field: ti.template(), result: ti.template()):
            for I in ti.grouped(field):
                result[I] = ti.log(field[I] + ti.sqrt(field[I] * field[I] - 1.0))

        compute_acosh(x, result)

        return result

    @staticmethod
    def asinh(x: Union[ti.Field, float, int]) -> Union[ti.Field, float]:
        """
        Computes the inverse hyperbolic sine (asinh) of the input.

        This function supports both scalar values (float or int) and Taichi fields.
        For scalar inputs, it directly returns the computed value.
        For Taichi fields, it computes the asinh value for each element and returns a new field
        containing the results.

        Args:
            x (Union[ti.Field, float, int]):
                The input value(s). Can be:
                    - A scalar `float` or `int`.
                    - A `ti.Field` containing numerical values.

        Returns:
            Union[ti.Field, float]:
                - If the input is a scalar, returns a `float`.
                - If the input is a `ti.Field`, returns a new `ti.Field` of the same shape
                and data type, containing the computed asinh values element-wise.

        Raises:
            TypeError: If the input is neither a scalar (float or int) nor a `ti.Field`.

        Notes:
            The inverse hyperbolic sine is computed as:
                asinh(x) = log(x + sqrt(x * x + 1))
            The input values can be any real number.

        Example:
            # Scalar usage:
            result_scalar = bm.asinh(0.5)

            # Field usage with default dtype (f64):
            field = ti.field(dtype=ti.f64, shape=(3,))
            field.from_numpy(np.array([0.5, 1.0, 2.0], dtype=np.float64))
            result_field = bm.asinh(field)

            # Field usage with default dtype (i32):
            field_int = ti.field(dtype=ti.i32, shape=(3,))
            field_int.from_numpy(np.array([1, 2, 3], dtype=np.int32))
            result_field_int = bm.asinh(field_int)
        """
        if isinstance(x, (float, int)):
            return ti.log(x + ti.sqrt(x * x + 1.0))

        if not isinstance(x, ti.Field):
            raise TypeError("Input must be a ti.Field or a scalar")

        shape = x.shape

        result = ti.field(dtype=x.dtype, shape=shape)

        @ti.kernel
        def compute_asinh(field: ti.template(), result: ti.template()):
            for I in ti.grouped(field):
                result[I] = ti.log(field[I] + ti.sqrt(field[I] * field[I] + 1.0))

        compute_asinh(x, result)

        return result

    @staticmethod
    def add(
        x: Union[ti.Field, float, int], y: Union[ti.Field, float, int]
    ) -> Union[float, int, ti.Field]:
        """
        Adds two values or fields element-wise.

        This function supports both scalar values (float or int) and Taichi fields.
        For scalar inputs, it directly returns the computed sum.
        For Taichi fields, it computes the element-wise sum of the two fields and returns a new field
        containing the results.

        Args:
            x (Union[ti.Field, float, int]):
                The first input value or field. Can be a scalar `float` or `int`, or a `ti.Field`.
            y (Union[ti.Field, float, int]):
                The second input value or field. Must be of the same type as `x` (either both scalars or both Taichi fields).

        Returns:
            Union[float, int, ti.Field]:
                - If both inputs are scalars, returns the sum as a `float` or `int`.
                - If both inputs are Taichi fields, returns a new `ti.Field` of the same shape
                and data type, containing the element-wise sum.

        Raises:
            TypeError: If either input is not a Taichi field when both are not scalars.
            TypeError: If the types of `x` and `y` are mismatched (one is a scalar and the other is a field).
            ValueError: If the input fields do not have the same shape.

        Notes:
            The function uses an element-wise kernel to compute the sum of the fields.
            The behavior of the function is similar to element-wise addition in NumPy.

        Example:
            # Scalar usage:
            result_scalar = bm.add(0.5, 1.5)

            # Field usage with the same dtype:
            field_1 = ti.field(dtype=ti.f64, shape=(3,))
            field_1.from_numpy(np.array([1.0, 2.0, 3.0], dtype=np.float64))

            field_2 = ti.field(dtype=ti.f64, shape=(3,))
            field_2.from_numpy(np.array([4.0, 5.0, 6.0], dtype=np.float64))

            result_field = bm.add(field_1, field_2)

        """
        if isinstance(x, (float, int)) and isinstance(y, (float, int)):
            return x + y
        if not isinstance(x, ti.Field) or not isinstance(y, ti.Field):
            raise TypeError("Both inputs must be ti.Field or scalar")

        if x.shape != y.shape:
            raise ValueError("Input fields must have the same shape")

        @ti.kernel
        def add_field(x: ti.template(), y: ti.template(), z: ti.template()):

            for I in ti.grouped(x):
                z[I] = x[I] + y[I]

        z = ti.field(dtype=x.dtype, shape=x.shape)
        add_field(x, y, z)
        return z

    @staticmethod
    def atanh(x: Union[ti.Field, float, int]) -> Union[ti.Field, float]:
        """
        Computes the inverse hyperbolic tangent (atanh) of the input.

        This function supports both scalar values (float or int) and Taichi fields.
        For scalar inputs, it directly returns the computed value.
        For Taichi fields, it computes the atanh value for each element and returns a new field
        containing the results.

        Args:
            x (Union[ti.Field, float, int]):
                The input value(s). Can be:
                    - A scalar `float` or `int`.
                    - A `ti.Field` containing numerical values.

        Returns:
            Union[ti.Field, float]:
                - If the input is a scalar, returns a `float`.
                - If the input is a `ti.Field`, returns a new `ti.Field` of the same shape
                and data type, containing the computed atanh values element-wise.

        Raises:
            TypeError: If the input is neither a scalar (float or int) nor a `ti.Field`.

        Notes:
            The inverse hyperbolic tangent is computed as:
                atanh(x) = 0.5 * log((1 + x) / (1 - x))
            The input values should be in the range (-1, 1) for real results.

        Example:
            # Scalar usage:
            result = bm.atanh(0.5)

            # Field usage:
            x = bm.field(dtype=ti.f64, shape=(4,))
            x.from_numpy(np.array([0.1, 0.2, 0.3, 0.4], dtype=np.float64))
            result_field = bm.atanh(x)
        """
        if isinstance(x, (float, int)):

            if x == 1.0:
                return ti.math.inf
            else:
                return ti.log((1.0 + x) / (1.0 - x)) / 2.0

        if not isinstance(x, ti.Field):
            raise TypeError("Input must be a ti.Field or a scalar")

        shape = x.shape

        result = ti.field(dtype=x.dtype, shape=shape)

        @ti.kernel
        def compute_atanh(field: ti.template(), result: ti.template()):
            for I in ti.grouped(field):
                result[I] = ti.log((1.0 + field[I]) / (1.0 - field[I])) / 2.0

        compute_atanh(x, result)

        return result

    @staticmethod
    def equal(
        x: Union[ti.Field, float, int], y: Union[ti.Field, float, int]
    ) -> Union[bool, ti.Field]:  # type: ignore
        """
        Compares two values or fields element-wise for equality.

        This function supports both scalar values (float or int) and Taichi fields.
        For scalar inputs, it directly returns the result of the equality comparison.
        For Taichi fields, it computes the element-wise equality comparison and returns a new field
        containing the boolean results.

        Args:
            x (Union[ti.Field, float, int]):
                The first input value or field. Can be a scalar `float` or `int`, or a `ti.Field`.
            y (Union[ti.Field, float, int]):
                The second input value or field. Must be of the same type as `x` (either both scalars or both Taichi fields).

        Returns:
            Union[bool, ti.Field]:
                - If both inputs are scalars, returns the result of the equality comparison as a `bool`.
                - If both inputs are Taichi fields, returns a new `ti.Field` of the same shape and boolean data type (`ti.u1`), containing the element-wise equality results.

        Raises:
            TypeError: If either input is not a Taichi field when both are not scalars.
            TypeError: If the types of `x` and `y` are mismatched (one is a scalar and the other is a field).
            ValueError: If the input fields do not have the same shape.

        Notes:
            The function uses an element-wise kernel to perform the equality comparison.
            The result field for Taichi fields is of boolean type (`ti.u1`), where each element is `1` (True) if the corresponding elements in `x` and `y` are equal, and `0` (False) otherwise.
            Broadcasting is not implemented, so both fields must have the same shape.

        Example:
            # Scalar usage:
            result_scalar = bm.equal(0.5, 0.5)

            # Scalar usage with inequality:
            result_scalar_ineq = bm.equal(0.5, 1.5)

            # Field usage with the same shape:
            field_1 = ti.field(dtype=ti.f64, shape=(3,))
            field_1.from_numpy(np.array([1.0, 2.0, 3.0], dtype=np.float64))

            field_2 = ti.field(dtype=ti.f64, shape=(3,))
            field_2.from_numpy(np.array([1.0, 2.0, 4.0], dtype=np.float64))

            result_field = bm.equal(field_1, field_2)
        """
        if isinstance(x, (float, int)) and isinstance(y, (float, int)):
            return x == y

        if x.shape != y.shape:  # TODO 未实现广播操作
            raise ValueError("Input fields must have the same shape")

        @ti.kernel
        def equal_field(x: ti.template(), y: ti.template(), z: ti.template()):

            for I in ti.grouped(x):
                z[I] = x[I] == y[I]

        z = ti.field(dtype=ti.u1, shape=x.shape)
        equal_field(x, y, z)
        return z

    @staticmethod
    def exp(x: Union[ti.Field, float, int]) -> Union[ti.Field, float]:
        """
        Computes the exponential (e^x) of the input.

        This function supports both scalar values (float or int) and Taichi fields.
        For scalar inputs, it directly returns the computed exponential value.
        For Taichi fields, it computes the exponential value for each element and returns a new field
        containing the results.

        Args:
            x (Union[ti.Field, float, int]):
                The input value or field. Can be:
                    - A scalar `float` or `int`.
                    - A `ti.Field` containing numerical values.

        Returns:
            Union[ti.Field, float]:
                - If the input is a scalar, returns a `float`.
                - If the input is a `ti.Field`, returns a new `ti.Field` of the same shape
                and data type, containing the computed exponential values element-wise.

        Raises:
            TypeError: If the input is neither a scalar (float or int) nor a `ti.Field`.

        Notes:
            The exponential function is computed as:  e^x
            The function uses `ti.exp` to compute the exponential of each element.

        Example:
            # Scalar usage:
            result_scalar = bm.exp(0.5)

            # Field usage with default dtype (f64):
            field = ti.field(dtype=ti.f64, shape=(3,))
            field.from_numpy(np.array([0.5, 1.0, 2.0], dtype=np.float64))
            result_field = bm.exp(field)

            # Field usage with default dtype (i32):
            field_int = ti.field(dtype=ti.i32, shape=(3,))
            field_int.from_numpy(np.array([1, 2, 3], dtype=np.int32))
            result_field_int = bm.exp(field_int)
        """
        if isinstance(x, (float, int)):
            return ti.exp(x)

        if not isinstance(x, ti.Field):
            raise TypeError("Input must be a ti.Field or a scalar")

        shape = x.shape

        result = ti.field(dtype=x.dtype, shape=shape)

        @ti.kernel
        def compute_exp(field: ti.template(), result: ti.template()):
            for I in ti.grouped(field):
                result[I] = ti.exp(field[I])

        compute_exp(x, result)

        return result

    @staticmethod
    def expm1(x: Union[ti.Field, float, int]) -> Union[ti.Field, float]:
        """
        Computes the exponential of the input minus one (exp(x) - 1).

        This function supports both scalar values (float or int) and Taichi fields.
        For scalar inputs, it directly returns the computed value of `exp(x) - 1`.
        For Taichi fields, it computes the `exp(x) - 1` value for each element and returns a new field
        containing the results.

        Args:
            x (Union[ti.Field, float, int]):
                The input value or field. Can be:
                    - A scalar `float` or `int`.
                    - A `ti.Field` containing numerical values.

        Returns:
            Union[ti.Field, float]:
                - If the input is a scalar, returns a `float`.
                - If the input is a `ti.Field`, returns a new `ti.Field` of the same shape
                and data type, containing the computed `exp(x) - 1` values element-wise.

        Raises:
            TypeError: If the input is neither a scalar (float or int) nor a `ti.Field`.

        Notes:
            The function uses a more accurate approximation for small values of `x` to avoid loss of precision.
            For `|x| < 1e-5`, the approximation used is:
                expm1(x) ≈ x * (1 + x * (0.5 + x * (1 / 3)))
            For larger values of `x`, it directly computes `exp(x) - 1`.

        Example:
            # Scalar usage:
            result_scalar = bm.expm1(0.5)

            # Scalar usage with small value:
            result_scalar_small = bm.expm1(1e-6)

            # Field usage with default dtype (f64):
            field = ti.field(dtype=ti.f64, shape=(3,))
            field.from_numpy(np.array([0.5, 1e-6, 2.0], dtype=np.float64))
            result_field = bm.expm1(field)

            # Field usage with default dtype (i32):
            field_int = ti.field(dtype=ti.i32, shape=(3,))
            field_int.from_numpy(np.array([1, 2, 3], dtype=np.int32))
            result_field_int = bm.expm1(field_int)
        """
        if isinstance(x, (float, int)):
            if ti.abs(x) < 1e-5:
                return x * (1 + x * (0.5 + x * (1 / 3)))
            else:
                return ti.exp(x) - 1

        if not isinstance(x, ti.Field):
            raise TypeError("Input must be a ti.Field or a scalar")

        shape = x.shape

        result = ti.field(dtype=x.dtype, shape=shape)

        @ti.kernel
        def compute_expm1(field: ti.template(), result: ti.template()):
            for I in ti.grouped(field):
                if ti.abs(field[I]) < 1e-5:
                    result[I] = field[I] * (1 + field[I] * (0.5 + field[I] * (1 / 3)))
                else:
                    result[I] = ti.exp(field[I]) - 1

        compute_expm1(x, result)

        return result

    @staticmethod
    def log(x: Union[ti.Field, float, int]) -> Union[ti.Field, float]:
        """
        Computes the natural logarithm (logarithm base e) of the input.

        This function supports both scalar values (float or int) and Taichi fields.
        For scalar inputs, it directly returns the computed natural logarithm value.
        For Taichi fields, it computes the natural logarithm for each element and returns a new field
        containing the results.

        Args:
            x (Union[ti.Field, float, int]):
                The input value or field. Can be:
                    - A scalar `float` or `int`.
                    - A `ti.Field` containing numerical values.

        Returns:
            Union[ti.Field, float]:
                - If the input is a scalar, returns a `float`.
                - If the input is a `ti.Field`, returns a new `ti.Field` of the same shape
                and data type, containing the computed natural logarithm values element-wise.

        Raises:
            TypeError: If the input is neither a scalar (float or int) nor a `ti.Field`.
            ValueError: If the input values are not in the range (0, +∞) for real results.

        Notes:
            The natural logarithm is computed as:
                log(x)
            The input values should be in the range (0, +∞) for real results.
            The function uses `ti.log` to compute the natural logarithm of each element.

        Example:
            # Scalar usage:
            result_scalar = bm.log(2.718)

            # Field usage with default dtype (f64):
            field = ti.field(dtype=ti.f64, shape=(3,))
            field.from_numpy(np.array([1.0, 2.0, 3.0], dtype=np.float64))
            result_field = bm.log(field)

            # Field usage with default dtype (i32):
            field_int = ti.field(dtype=ti.i32, shape=(3,))
            field_int.from_numpy(np.array([1, 2, 3], dtype=np.int32))
            result_field_int = bm.log(field_int)
        """
        if isinstance(x, (float, int)):
            return ti.log(x)

        if not isinstance(x, ti.Field):
            raise TypeError("Input must be a ti.Field or a scalar")

        shape = x.shape

        result = ti.field(dtype=x.dtype, shape=shape)

        @ti.kernel
        def compute_log(field: ti.template(), result: ti.template()):
            for I in ti.grouped(field):
                result[I] = ti.log(field[I])

        compute_log(x, result)

        return result

    @staticmethod
    def log1p(x: Union[ti.Field, float, int]) -> Union[ti.Field, float]:
        """
        Computes the natural logarithm (logarithm base e) of 1 + x.

        This function supports both scalar values (float or int) and Taichi fields.
        For scalar inputs, it directly returns the computed natural logarithm value.
        For Taichi fields, it computes the natural logarithm for each element and returns a new field
        containing the results.

        Args:
            x (Union[ti.Field, float, int]):
                The input value or field. Can be:
                    - A scalar `float` or `int`.
                    - A `ti.Field` containing numerical values.

        Returns:
            Union[ti.Field, float]:
                - If the input is a scalar, returns a `float`.
                - If the input is a `ti.Field`, returns a new `ti.Field` of the same shape
                and data type, containing the computed natural logarithm values element-wise.

        Raises:
            TypeError: If the input is neither a scalar (float or int) nor a `ti.Field`.

        Notes:
            The natural logarithm of 1 + x is computed as:
                log(1 + x)
            The input values should be in the range (-1, +∞) for real results.
            For small values of x, a Taylor series expansion is used to improve precision.
            The function uses `ti.log` to compute the natural logarithm of each element.

        Example:
            # Scalar usage:
            result_scalar = bm.log1p(0.5)

            # Field usage with default dtype (f64):
            field = ti.field(dtype=ti.f64, shape=(3,))
            field.from_numpy(np.array([0.1, 0.2, 0.3], dtype=np.float64))
            result_field = bm.log1p(field)

            # Field usage with default dtype (i32):
            field_int = ti.field(dtype=ti.i32, shape=(3,))
            field_int.from_numpy(np.array([1, 2, 3], dtype=np.int32))
            result_field_int = bm.log1p(field_int)
        """
        if isinstance(x, (float, int)):
            if ti.abs(x) > 1e-4:
                return ti.log(1.0 + x)
            else:
                return x * (1 + x * (-0.5 + x * (1 / 3)))

        if not isinstance(x, ti.Field):
            raise TypeError("Input must be a ti.Field or a scalar")

        shape = x.shape

        result = ti.field(dtype=x.dtype, shape=shape)

        @ti.kernel
        def compute_log1p(field: ti.template(), result: ti.template()):
            for I in ti.grouped(field):
                if ti.abs(field[I]) > 1e-4:
                    result[I] = ti.log(1.0 + field[I])
                else:
                    result[I] = field[I] * (1 + field[I] * (-0.5 + field[I] * (1 / 3)))

        compute_log1p(x, result)

        return result

    @staticmethod
    def sqrt(x: Union[ti.Field, float, int]) -> Union[ti.Field, float]:
        """
        Computes the square root of the input.

        This function supports both scalar values (float or int) and Taichi fields.
        For scalar inputs, it directly returns the computed square root value.
        For Taichi fields, it computes the square root for each element and returns a new field
        containing the results.

        Args:
            x (Union[ti.Field, float, int]):
                The input value or field. Can be:
                    - A scalar `float` or `int`.
                    - A `ti.Field` containing numerical values.

        Returns:
            Union[ti.Field, float]:
                - If the input is a scalar, returns a `float`.
                - If the input is a `ti.Field`, returns a new `ti.Field` of the same shape
                and data type, containing the computed square root values element-wise.

        Raises:
            TypeError: If the input is neither a scalar (float or int) nor a `ti.Field`.
            ValueError: If the input values are negative, as the square root of a negative number is not defined in the real number system.

        Notes:
            The square root is computed as:
                sqrt(x)
            The input values should be non-negative for real results.
            The function uses `ti.sqrt` to compute the square root of each element.

        Example:
            # Scalar usage:
            result_scalar = bm.sqrt(4.0)

            # Field usage with default dtype (f64):
            field = ti.field(dtype=ti.f64, shape=(3,))
            field.from_numpy(np.array([1.0, 4.0, 9.0], dtype=np.float64))
            result_field = bm.sqrt(field)

            # Field usage with default dtype (i32):
            field_int = ti.field(dtype=ti.i32, shape=(3,))
            field_int.from_numpy(np.array([1, 4, 9], dtype=np.int32))
            result_field_int = bm.sqrt(field_int)
        """
        if isinstance(x, (float, int)):
            return ti.sqrt(x)

        if not isinstance(x, ti.Field):
            raise TypeError("Input must be a ti.Field or a scalar")

        shape = x.shape

        result = ti.field(dtype=x.dtype, shape=shape)

        @ti.kernel
        def compute_sqrt(field: ti.template(), result: ti.template()):
            for I in ti.grouped(field):
                result[I] = ti.sqrt(field[I])

        compute_sqrt(x, result)

        return result

    @staticmethod
    def sign(x: Union[ti.Field, float, int]) -> Union[ti.Field, float]:
        """
        Computes the sign of the input.

        This function supports both scalar values (float or int) and Taichi fields.
        For scalar inputs, it directly returns the computed sign value.
        For Taichi fields, it computes the sign for each element and returns a new field
        containing the results.

        Args:
            x (Union[ti.Field, float, int]):
                The input value or field. Can be:
                    - A scalar `float` or `int`.
                    - A `ti.Field` containing numerical values.

        Returns:
            Union[ti.Field, float]:
                - If the input is a scalar, returns a `float`.
                - If the input is a `ti.Field`, returns a new `ti.Field` of the same shape
                and data type, containing the computed sign values element-wise.

        Raises:
            TypeError: If the input is neither a scalar (float or int) nor a `ti.Field`.

        Notes:
            The sign function returns:
                - 1.0 if x is positive.
                - -1.0 if x is negative.
                - 0.0 if x is zero.
            The function uses `ti.math.sign` to compute the sign of each element.

        Example:
            # Scalar usage:
            result_scalar = bm.sign(4.0)  # Returns 1.0
            result_scalar = bm.sign(-2.0) # Returns -1.0
            result_scalar = bm.sign(0.0)  # Returns 0.0

            # Field usage with default dtype (f64):
            field = ti.field(dtype=ti.f64, shape=(3,))
            field.from_numpy(np.array([1.0, -4.0, 0.0], dtype=np.float64))
            result_field = bm.sign(field)

            # Field usage with default dtype (i32):
            field_int = ti.field(dtype=ti.i32, shape=(3,))
            field_int.from_numpy(np.array([1, -4, 0], dtype=np.int32))
            result_field_int = bm.sign(field_int)
        """
        if isinstance(x, (float, int)):

            @ti.kernel
            def compute_sign_scalar(x: ti.template()) -> float:
                return ti.math.sign(x)

            return compute_sign_scalar(x)

        if not isinstance(x, ti.Field):
            raise TypeError("Input must be a ti.Field or a scalar")

        shape = x.shape

        result = ti.field(dtype=x.dtype, shape=shape)

        @ti.kernel
        def compute_sign(field: ti.template(), result: ti.template()):
            for I in ti.grouped(field):
                result[I] = ti.math.sign(field[I])

        compute_sign(x, result)

        return result

    @staticmethod
    def tan(x: Union[ti.Field, float, int]) -> Union[ti.Field, float]:
        """
        Computes the tangent of the input.

        This function supports both scalar values (float or int) and Taichi fields.
        For scalar inputs, it directly returns the computed tangent value.
        For Taichi fields, it computes the tangent for each element and returns a new field
        containing the results.

        Args:
            x (Union[ti.Field, float, int]):
                The input value or field. Can be:
                    - A scalar `float` or `int`.
                    - A `ti.Field` containing numerical values.

        Returns:
            Union[ti.Field, float]:
                - If the input is a scalar, returns a `float`.
                - If the input is a `ti.Field`, returns a new `ti.Field` of the same shape
                and data type, containing the computed tangent values element-wise.

        Raises:
            TypeError: If the input is neither a scalar (float or int) nor a `ti.Field`.

        Notes:
            The tangent function is computed as:
                tan(x)
            The input values should be in radians.
            The tangent function is periodic with a period of π and has vertical asymptotes at x = (2k + 1)π/2 for integer k.
            The function uses `ti.tan` to compute the tangent of each element.

        Example:
            # Scalar usage:
            result_scalar = bm.tan(0.5)  # Returns the tangent of 0.5 radians

            # Field usage with default dtype (f64):
            field = ti.field(dtype=ti.f64, shape=(3,))
            field.from_numpy(np.array([0.1, 0.5, 1.0], dtype=np.float64))
            result_field = bm.tan(field)

            # Field usage with default dtype (i32):
            field_int = ti.field(dtype=ti.i32, shape=(3,))
            field_int.from_numpy(np.array([0, 1, 2], dtype=np.int32))
            result_field_int = bm.tan(field_int)
        """
        if isinstance(x, (float, int)):
            return ti.tan(x)

        if not isinstance(x, ti.Field):
            raise TypeError("Input must be a ti.Field or a scalar")

        shape = x.shape

        result = ti.field(dtype=x.dtype, shape=shape)

        @ti.kernel
        def compute_tan(field: ti.template(), result: ti.template()):
            for I in ti.grouped(field):
                result[I] = ti.tan(field[I])

        compute_tan(x, result)

        return result

    @staticmethod
    def tanh(x: Union[ti.Field, float, int]) -> Union[ti.Field, float]:
        """
        Computes the hyperbolic tangent of the input.

        This function supports both scalar values (float or int) and Taichi fields.
        For scalar inputs, it directly returns the computed hyperbolic tangent value.
        For Taichi fields, it computes the hyperbolic tangent for each element and returns a new field
        containing the results.

        Args:
            x (Union[ti.Field, float, int]):
                The input value or field. Can be:
                    - A scalar `float` or `int`.
                    - A `ti.Field` containing numerical values.

        Returns:
            Union[ti.Field, float]:
                - If the input is a scalar, returns a `float`.
                - If the input is a `ti.Field`, returns a new `ti.Field` of the same shape
                and data type, containing the computed hyperbolic tangent values element-wise.

        Raises:
            TypeError: If the input is neither a scalar (float or int) nor a `ti.Field`.

        Notes:
            The hyperbolic tangent is computed as:
                tanh(x)
            The function uses `ti.tanh` to compute the hyperbolic tangent of each element.
            The hyperbolic tangent function is defined for all real numbers and has a range of (-1, 1).

        Example:
            # Scalar usage:
            result_scalar = bm.tanh(0.5)  # Returns the hyperbolic tangent of 0.5

            # Field usage with default dtype (f64):
            field = ti.field(dtype=ti.f64, shape=(3,))
            field.from_numpy(np.array([0.1, 0.5, 1.0], dtype=np.float64))
            result_field = bm.tanh(field)

            # Field usage with default dtype (i32):
            field_int = ti.field(dtype=ti.i32, shape=(3,))
            field_int.from_numpy(np.array([0, 1, 2], dtype=np.int32))
            result_field_int = bm.tanh(field_int)
        """
        if isinstance(x, (float, int)):
            return ti.tanh(x)

        if not isinstance(x, ti.Field):
            raise TypeError("Input must be a ti.Field or a scalar")

        shape = x.shape

        result = ti.field(dtype=x.dtype, shape=shape)

        @ti.kernel
        def compute_tanh(field: ti.template(), result: ti.template()):
            for I in ti.grouped(field):
                result[I] = ti.tanh(field[I])

        compute_tanh(x, result)

        return result

    @staticmethod
    def cross(field_1: ti.Field, field_2: ti.Field) -> ti.Field:
        """
        Computes the cross product of two input fields.

        This function supports 1D vectors of length 2 (2D vectors) and length 3 (3D vectors).
        For 2D vectors, it computes the scalar cross product (which is the determinant of the 2x2 matrix formed by the vectors).
        For 3D vectors, it computes the vector cross product and returns a new field containing the result.

        Args:
            field_1 (ti.Field):
                The first input field. Must be a 1D vector of length 2 or 3.
            field_2 (ti.Field):
                The second input field. Must be a 1D vector of length 2 or 3.

        Returns:
            ti.Field:
                - If the input fields are 2D vectors, returns a scalar `ti.Field` containing the result.
                - If the input fields are 3D vectors, returns a new `ti.Field` of the same shape and data type,
                containing the computed cross product vector element-wise.

        Raises:
            TypeError: If both inputs are not `ti.Field`.
            ValueError: If the input fields do not have the same shape or are not 1D vectors of length 2 or 3.

        Notes:
            The cross product for 2D vectors is defined as:
                cross_product = field_1[0] * field_2[1] - field_1[1] * field_2[0]
            The cross product for 3D vectors is defined as:
                cross_product[0] = field_1[1] * field_2[2] - field_2[1] * field_1[2]
                cross_product[1] = field_2[0] * field_1[2] - field_1[0] * field_2[2]
                cross_product[2] = field_1[0] * field_2[1] - field_2[0] * field_1[1]

        Example:
            # 2D vector usage:
            field_1_2d = ti.field(dtype=ti.f64, shape=(2,))
            field_1_2d.from_numpy(np.array([1.0, 2.0], dtype=np.float64))
            field_2_2d = ti.field(dtype=ti.f64, shape=(2,))
            field_2_2d.from_numpy(np.array([3.0, 4.0], dtype=np.float64))
            result_2d = bm.cross(field_1_2d, field_2_2d)

            # 3D vector usage:
            field_1_3d = ti.field(dtype=ti.f64, shape=(3,))
            field_1_3d.from_numpy(np.array([1.0, 2.0, 3.0], dtype=np.float64))
            field_2_3d = ti.field(dtype=ti.f64, shape=(3,))
            field_2_3d.from_numpy(np.array([4.0, 5.0, 6.0], dtype=np.float64))
            result_3d = bm.cross(field_1_3d, field_2_3d)
        """
        if not isinstance(field_1, ti.Field) or not isinstance(field_2, ti.Field):
            raise TypeError("Both inputs must be ti.Field")
        if field_1.shape != field_2.shape:
            raise ValueError("Input fields must have the same shape")
        shape = field_1.shape
        if len(shape) != 1 or shape[0] not in (2, 3):
            raise ValueError("Input fields must be 1D vectors of length 2 or 3")
        dim = shape[0]
        result_shape = (1,) if dim == 2 else shape
        result = ti.field(dtype=field_1.dtype, shape=result_shape)

        @ti.kernel
        def compute_cross_2d(
            field_1: ti.template(), field_2: ti.template(), result: ti.template()
        ):
            result[0] = field_1[0] * field_2[1] - field_1[1] * field_2[0]

        @ti.kernel
        def compute_cross_3d(
            field_1: ti.template(), field_2: ti.template(), result: ti.template()
        ):
            result[0] = field_1[1] * field_2[2] - field_2[1] * field_1[2]
            result[1] = field_2[0] * field_1[2] - field_1[0] * field_2[2]
            result[2] = field_1[0] * field_2[1] - field_2[0] * field_1[1]

        if ti.static(dim == 2):
            compute_cross_2d(field_1, field_2, result)
        else:
            compute_cross_3d(field_1, field_2, result)

        return result
>>>>>>> 0e2d659c
<|MERGE_RESOLUTION|>--- conflicted
+++ resolved
@@ -72,11 +72,7 @@
         return {"dtype": tensor.dtype, "device": device}
 
     @staticmethod
-<<<<<<< HEAD
     def set_default_device(device: Union[str, ti.cpu, ti.cuda]) -> None: 
-=======
-    def set_default_device(device: Union[str, ti.cpu, ti.cuda]) -> None:  # type: ignore
->>>>>>> 0e2d659c
         """
         Configure the default execution device for Taichi.
         This affects where all subsequent Field allocations and kernel runs occur.
@@ -215,7 +211,6 @@
             return []
 
     @staticmethod
-<<<<<<< HEAD
     def arange(*args, dtype=ti.f64) -> ti.Field: #TODO @ti.kernel
         """
         Generates a Taichi field containing a sequence of evenly spaced values.
@@ -269,9 +264,6 @@
             >>> MyClass.arange(5, 0, -1)
             [5.0, 4.0, 3.0, 2.0, 1.0]
         """
-=======
-    def arange(*args, dtype=ti.f64):  # TODO bug浮点位
->>>>>>> 0e2d659c
         if len(args) == 1:
             if args[0] is None:
                 raise ValueError("arange() requires stop to be specified.")
@@ -304,7 +296,6 @@
         n = max(1, int(abs((stop - start + (step - (1 if step > 0 else -1))) // step)))
 
         last = start + n * step
-<<<<<<< HEAD
         if step > 0:
             while last < stop:
                 n += 1
@@ -316,16 +307,6 @@
                 last += step
             
         field = ti.field(dtype=dtype, shape=n)
-=======
-        if (step > 0 and last < stop - 1e-8) or (step < 0 and last > stop + 1e-8):
-            n += 1
-        if isinstance(n, float):
-            if not n.is_integer():
-                raise ValueError(f"arange 生成的长度 n 必须为整数，当前为 {n}")
-            n = int(n)
-
-        field = ti.field(dtype=dtype, shape=(n,))
->>>>>>> 0e2d659c
 
         for i in range(n):
             field[i] = start + i * step
@@ -333,7 +314,6 @@
         return field
 
     @staticmethod
-<<<<<<< HEAD
     def eye(N, M=None, k :int =0, dtype=ti.f64) -> ti.Field:
         """
         Creates a Taichi field representing a 2D identity matrix with specified dimensions and diagonal offset.
@@ -398,10 +378,6 @@
             [1.0, 0.0, 0.0],
             [0.0, 1.0, 0.0]]
         """
-=======
-    def eye(N, M=None, k=0, dtype=ti.f64):
-
->>>>>>> 0e2d659c
         if N is None and M is None:
             raise ValueError(
                 "Both N and M are None. At least one dimension must be specified for eye()."
@@ -436,7 +412,6 @@
         return field
 
     @staticmethod
-<<<<<<< HEAD
     def zeros(shape: Union[int, ti.Field], dtype=ti.f64) -> ti.Field:
         """
         Creates a Taichi field filled with zeros.
@@ -486,22 +461,12 @@
             [[0.0, 0.0],
             [0.0, 0.0]]]
         """
-=======
-    def zeros(shape, dtype=ti.f64):
-        if isinstance(shape, float):
-            if not shape.is_integer():
-                raise TypeError(
-                    f"Shape must be an integer or tuple of integers, got float {shape}."
-                )
-            shape = int(shape)
->>>>>>> 0e2d659c
         if isinstance(shape, int):
             if shape == 0:
                 return []
             if shape < 0:
                 raise ValueError(f"Shape must be a non-negative integer, got {shape}.")
         if isinstance(shape, tuple):
-<<<<<<< HEAD
             try:
                 new_shape = [
                     int(s) if isinstance(s, float) and s.is_integer() else 
@@ -515,24 +480,6 @@
             shape = tuple(new_shape)
             if any(s == 0 for s in shape):
                 raise ValueError(f"Input field has zero in its shape {shape}, which is not supported by Taichi.")
-=======
-            new_shape = []
-            for s in shape:
-                if isinstance(s, float):
-                    if not s.is_integer():
-                        raise TypeError(
-                            f"Shape elements must be integers, got float {s}."
-                        )
-                    s = int(s)
-                if not isinstance(s, int):
-                    raise TypeError(f"Shape elements must be integers, got {type(s)}.")
-                new_shape.append(s)
-            shape = tuple(new_shape)
-        if any(s == 0 for s in shape):
-            raise ValueError(
-                f"Input field has zero in its shape {shape}, which is not supported by Taichi."
-            )
->>>>>>> 0e2d659c
         field = ti.field(dtype=dtype, shape=shape)
 
         return field
@@ -595,7 +542,6 @@
         return out
 
     @staticmethod
-<<<<<<< HEAD
     def tril(x: Union[ti.Field, list], k: int = 0) -> ti.Field:
         """
         Returns the lower triangular part of a matrix or a 1D array converted to a matrix.
@@ -615,27 +561,6 @@
                 - k=0: Main diagonal and below.
                 - k>0: Diagonals above the main diagonal.
                 - k<0: Diagonals below the main diagonal.
-=======
-    def tril(field: ti.Field, k: int = 0) -> ti.Field:
-        if field is None:
-            raise ValueError(
-                "Input field is None. Please provide a valid Taichi field."
-            )
-        if not hasattr(field, "shape") or not hasattr(field, "dtype"):
-            raise TypeError(
-                "Input is not a valid Taichi field: missing 'shape' or 'dtype' attribute."
-            )
-        shape = field.shape
-        if any(s == 0 for s in shape):
-            raise ValueError(
-                f"Input field has zero in its shape {shape}, which is not supported by Taichi."
-            )
-        if len(shape) == 0:
-            raise ValueError(
-                "Input field is a scalar (0D), tril is not defined for scalars."
-            )
-        dtype = field.dtype
->>>>>>> 0e2d659c
 
         Returns:
             ti.Field: 
@@ -643,7 +568,6 @@
                 - If input is 1D: Returns an M×M matrix (M = length of input).
                 - If input is 2D or higher: Returns a field of the same shape with upper triangular elements zeroed.
 
-<<<<<<< HEAD
         Raises:
             ValueError: 
                 - If input field is None.
@@ -686,18 +610,11 @@
             for i in range(M):
                 x_field[i] = x[i]
             out = ti.field(dtype=ti.f64, shape=(M, M))
-=======
-        if len(shape) == 1:
-            M = shape[0]
-            out = ti.field(dtype=dtype, shape=(M, M))
-
->>>>>>> 0e2d659c
             @ti.kernel
             def fill_matrix():
                 out.fill(0) 
                 for i, j in ti.ndrange(M, M):  
                     if j - i <= k:
-<<<<<<< HEAD
                         out[i, j] = x_field[j]  
             fill_matrix()
             return out
@@ -794,38 +711,6 @@
             >>> result = MyClass.abs(x)
             # result is now [1.0, 2.0, 3.0]
         """
-=======
-                        out[i, j] = field[j]
-                    else:
-                        out[i, j] = 0
-
-            fill_tril_1d()
-            return out
-
-        elif len(shape) > 1:
-            out = ti.field(dtype=dtype, shape=shape)
-            n_dim = len(shape)
-
-            @ti.kernel
-            def fill_tril_nd():
-                for I in ti.grouped(out):
-                    i = I[n_dim - 2]
-                    j = I[n_dim - 1]
-                    if j - i <= k:
-                        out[I] = field[I]
-                    else:
-                        out[I] = 0
-
-            fill_tril_nd()
-            return out
-        else:
-            raise ValueError(
-                "Input does not meet the requirements for shape compatibility."
-            )
-
-    @staticmethod
-    def abs(x: Union[int, float, ti.Field]) -> Union[int, float, ti.Field]:
->>>>>>> 0e2d659c
         if isinstance(x, (int, float, bool)):
             return abs(x)
         if isinstance(x, ti.Field):
@@ -861,7 +746,6 @@
             )
 
     @staticmethod
-<<<<<<< HEAD
     def acos(
         x: Union[int, float, ti.Field]
     ) -> Union[float, ti.Field]:
@@ -949,59 +833,6 @@
                 Input value or field. Can be:
                 - A scalar (int or float): Directly computes the inverse sine.
                 - A Taichi field: Computes inverse sine for each element.
-=======
-    def acos(x: Union[int, float, bool, ti.Field]) -> Union[float, ti.Field]:
-
-        if isinstance(x, (int, float, bool)):
-            a = ti.field(dtype=ti.f64, shape=())
-            a[None] = float(x)
-            x = a
-
-        shape = x.shape
-        if any(s == 0 for s in shape):
-            raise ValueError(
-                f"Input field has zero in shape {shape}, not supported by Taichi."
-            )
-
-        dtype = x.dtype
-        if ti.types.is_integral(dtype):
-            dtype = ti.get_default_fp()
-
-        out = ti.field(dtype=dtype, shape=shape)
-
-        @ti.kernel
-        def fill_acos(field: ti.template(), out: ti.template()):
-            for I in ti.grouped(field):
-                val = field[I]
-                out[I] = ti.acos(val)
-
-        fill_acos(x, out)
-
-        return out[None] if len(shape) == 0 else out
-
-    @staticmethod
-    def asin(x: Union[int, float, bool, ti.Field]) -> Union[float, ti.Field]:
-
-        if isinstance(x, (int, float, bool)):
-            a = ti.field(dtype=ti.f64, shape=())
-            a[None] = float(x)
-            x = a
-
-        shape = x.shape
-        if any(s == 0 for s in shape):
-            raise ValueError(
-                f"Input field has zero in shape {shape}, not supported by Taichi."
-            )
-
-        dtype = x.dtype
-        if ti.types.is_integral(dtype):
-            dtype = ti.get_default_fp()
-
-        out = ti.field(dtype=dtype, shape=shape)
-
-        @ti.kernel
-        def fill_asin(field: ti.template(), out: ti.template()):
->>>>>>> 0e2d659c
 
         Returns:
             Union[float, ti.Field]:
@@ -1009,7 +840,6 @@
                 - If input is a Taichi field, returns a new field with the same shape containing element-wise inverse sines.
                 For 0D fields, returns the scalar value directly.
 
-<<<<<<< HEAD
         Raises:
             ValueError: 
                 If the input Taichi field has any zero dimensions (Taichi does not support zero-sized fields).
@@ -1138,50 +968,6 @@
     def atan2( 
         y: Union[int, float, ti.Field],
         x: Union[int, float, ti.Field]
-=======
-        fill_asin(x, out)
-
-        return out[None] if len(shape) == 0 else out
-
-    @staticmethod
-    def atan(x: Union[int, float, bool, ti.Field]) -> Union[float, ti.Field]:
-
-        if isinstance(x, (int, float, bool)):
-            a = ti.field(dtype=ti.f64, shape=())
-            a[None] = float(x)
-            x = a
-
-        shape = x.shape
-        if any(s == 0 for s in shape):
-            raise ValueError(
-                f"Input field has zero in shape {shape}, not supported by Taichi."
-            )
-
-        dtype = x.dtype
-        if ti.types.is_integral(dtype):
-            dtype = ti.get_default_fp()
-
-        out = ti.field(dtype=dtype, shape=shape)
-        error_flag = ti.field(dtype=ti.i32, shape=())
-
-        @ti.kernel
-        def fill_atan(
-            field: ti.template(),
-            out: ti.template(),
-        ):
-            error_flag[None] = 0
-            for I in ti.grouped(field):
-                val = field[I]
-                out[I] = ti.atan2(val, 1)
-
-        fill_atan(x, out)
-
-        return out[None] if len(shape) == 0 else out
-
-    @staticmethod
-    def atan2(
-        y: Union[int, float, bool, ti.Field], x: Union[int, float, bool, ti.Field]
->>>>>>> 0e2d659c
     ) -> Union[float, ti.Field]:
         """
         Computes the element-wise arctangent of y/x using the signs of both arguments to determine the quadrant.
@@ -1269,36 +1055,17 @@
         if len(shape) == 0:
             return out[None]
         return out
-<<<<<<< HEAD
     
     @staticmethod
     def ceil(x: Union[int, float,  ti.Field]) -> Union[int, float, ti.Field]: 
         """
         Computes the ceiling value element-wise for scalar values or Taichi fields.
-=======
-
-    @staticmethod
-    def ceil(x: Union[int, float, ti.Field]) -> Union[int, float, ti.Field]:
-        if isinstance(x, (int, float)):
-            a = ti.field(dtype=ti.f64, shape=())
-            a[None] = float(x)
-            x = a
-        shape = x.shape
-        if any(s == 0 for s in shape):
-            raise ValueError(
-                f"Input field has zero in its shape {shape}, which is not supported by Taichi."
-            )
-        dtype = x.dtype
-        if ti.types.is_integral(dtype):
-            dtype = ti.get_default_fp()
-        out = ti.field(dtype=dtype, shape=shape)
->>>>>>> 0e2d659c
+
 
         This static method calculates the smallest integer greater than or equal to the input value(s).
         For scalar inputs, it returns the result directly. For Taichi fields, the operation is performed
         element-wise, producing a new field with the same shape as the input.
 
-<<<<<<< HEAD
         Args:
             x (Union[int, float, ti.Field]): 
                 Input value or field. Can be:
@@ -1360,16 +1127,6 @@
         x: Union[int, float, ti.Field],
         *args, 
         **kwargs  
-=======
-        fill_ceil(x, out)
-        if len(shape) == 0:
-            return out[None]
-        return out
-
-    @staticmethod
-    def clip(
-        x: Union[int, float, bool, ti.Field], *args, **kwargs
->>>>>>> 0e2d659c
     ) -> Union[int, float, ti.Field]:
         """
         Clips values of a scalar or Taichi field to a specified range [min_val, max_val].
@@ -1514,26 +1271,9 @@
         )
 
     @staticmethod
-<<<<<<< HEAD
     def cos(x: Union[int, float,  ti.Field]) -> Union[float, ti.Field]:
         """
         Computes the cosine element-wise for scalar values or Taichi fields.
-=======
-    def cos(x: Union[int, float, bool, ti.Field]) -> Union[float, ti.Field]:
-        if isinstance(x, (int, float, bool)):
-            a = ti.field(dtype=ti.f64, shape=())
-            a[None] = float(x)
-            x = a
-        shape = x.shape
-        if any(s == 0 for s in shape):
-            raise ValueError(
-                f"Input field has zero in its shape {shape}, which is not supported by Taichi."
-            )
-        dtype = x.dtype
-        if ti.types.is_integral(dtype):
-            dtype = ti.get_default_fp()
-        out = ti.field(dtype=dtype, shape=shape)
->>>>>>> 0e2d659c
 
         This static method calculates the cosine of input data, supporting both scalar values
         (integers or floats) and Taichi fields. For scalar inputs, it returns the result as a float.
@@ -1596,32 +1336,14 @@
             return out
 
     @staticmethod
-<<<<<<< HEAD
     def cosh(x: Union[int, float, ti.Field]) -> Union[float, ti.Field]:
         """
         Computes the hyperbolic cosine element-wise for scalar values or Taichi fields.
-=======
-    def cosh(x: Union[int, float, bool, ti.Field]) -> Union[float, ti.Field]:
-        if isinstance(x, (int, float, bool)):
-            a = ti.field(dtype=ti.f64, shape=())
-            a[None] = float(x)
-            x = a
-        shape = x.shape
-        if any(s == 0 for s in shape):
-            raise ValueError(
-                f"Input field has zero in its shape {shape}, which is not supported by Taichi."
-            )
-        dtype = x.dtype
-        if ti.types.is_integral(dtype):
-            dtype = ti.get_default_fp()
-        out = ti.field(dtype=dtype, shape=shape)
->>>>>>> 0e2d659c
 
         This static method calculates the hyperbolic cosine of input data, supporting both scalar values
         (integers or floats) and Taichi fields. For scalar inputs, it returns the result as a float.
         For Taichi fields, the operation is performed element-wise, producing a new field with the same shape.
 
-<<<<<<< HEAD
         Args:
             x (Union[int, float, ti.Field]): 
                 Input value or field. Can be:
@@ -1732,28 +1454,6 @@
             if ti.types.is_integral(dtype):
                 dtype = ti.get_default_fp()
             out = ti.field(dtype=dtype, shape=shape)
-=======
-        fill_cosh(x, out)
-        if len(shape) == 0:
-            return out[None]
-        return out
-
-    @staticmethod
-    def floor(x: Union[int, float, ti.Field]) -> Union[int, float, ti.Field]:
-        if isinstance(x, (int, float)):
-            a = ti.field(dtype=ti.f64, shape=())
-            a[None] = float(x)
-            x = a
-        shape = x.shape
-        if any(s == 0 for s in shape):
-            raise ValueError(
-                f"Input field has zero in its shape {shape}, which is not supported by Taichi."
-            )
-        dtype = x.dtype
-        if ti.types.is_integral(dtype):
-            dtype = ti.get_default_fp()
-        out = ti.field(dtype=dtype, shape=shape)
->>>>>>> 0e2d659c
 
         @ti.kernel
         def fill_floor(field: ti.template(), out: ti.template()):
@@ -1766,7 +1466,6 @@
         return out
 
     @staticmethod
-<<<<<<< HEAD
     def floor_divide( #TODO 广播没有实现
         x: Union[int, float,ti.Field],
         y: Union[int, float,ti.Field]
@@ -1922,61 +1621,7 @@
             if ti.types.is_integral(dtype):
                 dtype = ti.get_default_fp()
             out = ti.field(dtype=dtype, shape=shape)
-=======
-    def floor_divide(
-        x: Union[int, float, bool, ti.Field], y: Union[int, float, bool, ti.Field]
-    ) -> Union[int, float, ti.Field]:
-        if isinstance(x, (int, float, bool)):
-            a = ti.field(dtype=ti.f64, shape=())
-            a[None] = float(x)
-            x = a
-        if isinstance(y, (int, float, bool)):
-            b = ti.field(dtype=ti.f64, shape=())
-            b[None] = float(y)
-            y = b
-        shape = x.shape
-        if shape != y.shape:
-            raise ValueError("Input fields must have the same shape.")
-        if any(s == 0 for s in shape):
-            raise ValueError(
-                f"Input field has zero in its shape {shape}, which is not supported by Taichi."
-            )
-        dtype = x.dtype
-        if ti.types.is_integral(dtype):
-            dtype = ti.get_default_fp()
-        out = ti.field(dtype=dtype, shape=shape)
-
-        @ti.kernel
-        def fill_floor_divide(
-            x_field: ti.template(), y_field: ti.template(), out: ti.template()
-        ):
-            for I in ti.grouped(y_field):
-                if x_field[I] == 0 and y_field[I] == 0:
-                    out[I] = ti.math.nan
-                else:
-                    out[I] = ti.floor(x_field[I] / y_field[I])
-
-        fill_floor_divide(x, y, out)
-        if len(shape) == 0:
-            return out[None]
-        return out
-
-    @staticmethod
-    def sin(x: Union[int, float, bool, ti.Field]) -> Union[float, ti.Field]:
-        if isinstance(x, (int, float, bool)):
-            a = ti.field(dtype=ti.f64, shape=())
-            a[None] = float(x)
-            x = a
-        shape = x.shape
-        if any(s == 0 for s in shape):
-            raise ValueError(
-                f"Input field has zero in its shape {shape}, which is not supported by Taichi."
-            )
-        dtype = x.dtype
-        if ti.types.is_integral(dtype):
-            dtype = ti.get_default_fp()
-        out = ti.field(dtype=dtype, shape=shape)
->>>>>>> 0e2d659c
+
 
         @ti.kernel
         def fill_sin(field: ti.template(), out: ti.template()):
@@ -1989,33 +1634,15 @@
         return out
 
     @staticmethod
-<<<<<<< HEAD
     def sinh(x: Union[int, float, ti.Field]) -> Union[float, ti.Field]:
         """
         Computes the hyperbolic sine element-wise for scalar values or Taichi fields.
-=======
-    def sinh(x: Union[int, float, bool, ti.Field]) -> Union[float, ti.Field]:
-        if isinstance(x, (int, float, bool)):
-            a = ti.field(dtype=ti.f64, shape=())
-            a[None] = float(x)
-            x = a
-        shape = x.shape
-        if any(s == 0 for s in shape):
-            raise ValueError(
-                f"Input field has zero in its shape {shape}, which is not supported by Taichi.)"
-            )
-        dtype = x.dtype
-        if ti.types.is_integral(dtype):
-            dtype = ti.get_default_fp()
-        out = ti.field(dtype=dtype, shape=shape)
->>>>>>> 0e2d659c
 
         This static method calculates the hyperbolic sine of input data, supporting both scalar values
         (integers or floats) and Taichi fields. For scalar inputs, it returns the result as a float.
         For Taichi fields, the operation is performed element-wise, producing a new field with the same shape.
         The hyperbolic sine is computed using the formula: sinh(x) = (exp(x) - exp(-x)) / 2.
 
-<<<<<<< HEAD
         Args:
             x (Union[int, float, ti.Field]): 
                 Input value or field. Can be:
@@ -2122,15 +1749,6 @@
             >>> MyClass.trace(mat, k=-1)
             12.0  # 4 + 8
         """
-=======
-        fill_sinh(x, out)
-        if len(shape) == 0:
-            return out[None]
-        return out
-
-    @staticmethod
-    def trace(x: ti.Field, k: int = 0) -> Union[float, int]:  # TODO
->>>>>>> 0e2d659c
         if not isinstance(x, ti.Field):
             raise TypeError(
                 f"Unsupported type for trace: {type(x)}. Expected ti.Field."
@@ -2156,7 +1774,6 @@
         return trace_value[None]
 
     @staticmethod
-<<<<<<< HEAD
     def unique(x: ti.Field) -> ti.Field: #TODO
         """
         Returns the sorted unique elements of a Taichi field.
@@ -2197,9 +1814,6 @@
             >>> result = MyClass.unique(x)
             # result is [1.5, 2.0, 3.0]
         """
-=======
-    def unique(x: ti.Field) -> ti.Field:  # TODO
->>>>>>> 0e2d659c
         if not isinstance(x, ti.Field):
             raise TypeError("Input x must be a Taichi Field.")
         shape = x.shape
@@ -2215,1171 +1829,4 @@
         unique_field = ti.field(dtype=dtype, shape=(n_unique,))
         for i, v in enumerate(unique_values):
             unique_field[i] = v
-<<<<<<< HEAD
-        return unique_field
-=======
-        return unique_field
-
-    @staticmethod
-    def ones(
-        shape: Union[int, Tuple[int, ...]], dtype: Optional[Dtype] = ti.f64
-    ) -> ti.Field:
-        """
-        Creates a Taichi field filled with ones.
-
-        This function generates a Taichi field of a specified shape and data type, where all elements are initialized to 1.
-        The function supports both scalar shapes (int) and tuple shapes (Tuple[int, ...]).
-
-        Args:
-            shape (Union[int, Tuple[int, ...]]):
-                The shape of the output field. Can be:
-                    - An `int` for a 1D field.
-                    - A `Tuple[int, ...]` for multi-dimensional fields.
-            dtype (Optional[ti.DataType]):
-                The data type of the field elements. Defaults to `ti.f64`.
-
-        Returns:
-            ti.Field:
-                A Taichi field of the specified shape and data type, filled with ones.
-
-        Raises:
-            ValueError: If the shape is not an int or a tuple of ints.
-            ValueError: If any dimension of the shape is zero.
-
-        Notes:
-            The function uses `ti.field` to create the field and `ti.cast` to ensure the fill value is of the correct data type.
-
-        Example:
-            # 1D field usage:
-            field_1d = bm.ones(5)
-
-            # 2D field usage:
-            field_2d = bm.ones((3, 4), dtype=bm.i32)
-        """
-        if not isinstance(shape, (int, tuple)) or (
-            isinstance(shape, tuple) and not all(isinstance(dim, int) for dim in shape)
-        ):
-            raise ValueError("Shape must be an int or a Tuple[int, ...].")
-        if shape == 0 or shape == (0,):
-            raise ValueError("Shape dimensions must be greater than 0.")
-        x = ti.field(shape=shape, dtype=dtype)
-        fill_value = ti.cast(1, dtype)
-
-        @ti.kernel
-        def fill_like():
-            x.fill(fill_value)
-
-        fill_like()
-        return x
-
-    @staticmethod
-    def full(shape: Union[int, Tuple[int, ...]], fill_value: Union[bool, int, float], dtype: Optional[Dtype] = None) -> ti.Field:  # type: ignore
-        """
-        Creates a Taichi field filled with a specified value.
-
-        This function generates a Taichi field of a specified shape and data type, where all elements are initialized to the provided `fill_value`.
-        The function supports both scalar shapes (int) and tuple shapes (Tuple[int, ...]).
-
-        Args:
-            shape (Union[int, Tuple[int, ...]]):
-                The shape of the output field. Can be:
-                    - An `int` for a 1D field.
-                    - A `Tuple[int, ...]` for multi-dimensional fields.
-            fill_value (Union[bool, int, float]):
-                The value to fill the field with. Can be a boolean, integer, or float.
-            dtype (Optional[ti.DataType]):
-                The data type of the field elements. If not provided, the data type is inferred from the `fill_value`. Defaults to `None`.
-
-        Returns:
-            ti.Field:
-                A Taichi field of the specified shape and data type, filled with the specified `fill_value`.
-
-        Raises:
-            ValueError: If the shape is not an int or a tuple of ints.
-            ValueError: If any dimension of the shape is zero.
-            TypeError: If the `fill_value` type is not supported.
-
-        Notes:
-            The function uses `ti.field` to create the field and `ti.cast` to ensure the fill value is of the correct data type.
-            If `dtype` is not specified, it is inferred based on the type of `fill_value`:
-                - `ti.u1` for boolean values.
-                - `ti.i32` for integer values.
-                - `ti.f64` for float values.
-
-        Example:
-            # 1D field usage:
-            field_1d = bm.full(5, 2.5)
-
-            # 2D field usage:
-            field_2d = bm.full((3, 4), True)
-
-            # 3D field usage:
-            field_3d = bm.full((2, 3, 4), 3)
-
-        """
-        if not isinstance(shape, (int, tuple)) or (
-            isinstance(shape, tuple) and not all(isinstance(dim, int) for dim in shape)
-        ):
-            raise ValueError("Shape must be an int or a Tuple[int, ...].")
-        if shape == 0 or shape == (0,):
-            raise ValueError("Shape dimensions must be greater than 0.")
-        if dtype is None:
-            if isinstance(fill_value, bool):
-                dtype = ti.u1  # Boolean type in Taichi
-            elif isinstance(fill_value, int):
-                dtype = ti.i32  # Default integer type
-            elif isinstance(fill_value, float):
-                dtype = ti.f64  # Default floating-point type
-            else:
-                raise TypeError("Unsupported fill_value type.")
-        x = ti.field(dtype=dtype, shape=shape)
-
-        @ti.kernel
-        def fill_like():
-            x.fill(fill_value)
-
-        fill_like()
-        return x
-
-    @staticmethod
-    def ones_like(field: ti.Field) -> ti.Field:
-        """
-        Creates a Taichi field with the same shape as the given field, filled with ones.
-
-        This function generates a Taichi field that has the same shape and data type as the provided `field`, and all elements are initialized to 1.
-        If the `field` is of boolean type, the fill value will be 1 (True).
-
-        Args:
-            field (ti.Field):
-                The input field whose shape and data type will be copied.
-
-        Returns:
-            ti.Field:
-                A Taichi field with the same shape and data type as the input field, filled with ones.
-
-        Raises:
-            ValueError: If the shape of the input field is zero.
-
-        Notes:
-            The function uses `ti.field` to create the field and `ti.cast` to ensure the fill value is of the correct data type.
-            If the `field` is of boolean type (`ti.u1`), the fill value will be 1 (True).
-
-        Example:
-            # Field usage with default dtype (f64):
-            field = ti.field(dtype=ti.f64, shape=(3,))
-            field.from_numpy(np.array([1.0, 2.0, 3.0], dtype=np.float64))
-            new_field = bm.ones_like(field)
-
-            # Field usage with default dtype (i32):
-            field_int = ti.field(dtype=ti.i32, shape=(3,))
-            field_int.from_numpy(np.array([1, 2, 3], dtype=np.int32))
-            new_field_int = bm.ones_like(field_int)
-
-            # Field usage with boolean dtype:
-            field_bool = ti.field(dtype=ti.u1, shape=(3,))
-            field_bool.from_numpy(np.array([1, 0, 1], dtype=np.uint8))
-            new_field_bool = bm.ones_like(field_bool)
-        """
-        x = ti.field(shape=field.shape, dtype=field.dtype)
-        fill_value = ti.cast(1, field.dtype)
-
-        @ti.kernel
-        def fill_like():
-            x.fill(fill_value)
-
-        fill_like()
-        return x
-
-    @staticmethod
-    def full_like(field: ti.Field, fill_value: Union[bool, int, float], dtype: Optional[Dtype] = None) -> ti.Field:  # type: ignore
-        """
-        Creates a Taichi field with the same shape as the given field, filled with a specified value.
-
-        This function generates a Taichi field that has the same shape as the provided `field`, and all elements are initialized to the provided `fill_value`.
-        The data type of the new field can be specified, or it will be inferred from the `fill_value`.
-
-        Args:
-            field (ti.Field):
-                The input field whose shape will be copied.
-            fill_value (Union[bool, int, float]):
-                The value to fill the new field with. Can be a boolean, integer, or float.
-            dtype (Optional[ti.DataType]):
-                The data type of the field elements. If not provided, the data type is inferred from the `fill_value`. Defaults to `None`.
-
-        Returns:
-            ti.Field:
-                A Taichi field with the same shape as the input field and the specified `fill_value`.
-
-        Raises:
-            ValueError: If the shape of the input field is zero.
-            TypeError: If the `fill_value` type is not supported.
-
-        Notes:
-            The function uses `ti.field` to create the field and `ti.cast` to ensure the fill value is of the correct data type.
-            If `dtype` is not specified, it is inferred based on the type of `fill_value`:
-                - `ti.u1` for boolean values.
-                - `ti.i32` for integer values.
-                - `ti.f64` for float values.
-
-        Example:
-            # Field usage:
-            field = ti.field(dtype=ti.f64, shape=(3,))
-            field.from_numpy(np.array([1.0, 2.0, 3.0], dtype=np.float64))
-
-            new_field = bm.full_like(field, 5.0)
-
-        """
-        if dtype is None:
-            if isinstance(fill_value, bool):
-                dtype = ti.u1  # Boolean type in Taichi
-            elif isinstance(fill_value, int):
-                dtype = ti.i32  # Default integer type
-            elif isinstance(fill_value, float):
-                dtype = ti.f64  # Default floating-point type
-            else:
-                raise TypeError("Unsupported fill_value type.")
-
-        x = ti.field(dtype=dtype, shape=field.shape)
-
-        @ti.kernel
-        def fill_like():
-            x.fill(fill_value)
-
-        fill_like()
-        return x
-
-    @staticmethod
-    def acosh(x: Union[ti.Field, float, int]) -> Union[ti.Field, float]:
-        """
-        Computes the inverse hyperbolic cosine (acosh) of the input.
-
-        This function supports both scalar values (float or int) and Taichi fields.
-        For scalar inputs, it directly returns the computed value.
-        For Taichi fields, it computes the acosh value for each element and returns a new field
-        containing the results.
-
-        Args:
-            x (Union[ti.Field, float, int]):
-                The input value(s). Can be:
-                    - A scalar `float` or `int`.
-                    - A `ti.Field` containing numerical values.
-
-        Returns:
-            Union[ti.Field, float]:
-                - If the input is a scalar, returns a `float`.
-                - If the input is a `ti.Field`, returns a new `ti.Field` of the same shape
-                and data type, containing the computed acosh values element-wise.
-
-        Raises:
-            TypeError: If the input is neither a scalar (float or int) nor a `ti.Field`.
-
-        Notes:
-            The inverse hyperbolic cosine is computed as:
-                acosh(x) = log(x + sqrt(x * x - 1))
-            The input values should be in the range [1, +∞) for real results.
-
-        Example:
-            # Scalar usage:
-            result_scalar = bm.acosh(1.5)
-
-            # Field usage with default dtype (f64):
-            field = ti.field(dtype=ti.f64, shape=(3,))
-            field.from_numpy(np.array([1.5, 2.0, 3.0], dtype=np.float64))
-            result_field = bm.acosh(field)
-
-            # Field usage with default dtype (i32):
-            field_int = ti.field(dtype=ti.i32, shape=(3,))
-            field_int.from_numpy(np.array([2, 3, 4], dtype=np.int32))
-            result_field_int = bm.acosh(field_int)
-        """
-        if isinstance(x, (float, int)):
-            return ti.log(x + ti.sqrt(x * x - 1.0))
-
-        if not isinstance(x, ti.Field):
-            raise TypeError("Input must be a ti.Field or a scalar")
-
-        shape = x.shape
-
-        result = ti.field(dtype=x.dtype, shape=shape)
-
-        @ti.kernel
-        def compute_acosh(field: ti.template(), result: ti.template()):
-            for I in ti.grouped(field):
-                result[I] = ti.log(field[I] + ti.sqrt(field[I] * field[I] - 1.0))
-
-        compute_acosh(x, result)
-
-        return result
-
-    @staticmethod
-    def asinh(x: Union[ti.Field, float, int]) -> Union[ti.Field, float]:
-        """
-        Computes the inverse hyperbolic sine (asinh) of the input.
-
-        This function supports both scalar values (float or int) and Taichi fields.
-        For scalar inputs, it directly returns the computed value.
-        For Taichi fields, it computes the asinh value for each element and returns a new field
-        containing the results.
-
-        Args:
-            x (Union[ti.Field, float, int]):
-                The input value(s). Can be:
-                    - A scalar `float` or `int`.
-                    - A `ti.Field` containing numerical values.
-
-        Returns:
-            Union[ti.Field, float]:
-                - If the input is a scalar, returns a `float`.
-                - If the input is a `ti.Field`, returns a new `ti.Field` of the same shape
-                and data type, containing the computed asinh values element-wise.
-
-        Raises:
-            TypeError: If the input is neither a scalar (float or int) nor a `ti.Field`.
-
-        Notes:
-            The inverse hyperbolic sine is computed as:
-                asinh(x) = log(x + sqrt(x * x + 1))
-            The input values can be any real number.
-
-        Example:
-            # Scalar usage:
-            result_scalar = bm.asinh(0.5)
-
-            # Field usage with default dtype (f64):
-            field = ti.field(dtype=ti.f64, shape=(3,))
-            field.from_numpy(np.array([0.5, 1.0, 2.0], dtype=np.float64))
-            result_field = bm.asinh(field)
-
-            # Field usage with default dtype (i32):
-            field_int = ti.field(dtype=ti.i32, shape=(3,))
-            field_int.from_numpy(np.array([1, 2, 3], dtype=np.int32))
-            result_field_int = bm.asinh(field_int)
-        """
-        if isinstance(x, (float, int)):
-            return ti.log(x + ti.sqrt(x * x + 1.0))
-
-        if not isinstance(x, ti.Field):
-            raise TypeError("Input must be a ti.Field or a scalar")
-
-        shape = x.shape
-
-        result = ti.field(dtype=x.dtype, shape=shape)
-
-        @ti.kernel
-        def compute_asinh(field: ti.template(), result: ti.template()):
-            for I in ti.grouped(field):
-                result[I] = ti.log(field[I] + ti.sqrt(field[I] * field[I] + 1.0))
-
-        compute_asinh(x, result)
-
-        return result
-
-    @staticmethod
-    def add(
-        x: Union[ti.Field, float, int], y: Union[ti.Field, float, int]
-    ) -> Union[float, int, ti.Field]:
-        """
-        Adds two values or fields element-wise.
-
-        This function supports both scalar values (float or int) and Taichi fields.
-        For scalar inputs, it directly returns the computed sum.
-        For Taichi fields, it computes the element-wise sum of the two fields and returns a new field
-        containing the results.
-
-        Args:
-            x (Union[ti.Field, float, int]):
-                The first input value or field. Can be a scalar `float` or `int`, or a `ti.Field`.
-            y (Union[ti.Field, float, int]):
-                The second input value or field. Must be of the same type as `x` (either both scalars or both Taichi fields).
-
-        Returns:
-            Union[float, int, ti.Field]:
-                - If both inputs are scalars, returns the sum as a `float` or `int`.
-                - If both inputs are Taichi fields, returns a new `ti.Field` of the same shape
-                and data type, containing the element-wise sum.
-
-        Raises:
-            TypeError: If either input is not a Taichi field when both are not scalars.
-            TypeError: If the types of `x` and `y` are mismatched (one is a scalar and the other is a field).
-            ValueError: If the input fields do not have the same shape.
-
-        Notes:
-            The function uses an element-wise kernel to compute the sum of the fields.
-            The behavior of the function is similar to element-wise addition in NumPy.
-
-        Example:
-            # Scalar usage:
-            result_scalar = bm.add(0.5, 1.5)
-
-            # Field usage with the same dtype:
-            field_1 = ti.field(dtype=ti.f64, shape=(3,))
-            field_1.from_numpy(np.array([1.0, 2.0, 3.0], dtype=np.float64))
-
-            field_2 = ti.field(dtype=ti.f64, shape=(3,))
-            field_2.from_numpy(np.array([4.0, 5.0, 6.0], dtype=np.float64))
-
-            result_field = bm.add(field_1, field_2)
-
-        """
-        if isinstance(x, (float, int)) and isinstance(y, (float, int)):
-            return x + y
-        if not isinstance(x, ti.Field) or not isinstance(y, ti.Field):
-            raise TypeError("Both inputs must be ti.Field or scalar")
-
-        if x.shape != y.shape:
-            raise ValueError("Input fields must have the same shape")
-
-        @ti.kernel
-        def add_field(x: ti.template(), y: ti.template(), z: ti.template()):
-
-            for I in ti.grouped(x):
-                z[I] = x[I] + y[I]
-
-        z = ti.field(dtype=x.dtype, shape=x.shape)
-        add_field(x, y, z)
-        return z
-
-    @staticmethod
-    def atanh(x: Union[ti.Field, float, int]) -> Union[ti.Field, float]:
-        """
-        Computes the inverse hyperbolic tangent (atanh) of the input.
-
-        This function supports both scalar values (float or int) and Taichi fields.
-        For scalar inputs, it directly returns the computed value.
-        For Taichi fields, it computes the atanh value for each element and returns a new field
-        containing the results.
-
-        Args:
-            x (Union[ti.Field, float, int]):
-                The input value(s). Can be:
-                    - A scalar `float` or `int`.
-                    - A `ti.Field` containing numerical values.
-
-        Returns:
-            Union[ti.Field, float]:
-                - If the input is a scalar, returns a `float`.
-                - If the input is a `ti.Field`, returns a new `ti.Field` of the same shape
-                and data type, containing the computed atanh values element-wise.
-
-        Raises:
-            TypeError: If the input is neither a scalar (float or int) nor a `ti.Field`.
-
-        Notes:
-            The inverse hyperbolic tangent is computed as:
-                atanh(x) = 0.5 * log((1 + x) / (1 - x))
-            The input values should be in the range (-1, 1) for real results.
-
-        Example:
-            # Scalar usage:
-            result = bm.atanh(0.5)
-
-            # Field usage:
-            x = bm.field(dtype=ti.f64, shape=(4,))
-            x.from_numpy(np.array([0.1, 0.2, 0.3, 0.4], dtype=np.float64))
-            result_field = bm.atanh(x)
-        """
-        if isinstance(x, (float, int)):
-
-            if x == 1.0:
-                return ti.math.inf
-            else:
-                return ti.log((1.0 + x) / (1.0 - x)) / 2.0
-
-        if not isinstance(x, ti.Field):
-            raise TypeError("Input must be a ti.Field or a scalar")
-
-        shape = x.shape
-
-        result = ti.field(dtype=x.dtype, shape=shape)
-
-        @ti.kernel
-        def compute_atanh(field: ti.template(), result: ti.template()):
-            for I in ti.grouped(field):
-                result[I] = ti.log((1.0 + field[I]) / (1.0 - field[I])) / 2.0
-
-        compute_atanh(x, result)
-
-        return result
-
-    @staticmethod
-    def equal(
-        x: Union[ti.Field, float, int], y: Union[ti.Field, float, int]
-    ) -> Union[bool, ti.Field]:  # type: ignore
-        """
-        Compares two values or fields element-wise for equality.
-
-        This function supports both scalar values (float or int) and Taichi fields.
-        For scalar inputs, it directly returns the result of the equality comparison.
-        For Taichi fields, it computes the element-wise equality comparison and returns a new field
-        containing the boolean results.
-
-        Args:
-            x (Union[ti.Field, float, int]):
-                The first input value or field. Can be a scalar `float` or `int`, or a `ti.Field`.
-            y (Union[ti.Field, float, int]):
-                The second input value or field. Must be of the same type as `x` (either both scalars or both Taichi fields).
-
-        Returns:
-            Union[bool, ti.Field]:
-                - If both inputs are scalars, returns the result of the equality comparison as a `bool`.
-                - If both inputs are Taichi fields, returns a new `ti.Field` of the same shape and boolean data type (`ti.u1`), containing the element-wise equality results.
-
-        Raises:
-            TypeError: If either input is not a Taichi field when both are not scalars.
-            TypeError: If the types of `x` and `y` are mismatched (one is a scalar and the other is a field).
-            ValueError: If the input fields do not have the same shape.
-
-        Notes:
-            The function uses an element-wise kernel to perform the equality comparison.
-            The result field for Taichi fields is of boolean type (`ti.u1`), where each element is `1` (True) if the corresponding elements in `x` and `y` are equal, and `0` (False) otherwise.
-            Broadcasting is not implemented, so both fields must have the same shape.
-
-        Example:
-            # Scalar usage:
-            result_scalar = bm.equal(0.5, 0.5)
-
-            # Scalar usage with inequality:
-            result_scalar_ineq = bm.equal(0.5, 1.5)
-
-            # Field usage with the same shape:
-            field_1 = ti.field(dtype=ti.f64, shape=(3,))
-            field_1.from_numpy(np.array([1.0, 2.0, 3.0], dtype=np.float64))
-
-            field_2 = ti.field(dtype=ti.f64, shape=(3,))
-            field_2.from_numpy(np.array([1.0, 2.0, 4.0], dtype=np.float64))
-
-            result_field = bm.equal(field_1, field_2)
-        """
-        if isinstance(x, (float, int)) and isinstance(y, (float, int)):
-            return x == y
-
-        if x.shape != y.shape:  # TODO 未实现广播操作
-            raise ValueError("Input fields must have the same shape")
-
-        @ti.kernel
-        def equal_field(x: ti.template(), y: ti.template(), z: ti.template()):
-
-            for I in ti.grouped(x):
-                z[I] = x[I] == y[I]
-
-        z = ti.field(dtype=ti.u1, shape=x.shape)
-        equal_field(x, y, z)
-        return z
-
-    @staticmethod
-    def exp(x: Union[ti.Field, float, int]) -> Union[ti.Field, float]:
-        """
-        Computes the exponential (e^x) of the input.
-
-        This function supports both scalar values (float or int) and Taichi fields.
-        For scalar inputs, it directly returns the computed exponential value.
-        For Taichi fields, it computes the exponential value for each element and returns a new field
-        containing the results.
-
-        Args:
-            x (Union[ti.Field, float, int]):
-                The input value or field. Can be:
-                    - A scalar `float` or `int`.
-                    - A `ti.Field` containing numerical values.
-
-        Returns:
-            Union[ti.Field, float]:
-                - If the input is a scalar, returns a `float`.
-                - If the input is a `ti.Field`, returns a new `ti.Field` of the same shape
-                and data type, containing the computed exponential values element-wise.
-
-        Raises:
-            TypeError: If the input is neither a scalar (float or int) nor a `ti.Field`.
-
-        Notes:
-            The exponential function is computed as:  e^x
-            The function uses `ti.exp` to compute the exponential of each element.
-
-        Example:
-            # Scalar usage:
-            result_scalar = bm.exp(0.5)
-
-            # Field usage with default dtype (f64):
-            field = ti.field(dtype=ti.f64, shape=(3,))
-            field.from_numpy(np.array([0.5, 1.0, 2.0], dtype=np.float64))
-            result_field = bm.exp(field)
-
-            # Field usage with default dtype (i32):
-            field_int = ti.field(dtype=ti.i32, shape=(3,))
-            field_int.from_numpy(np.array([1, 2, 3], dtype=np.int32))
-            result_field_int = bm.exp(field_int)
-        """
-        if isinstance(x, (float, int)):
-            return ti.exp(x)
-
-        if not isinstance(x, ti.Field):
-            raise TypeError("Input must be a ti.Field or a scalar")
-
-        shape = x.shape
-
-        result = ti.field(dtype=x.dtype, shape=shape)
-
-        @ti.kernel
-        def compute_exp(field: ti.template(), result: ti.template()):
-            for I in ti.grouped(field):
-                result[I] = ti.exp(field[I])
-
-        compute_exp(x, result)
-
-        return result
-
-    @staticmethod
-    def expm1(x: Union[ti.Field, float, int]) -> Union[ti.Field, float]:
-        """
-        Computes the exponential of the input minus one (exp(x) - 1).
-
-        This function supports both scalar values (float or int) and Taichi fields.
-        For scalar inputs, it directly returns the computed value of `exp(x) - 1`.
-        For Taichi fields, it computes the `exp(x) - 1` value for each element and returns a new field
-        containing the results.
-
-        Args:
-            x (Union[ti.Field, float, int]):
-                The input value or field. Can be:
-                    - A scalar `float` or `int`.
-                    - A `ti.Field` containing numerical values.
-
-        Returns:
-            Union[ti.Field, float]:
-                - If the input is a scalar, returns a `float`.
-                - If the input is a `ti.Field`, returns a new `ti.Field` of the same shape
-                and data type, containing the computed `exp(x) - 1` values element-wise.
-
-        Raises:
-            TypeError: If the input is neither a scalar (float or int) nor a `ti.Field`.
-
-        Notes:
-            The function uses a more accurate approximation for small values of `x` to avoid loss of precision.
-            For `|x| < 1e-5`, the approximation used is:
-                expm1(x) ≈ x * (1 + x * (0.5 + x * (1 / 3)))
-            For larger values of `x`, it directly computes `exp(x) - 1`.
-
-        Example:
-            # Scalar usage:
-            result_scalar = bm.expm1(0.5)
-
-            # Scalar usage with small value:
-            result_scalar_small = bm.expm1(1e-6)
-
-            # Field usage with default dtype (f64):
-            field = ti.field(dtype=ti.f64, shape=(3,))
-            field.from_numpy(np.array([0.5, 1e-6, 2.0], dtype=np.float64))
-            result_field = bm.expm1(field)
-
-            # Field usage with default dtype (i32):
-            field_int = ti.field(dtype=ti.i32, shape=(3,))
-            field_int.from_numpy(np.array([1, 2, 3], dtype=np.int32))
-            result_field_int = bm.expm1(field_int)
-        """
-        if isinstance(x, (float, int)):
-            if ti.abs(x) < 1e-5:
-                return x * (1 + x * (0.5 + x * (1 / 3)))
-            else:
-                return ti.exp(x) - 1
-
-        if not isinstance(x, ti.Field):
-            raise TypeError("Input must be a ti.Field or a scalar")
-
-        shape = x.shape
-
-        result = ti.field(dtype=x.dtype, shape=shape)
-
-        @ti.kernel
-        def compute_expm1(field: ti.template(), result: ti.template()):
-            for I in ti.grouped(field):
-                if ti.abs(field[I]) < 1e-5:
-                    result[I] = field[I] * (1 + field[I] * (0.5 + field[I] * (1 / 3)))
-                else:
-                    result[I] = ti.exp(field[I]) - 1
-
-        compute_expm1(x, result)
-
-        return result
-
-    @staticmethod
-    def log(x: Union[ti.Field, float, int]) -> Union[ti.Field, float]:
-        """
-        Computes the natural logarithm (logarithm base e) of the input.
-
-        This function supports both scalar values (float or int) and Taichi fields.
-        For scalar inputs, it directly returns the computed natural logarithm value.
-        For Taichi fields, it computes the natural logarithm for each element and returns a new field
-        containing the results.
-
-        Args:
-            x (Union[ti.Field, float, int]):
-                The input value or field. Can be:
-                    - A scalar `float` or `int`.
-                    - A `ti.Field` containing numerical values.
-
-        Returns:
-            Union[ti.Field, float]:
-                - If the input is a scalar, returns a `float`.
-                - If the input is a `ti.Field`, returns a new `ti.Field` of the same shape
-                and data type, containing the computed natural logarithm values element-wise.
-
-        Raises:
-            TypeError: If the input is neither a scalar (float or int) nor a `ti.Field`.
-            ValueError: If the input values are not in the range (0, +∞) for real results.
-
-        Notes:
-            The natural logarithm is computed as:
-                log(x)
-            The input values should be in the range (0, +∞) for real results.
-            The function uses `ti.log` to compute the natural logarithm of each element.
-
-        Example:
-            # Scalar usage:
-            result_scalar = bm.log(2.718)
-
-            # Field usage with default dtype (f64):
-            field = ti.field(dtype=ti.f64, shape=(3,))
-            field.from_numpy(np.array([1.0, 2.0, 3.0], dtype=np.float64))
-            result_field = bm.log(field)
-
-            # Field usage with default dtype (i32):
-            field_int = ti.field(dtype=ti.i32, shape=(3,))
-            field_int.from_numpy(np.array([1, 2, 3], dtype=np.int32))
-            result_field_int = bm.log(field_int)
-        """
-        if isinstance(x, (float, int)):
-            return ti.log(x)
-
-        if not isinstance(x, ti.Field):
-            raise TypeError("Input must be a ti.Field or a scalar")
-
-        shape = x.shape
-
-        result = ti.field(dtype=x.dtype, shape=shape)
-
-        @ti.kernel
-        def compute_log(field: ti.template(), result: ti.template()):
-            for I in ti.grouped(field):
-                result[I] = ti.log(field[I])
-
-        compute_log(x, result)
-
-        return result
-
-    @staticmethod
-    def log1p(x: Union[ti.Field, float, int]) -> Union[ti.Field, float]:
-        """
-        Computes the natural logarithm (logarithm base e) of 1 + x.
-
-        This function supports both scalar values (float or int) and Taichi fields.
-        For scalar inputs, it directly returns the computed natural logarithm value.
-        For Taichi fields, it computes the natural logarithm for each element and returns a new field
-        containing the results.
-
-        Args:
-            x (Union[ti.Field, float, int]):
-                The input value or field. Can be:
-                    - A scalar `float` or `int`.
-                    - A `ti.Field` containing numerical values.
-
-        Returns:
-            Union[ti.Field, float]:
-                - If the input is a scalar, returns a `float`.
-                - If the input is a `ti.Field`, returns a new `ti.Field` of the same shape
-                and data type, containing the computed natural logarithm values element-wise.
-
-        Raises:
-            TypeError: If the input is neither a scalar (float or int) nor a `ti.Field`.
-
-        Notes:
-            The natural logarithm of 1 + x is computed as:
-                log(1 + x)
-            The input values should be in the range (-1, +∞) for real results.
-            For small values of x, a Taylor series expansion is used to improve precision.
-            The function uses `ti.log` to compute the natural logarithm of each element.
-
-        Example:
-            # Scalar usage:
-            result_scalar = bm.log1p(0.5)
-
-            # Field usage with default dtype (f64):
-            field = ti.field(dtype=ti.f64, shape=(3,))
-            field.from_numpy(np.array([0.1, 0.2, 0.3], dtype=np.float64))
-            result_field = bm.log1p(field)
-
-            # Field usage with default dtype (i32):
-            field_int = ti.field(dtype=ti.i32, shape=(3,))
-            field_int.from_numpy(np.array([1, 2, 3], dtype=np.int32))
-            result_field_int = bm.log1p(field_int)
-        """
-        if isinstance(x, (float, int)):
-            if ti.abs(x) > 1e-4:
-                return ti.log(1.0 + x)
-            else:
-                return x * (1 + x * (-0.5 + x * (1 / 3)))
-
-        if not isinstance(x, ti.Field):
-            raise TypeError("Input must be a ti.Field or a scalar")
-
-        shape = x.shape
-
-        result = ti.field(dtype=x.dtype, shape=shape)
-
-        @ti.kernel
-        def compute_log1p(field: ti.template(), result: ti.template()):
-            for I in ti.grouped(field):
-                if ti.abs(field[I]) > 1e-4:
-                    result[I] = ti.log(1.0 + field[I])
-                else:
-                    result[I] = field[I] * (1 + field[I] * (-0.5 + field[I] * (1 / 3)))
-
-        compute_log1p(x, result)
-
-        return result
-
-    @staticmethod
-    def sqrt(x: Union[ti.Field, float, int]) -> Union[ti.Field, float]:
-        """
-        Computes the square root of the input.
-
-        This function supports both scalar values (float or int) and Taichi fields.
-        For scalar inputs, it directly returns the computed square root value.
-        For Taichi fields, it computes the square root for each element and returns a new field
-        containing the results.
-
-        Args:
-            x (Union[ti.Field, float, int]):
-                The input value or field. Can be:
-                    - A scalar `float` or `int`.
-                    - A `ti.Field` containing numerical values.
-
-        Returns:
-            Union[ti.Field, float]:
-                - If the input is a scalar, returns a `float`.
-                - If the input is a `ti.Field`, returns a new `ti.Field` of the same shape
-                and data type, containing the computed square root values element-wise.
-
-        Raises:
-            TypeError: If the input is neither a scalar (float or int) nor a `ti.Field`.
-            ValueError: If the input values are negative, as the square root of a negative number is not defined in the real number system.
-
-        Notes:
-            The square root is computed as:
-                sqrt(x)
-            The input values should be non-negative for real results.
-            The function uses `ti.sqrt` to compute the square root of each element.
-
-        Example:
-            # Scalar usage:
-            result_scalar = bm.sqrt(4.0)
-
-            # Field usage with default dtype (f64):
-            field = ti.field(dtype=ti.f64, shape=(3,))
-            field.from_numpy(np.array([1.0, 4.0, 9.0], dtype=np.float64))
-            result_field = bm.sqrt(field)
-
-            # Field usage with default dtype (i32):
-            field_int = ti.field(dtype=ti.i32, shape=(3,))
-            field_int.from_numpy(np.array([1, 4, 9], dtype=np.int32))
-            result_field_int = bm.sqrt(field_int)
-        """
-        if isinstance(x, (float, int)):
-            return ti.sqrt(x)
-
-        if not isinstance(x, ti.Field):
-            raise TypeError("Input must be a ti.Field or a scalar")
-
-        shape = x.shape
-
-        result = ti.field(dtype=x.dtype, shape=shape)
-
-        @ti.kernel
-        def compute_sqrt(field: ti.template(), result: ti.template()):
-            for I in ti.grouped(field):
-                result[I] = ti.sqrt(field[I])
-
-        compute_sqrt(x, result)
-
-        return result
-
-    @staticmethod
-    def sign(x: Union[ti.Field, float, int]) -> Union[ti.Field, float]:
-        """
-        Computes the sign of the input.
-
-        This function supports both scalar values (float or int) and Taichi fields.
-        For scalar inputs, it directly returns the computed sign value.
-        For Taichi fields, it computes the sign for each element and returns a new field
-        containing the results.
-
-        Args:
-            x (Union[ti.Field, float, int]):
-                The input value or field. Can be:
-                    - A scalar `float` or `int`.
-                    - A `ti.Field` containing numerical values.
-
-        Returns:
-            Union[ti.Field, float]:
-                - If the input is a scalar, returns a `float`.
-                - If the input is a `ti.Field`, returns a new `ti.Field` of the same shape
-                and data type, containing the computed sign values element-wise.
-
-        Raises:
-            TypeError: If the input is neither a scalar (float or int) nor a `ti.Field`.
-
-        Notes:
-            The sign function returns:
-                - 1.0 if x is positive.
-                - -1.0 if x is negative.
-                - 0.0 if x is zero.
-            The function uses `ti.math.sign` to compute the sign of each element.
-
-        Example:
-            # Scalar usage:
-            result_scalar = bm.sign(4.0)  # Returns 1.0
-            result_scalar = bm.sign(-2.0) # Returns -1.0
-            result_scalar = bm.sign(0.0)  # Returns 0.0
-
-            # Field usage with default dtype (f64):
-            field = ti.field(dtype=ti.f64, shape=(3,))
-            field.from_numpy(np.array([1.0, -4.0, 0.0], dtype=np.float64))
-            result_field = bm.sign(field)
-
-            # Field usage with default dtype (i32):
-            field_int = ti.field(dtype=ti.i32, shape=(3,))
-            field_int.from_numpy(np.array([1, -4, 0], dtype=np.int32))
-            result_field_int = bm.sign(field_int)
-        """
-        if isinstance(x, (float, int)):
-
-            @ti.kernel
-            def compute_sign_scalar(x: ti.template()) -> float:
-                return ti.math.sign(x)
-
-            return compute_sign_scalar(x)
-
-        if not isinstance(x, ti.Field):
-            raise TypeError("Input must be a ti.Field or a scalar")
-
-        shape = x.shape
-
-        result = ti.field(dtype=x.dtype, shape=shape)
-
-        @ti.kernel
-        def compute_sign(field: ti.template(), result: ti.template()):
-            for I in ti.grouped(field):
-                result[I] = ti.math.sign(field[I])
-
-        compute_sign(x, result)
-
-        return result
-
-    @staticmethod
-    def tan(x: Union[ti.Field, float, int]) -> Union[ti.Field, float]:
-        """
-        Computes the tangent of the input.
-
-        This function supports both scalar values (float or int) and Taichi fields.
-        For scalar inputs, it directly returns the computed tangent value.
-        For Taichi fields, it computes the tangent for each element and returns a new field
-        containing the results.
-
-        Args:
-            x (Union[ti.Field, float, int]):
-                The input value or field. Can be:
-                    - A scalar `float` or `int`.
-                    - A `ti.Field` containing numerical values.
-
-        Returns:
-            Union[ti.Field, float]:
-                - If the input is a scalar, returns a `float`.
-                - If the input is a `ti.Field`, returns a new `ti.Field` of the same shape
-                and data type, containing the computed tangent values element-wise.
-
-        Raises:
-            TypeError: If the input is neither a scalar (float or int) nor a `ti.Field`.
-
-        Notes:
-            The tangent function is computed as:
-                tan(x)
-            The input values should be in radians.
-            The tangent function is periodic with a period of π and has vertical asymptotes at x = (2k + 1)π/2 for integer k.
-            The function uses `ti.tan` to compute the tangent of each element.
-
-        Example:
-            # Scalar usage:
-            result_scalar = bm.tan(0.5)  # Returns the tangent of 0.5 radians
-
-            # Field usage with default dtype (f64):
-            field = ti.field(dtype=ti.f64, shape=(3,))
-            field.from_numpy(np.array([0.1, 0.5, 1.0], dtype=np.float64))
-            result_field = bm.tan(field)
-
-            # Field usage with default dtype (i32):
-            field_int = ti.field(dtype=ti.i32, shape=(3,))
-            field_int.from_numpy(np.array([0, 1, 2], dtype=np.int32))
-            result_field_int = bm.tan(field_int)
-        """
-        if isinstance(x, (float, int)):
-            return ti.tan(x)
-
-        if not isinstance(x, ti.Field):
-            raise TypeError("Input must be a ti.Field or a scalar")
-
-        shape = x.shape
-
-        result = ti.field(dtype=x.dtype, shape=shape)
-
-        @ti.kernel
-        def compute_tan(field: ti.template(), result: ti.template()):
-            for I in ti.grouped(field):
-                result[I] = ti.tan(field[I])
-
-        compute_tan(x, result)
-
-        return result
-
-    @staticmethod
-    def tanh(x: Union[ti.Field, float, int]) -> Union[ti.Field, float]:
-        """
-        Computes the hyperbolic tangent of the input.
-
-        This function supports both scalar values (float or int) and Taichi fields.
-        For scalar inputs, it directly returns the computed hyperbolic tangent value.
-        For Taichi fields, it computes the hyperbolic tangent for each element and returns a new field
-        containing the results.
-
-        Args:
-            x (Union[ti.Field, float, int]):
-                The input value or field. Can be:
-                    - A scalar `float` or `int`.
-                    - A `ti.Field` containing numerical values.
-
-        Returns:
-            Union[ti.Field, float]:
-                - If the input is a scalar, returns a `float`.
-                - If the input is a `ti.Field`, returns a new `ti.Field` of the same shape
-                and data type, containing the computed hyperbolic tangent values element-wise.
-
-        Raises:
-            TypeError: If the input is neither a scalar (float or int) nor a `ti.Field`.
-
-        Notes:
-            The hyperbolic tangent is computed as:
-                tanh(x)
-            The function uses `ti.tanh` to compute the hyperbolic tangent of each element.
-            The hyperbolic tangent function is defined for all real numbers and has a range of (-1, 1).
-
-        Example:
-            # Scalar usage:
-            result_scalar = bm.tanh(0.5)  # Returns the hyperbolic tangent of 0.5
-
-            # Field usage with default dtype (f64):
-            field = ti.field(dtype=ti.f64, shape=(3,))
-            field.from_numpy(np.array([0.1, 0.5, 1.0], dtype=np.float64))
-            result_field = bm.tanh(field)
-
-            # Field usage with default dtype (i32):
-            field_int = ti.field(dtype=ti.i32, shape=(3,))
-            field_int.from_numpy(np.array([0, 1, 2], dtype=np.int32))
-            result_field_int = bm.tanh(field_int)
-        """
-        if isinstance(x, (float, int)):
-            return ti.tanh(x)
-
-        if not isinstance(x, ti.Field):
-            raise TypeError("Input must be a ti.Field or a scalar")
-
-        shape = x.shape
-
-        result = ti.field(dtype=x.dtype, shape=shape)
-
-        @ti.kernel
-        def compute_tanh(field: ti.template(), result: ti.template()):
-            for I in ti.grouped(field):
-                result[I] = ti.tanh(field[I])
-
-        compute_tanh(x, result)
-
-        return result
-
-    @staticmethod
-    def cross(field_1: ti.Field, field_2: ti.Field) -> ti.Field:
-        """
-        Computes the cross product of two input fields.
-
-        This function supports 1D vectors of length 2 (2D vectors) and length 3 (3D vectors).
-        For 2D vectors, it computes the scalar cross product (which is the determinant of the 2x2 matrix formed by the vectors).
-        For 3D vectors, it computes the vector cross product and returns a new field containing the result.
-
-        Args:
-            field_1 (ti.Field):
-                The first input field. Must be a 1D vector of length 2 or 3.
-            field_2 (ti.Field):
-                The second input field. Must be a 1D vector of length 2 or 3.
-
-        Returns:
-            ti.Field:
-                - If the input fields are 2D vectors, returns a scalar `ti.Field` containing the result.
-                - If the input fields are 3D vectors, returns a new `ti.Field` of the same shape and data type,
-                containing the computed cross product vector element-wise.
-
-        Raises:
-            TypeError: If both inputs are not `ti.Field`.
-            ValueError: If the input fields do not have the same shape or are not 1D vectors of length 2 or 3.
-
-        Notes:
-            The cross product for 2D vectors is defined as:
-                cross_product = field_1[0] * field_2[1] - field_1[1] * field_2[0]
-            The cross product for 3D vectors is defined as:
-                cross_product[0] = field_1[1] * field_2[2] - field_2[1] * field_1[2]
-                cross_product[1] = field_2[0] * field_1[2] - field_1[0] * field_2[2]
-                cross_product[2] = field_1[0] * field_2[1] - field_2[0] * field_1[1]
-
-        Example:
-            # 2D vector usage:
-            field_1_2d = ti.field(dtype=ti.f64, shape=(2,))
-            field_1_2d.from_numpy(np.array([1.0, 2.0], dtype=np.float64))
-            field_2_2d = ti.field(dtype=ti.f64, shape=(2,))
-            field_2_2d.from_numpy(np.array([3.0, 4.0], dtype=np.float64))
-            result_2d = bm.cross(field_1_2d, field_2_2d)
-
-            # 3D vector usage:
-            field_1_3d = ti.field(dtype=ti.f64, shape=(3,))
-            field_1_3d.from_numpy(np.array([1.0, 2.0, 3.0], dtype=np.float64))
-            field_2_3d = ti.field(dtype=ti.f64, shape=(3,))
-            field_2_3d.from_numpy(np.array([4.0, 5.0, 6.0], dtype=np.float64))
-            result_3d = bm.cross(field_1_3d, field_2_3d)
-        """
-        if not isinstance(field_1, ti.Field) or not isinstance(field_2, ti.Field):
-            raise TypeError("Both inputs must be ti.Field")
-        if field_1.shape != field_2.shape:
-            raise ValueError("Input fields must have the same shape")
-        shape = field_1.shape
-        if len(shape) != 1 or shape[0] not in (2, 3):
-            raise ValueError("Input fields must be 1D vectors of length 2 or 3")
-        dim = shape[0]
-        result_shape = (1,) if dim == 2 else shape
-        result = ti.field(dtype=field_1.dtype, shape=result_shape)
-
-        @ti.kernel
-        def compute_cross_2d(
-            field_1: ti.template(), field_2: ti.template(), result: ti.template()
-        ):
-            result[0] = field_1[0] * field_2[1] - field_1[1] * field_2[0]
-
-        @ti.kernel
-        def compute_cross_3d(
-            field_1: ti.template(), field_2: ti.template(), result: ti.template()
-        ):
-            result[0] = field_1[1] * field_2[2] - field_2[1] * field_1[2]
-            result[1] = field_2[0] * field_1[2] - field_1[0] * field_2[2]
-            result[2] = field_1[0] * field_2[1] - field_2[0] * field_1[1]
-
-        if ti.static(dim == 2):
-            compute_cross_2d(field_1, field_2, result)
-        else:
-            compute_cross_3d(field_1, field_2, result)
-
-        return result
->>>>>>> 0e2d659c
+        return unique_field