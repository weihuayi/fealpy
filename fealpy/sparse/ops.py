--- conflicted
+++ resolved
@@ -85,7 +85,6 @@
 
     return diag_tensor.tocsr()
 
-<<<<<<< HEAD
 def vstack(blocks: TensorLike, format: Optional[str] = 'csr', dtype=None):
     if not isinstance(blocks, list) or not blocks: 
         raise ValueError('Blocks must be no empty.')
@@ -244,7 +243,7 @@
     if format == 'csr':
         return A.tocsr()
     return A
-=======
+
 @overload
 def speye(M: int, N: Optional[int] = None, diags: Union[TensorLike, int] = 0, dtype=None,
           device = None) -> CSRTensor:...
@@ -280,5 +279,4 @@
         nd = 1
 
     values = bm.ones((nd, M), dtype=dtype, device=device)
-    return spdiags(values, diags=diags, M=M, N=N, format=format)
->>>>>>> fb10a856
+    return spdiags(values, diags=diags, M=M, N=N, format=format)