--- conflicted
+++ resolved
@@ -442,11 +442,8 @@
 
         else:
             raise TypeError(f"Unsupported type {type(other).__name__} in matmul")
-<<<<<<< HEAD
-=======
-
-
->>>>>>> 41b6dd85
+
+
     def find(self):
         """
         Find the non-zero entries in the sparse matrix..
