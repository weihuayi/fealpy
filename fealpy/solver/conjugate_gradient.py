
from typing import Optional, Protocol

from ..backend import backend_manager as bm
from ..backend import TensorLike

from .. import logger


class SupportsMatmul(Protocol):
    def __matmul__(self, other: TensorLike) -> TensorLike: ...


def cg(A: SupportsMatmul, b: TensorLike, x0: Optional[TensorLike]=None, M: Optional[SupportsMatmul] = None, *,
       batch_first: bool=False,
       atol: float=1e-12, rtol: float=1e-8,
       maxit: Optional[int]=10000) -> TensorLike:
    """Solve a linear system Ax = b using the Conjugate Gradient (CG) method.

    Parameters:
        A (SupportsMatmul): The coefficient matrix of the linear system.
        b (TensorLike): The right-hand side vector of the linear system, can be a 1D or 2D tensor.
        x0 (TensorLike): Initial guess for the solution, a 1D or 2D tensor.\
        Must have the same shape as b when reshaped appropriately.
        batch_first (bool, optional): Whether the batch dimension of `b` and `x0`\
        is the first dimension. Ignored if `b` is an 1-d tensor. Default is False.
        atol (float, optional): Absolute tolerance for convergence. Default is 1e-12.
        rtol (float, optional): Relative tolerance for convergence. Default is 1e-8.
        maxit (int, optional): Maximum number of iterations allowed. Default is 10000.\
        If not provided, the method will continue until convergence based on the given tolerances.

    Returns:
        Tensor: The approximate solution to the system Ax = b.

    Raises:
        ValueError: If inputs do not meet the specified conditions (e.g., A is not sparse, dimensions mismatch).

    Note:
        This implementation assumes that A is a symmetric positive-definite matrix,
        which is a common requirement for the Conjugate Gradient method to work correctly.
    """
 

    assert isinstance(b, TensorLike), "b must be a Tensor"
    if x0 is not None:
        assert isinstance(x0, TensorLike), "x0 must be a Tensor if not None"
    single_vector = b.ndim == 1

    if b.ndim not in {1, 2}:
        raise ValueError("b must be a 1D or 2D dense tensor")

    if x0 is None:
        x0 = bm.zeros_like(b)
    else:
        if x0.shape != b.shape:
            raise ValueError("x0 and b must have the same shape")
    
    if M is not None  and M.shape != A.shape:
        raise ValueError("A and M must have the same shape")


    if (not single_vector) and batch_first:
        b = bm.swapaxes(b, 0, 1)
        x0 = bm.swapaxes(x0, 0, 1)

<<<<<<< HEAD
    sol,info = _cg_impl(A, b, x0,M,atol, rtol, maxiter)
=======
    sol = _cg_impl(A, b, x0,M,atol, rtol, maxit)
>>>>>>> eb9ec55e

    if (not single_vector) and batch_first:
        sol = bm.swapaxes(sol, 0, 1)

    return sol, info


def _cg_impl(A: SupportsMatmul, b: TensorLike, x0: TensorLike, M: SupportsMatmul, atol, rtol, maxit):
    # initialize
    info = {}
    x = x0              # (dof, batch)
    r = b - A @ x       # (dof, batch)
    z = M @ r if M is not None else r
    p = z               # (dof, batch)
    n_iter = 0
    b_norm = bm.linalg.norm(b)
    sum_func = bm.sum
    sqrt_func = bm.sqrt
    rTr = sum_func(r @ z, axis=0)
    Ap = A @ p
    # iterate
    while True:
        Ap = A @ p      # (dof, batch)
        alpha = rTr / sum_func(p*Ap, axis=0)  # r @ r / (p @ Ap) # (batch,)
        x = x + alpha[None, ...] * p  # (dof, batch)
        r_new = r - alpha[None, ...] * Ap
        z_new = M @ r_new if M is not None  else r_new 
        rTr_new = sum_func(r_new*z_new, axis=0)  # (batch,)
        r_norm_new = sqrt_func(sum_func(rTr_new))

        n_iter += 1

        if r_norm_new < atol:
            logger.info(f"CG: converged in {n_iter} iterations, "
                        "stopped by absolute tolerance.")
            break

        if r_norm_new < rtol * b_norm:
            logger.info(f"CG: converged in {n_iter} iterations, "
                        "stopped by relative tolerance.")
            break

        if (maxit is not None) and (n_iter >= maxit):
            logger.info(f"CG: failed, stopped by maxit ({maxit}).")
            break

        beta = rTr_new / rTr # (batch,)
        p = z_new + beta[None, ...] * p
        r, z, rTr = r_new, z_new, rTr_new
        
        info['residual'] = r_norm_new   
        info['niter'] = n_iter 

    return x, info

    # @staticmethod
    # def setup_context(ctx, inputs, output):
    #     A, b, x0, atol, rtol, maxit = inputs
    #     x = output
    #     ctx.save_for_backward(A, x)

    # # NOTE: This backward function is not implemented yet.
    # # Now only the shape is correct to test the autograd, while values do not make sense.
    # @staticmethod
    # def backward(ctx, grad_output: Tensor):
    #     A, x = ctx.saved_tensors
    #     grad_A = grad_b = None
    #     # NOTE: A[ij]  x[jb]  grad_output[jb]

    #     # 如果第零个或者第一个需要求导
    #     if ctx.needs_input_grad[0] or ctx.needs_input_grad[1]:
    #         # 区分 A 的不同稀疏格式，用不同的方法求 A 的逐个元素倒数
    #         if A.is_sparse_csr:
    #             inv_A = torch.sparse_csr_tensor(A.crow_indices(), A.col_indices(), 1/A.values(), A.size())
    #         elif A.is_sparse: # COO
    #             inv_A = torch.sparse_coo_tensor(A.indices(), 1/A.values(), A.size())
    #         else:
    #             raise RuntimeError("SparseCGBackward: A must be a sparse CSR, CSC or COO matrix.")

    #     if ctx.needs_input_grad[0]:
    #         weights = -sum(grad_output*x, dim=-1).unsqueeze(0)
    #         weights = torch.broadcast_to(weights, A.shape)
    #         grad_A = inv_A * weights

    #     if ctx.needs_input_grad[1]:
    #         weights = grad_output.mean(dim=-1, keepdim=True)
    #         grad_b = mm(inv_A, weights)
    #         grad_b = torch.broadcast_to(grad_b, x.shape)

    #     return grad_A, grad_b, None, None, None, None<|MERGE_RESOLUTION|>--- conflicted
+++ resolved
@@ -63,16 +63,12 @@
         b = bm.swapaxes(b, 0, 1)
         x0 = bm.swapaxes(x0, 0, 1)
 
-<<<<<<< HEAD
-    sol,info = _cg_impl(A, b, x0,M,atol, rtol, maxiter)
-=======
     sol = _cg_impl(A, b, x0,M,atol, rtol, maxit)
->>>>>>> eb9ec55e
 
     if (not single_vector) and batch_first:
         sol = bm.swapaxes(sol, 0, 1)
 
-    return sol, info
+    return sol
 
 
 def _cg_impl(A: SupportsMatmul, b: TensorLike, x0: TensorLike, M: SupportsMatmul, atol, rtol, maxit):
@@ -118,10 +114,9 @@
         p = z_new + beta[None, ...] * p
         r, z, rTr = r_new, z_new, rTr_new
         
-        info['residual'] = r_norm_new   
-        info['niter'] = n_iter 
 
-    return x, info
+
+    return x
 
     # @staticmethod
     # def setup_context(ctx, inputs, output):
