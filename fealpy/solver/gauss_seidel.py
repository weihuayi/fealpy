--- conflicted
+++ resolved
@@ -46,21 +46,12 @@
         niter +=1
         print("n=:", niter, "residual: ", res)
         if res < rtol :
-<<<<<<< HEAD
-            logger.info(f"GS: converged in {iter} iterations, "
-                        "stopped by relative tolerance.")
-            break
-
-        if (maxiter is not None) and (niter >= maxiter):
-            logger.info(f"GS: failed, stopped by maxiter ({maxiter}).")
-=======
             logger.info(f"Gauss Seidel: converged in {iter} iterations, "
                         "stopped by relative tolerance.")
             break
 
         if (maxit is not None) and (niter >= maxit):
             logger.info(f"Gauss Seidel: failed, stopped by maxiter ({maxit}).")
->>>>>>> eb9ec55e
             break
     info['residual'] = res    
     info['niter'] = niter 
