--- conflicted
+++ resolved
@@ -1,10 +1,2 @@
-<<<<<<< HEAD
-from .creation import Box2d
-from .ops import ErrorEstimation, MeshDimensionUpgrading
-
-from .bdf_mesh_reader import BdfMeshReader
-from .boundary_mesh_extractor import BoundaryMeshExtractor
-=======
 from .creation import Box2d, ChipMesh2D
-from .ops import Error
->>>>>>> f54dea73
+from .ops import Error