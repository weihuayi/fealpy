import math
from typing import Optional
import inspect
from ..backend import backend_manager as bm
from ..backend import TensorLike
from ..sparse import csr_matrix, spdiags, SparseTensor
from ..mesh import UniformMesh
from .operator_base import OpteratorBase, assemblymethod
<<<<<<< HEAD
=======


>>>>>>> 5d8a2dfc
class DiffusionOperator(OpteratorBase):
    """
    Discrete approximation of the second‐order diffusion operator:

        −∇·(D(x) ∇u(x))

    on structured (uniform Cartesian) meshes using finite difference methods.

    This operator appears in many classes of PDEs, including but not limited to:
        - heat equation
        - reaction–diffusion systems
        - diffusion‐dominated convection–diffusion equations

    -------------------------------------------------------------------------------
    Method extensibility:
        Different coefficient types or optimizations can be supported via the
        `assemblymethod` decorator mechanism. Users may switch between
        implementations by specifying the `method` parameter in the constructor.

    -------------------------------------------------------------------------------
    Attributes:
        mesh           : UniformMesh object
        diffusion_coef : Function or constant tensor D(x) of shape (GD, GD)
    """
    def __init__(self, mesh: UniformMesh, diffusion_coef,
                 method: Optional[str]=None):
        """
        Initialize the diffusion operator.

        Parameters:
            mesh            : The structured mesh over which the operator is defined.
            diffusion_coef  : Either a constant tensor D of shape (GD,GD),
                              or a function taking node coordinates p and returning D(p).
            method          : Optional string key identifying which assembly
                              implementation to use. Defaults to 'assembly'.
        """
        method = 'assembly' if (method is None) else method
        super().__init__(method=method)

        self.mesh = mesh  # Store the mesh for later assembly
        self.diffusion_coef = diffusion_coef 
        
    def assembly(self) -> SparseTensor:
        """
        Assemble the global sparse matrix for the diffusion operator with constant
        coefficient tensor A, including both pure and mixed second‐derivative terms.

        Pure terms: A_{ii} ∂²u/∂x_i² discretized by three‐point central differences:
            −A_{ii} * (u_{i+1} − 2 u_i + u_{i−1}) / h_i²

        Mixed terms: (A_{ij}+A_{ji}) ∂²u/(∂x_i∂x_j) discretized by four‐point central differences:
            −(A_{ij}+A_{ji}) * [u_{i+1,j+1} − u_{i−1,j+1} − u_{i+1,j−1} + u_{i−1,j−1}]
               / (4 h_i h_j)

        Returns:
            SparseTensor: CSR-format matrix of size (NN, NN), where NN is total nodes.
        """
        mesh = self.mesh
<<<<<<< HEAD
        ftype = mesh.ftype  # Floating point data type for matrix entries
        itype = mesh.itype  # Integer data type for indexing (not used directly)
        device = mesh.device  # Device context (e.g., CPU, GPU)
        GD = mesh.geo_dimension()  # Geometric dimension of the mesh

        node = self.mesh.entity('node')
        if callable(self.diffusion_coef):
            D = self.diffusion_coef(node) # shape == (GD, GD)
        else:
            D = self.diffusion_coef

        # spacing of the mesh in each dimension
        h = mesh.h
        # coefficient c = 1/h^2 per dimension
        c = 1.0 / (h ** 2)
        c = D @ c

        NN = mesh.number_of_nodes()  # Total number of grid nodes
        K = mesh.linear_index_map('node')  # Multi-dimensional to linear index map
        shape = K.shape  # Shape of the index map array

        # Create diagonal entries with sum of c over dimensions times 2
        diag_value = bm.full((NN,), 2 * c.sum(), dtype=ftype)
        I = K.ravel() # Row indices for diagonal entries
        J = K.ravel() # Column indices for diagonal entries
        A = csr_matrix((diag_value, (I, J)), shape=(NN, NN))

        # Slices tuple for indexing all dimensions
        full_slice = (slice(None),) * GD

        # Off-diagonal contributions for each dimension
        for i in range(GD):
            # Number of nodes shifted along dimension i
            n_shift = math.prod(
                count for dim_idx, count in enumerate(shape) if dim_idx != i
            )
            # Off-diagonal value for neighbor entries
            off_value = bm.full((NN - n_shift,), -c[i], dtype=ftype)
            # Create slice objects to select neighbor index arrays
            s1 = full_slice[:i] + (slice(1, None),) + full_slice[i+1:]
            s2 = full_slice[:i] + (slice(None, -1),) + full_slice[i+1:]
            # Row indices for off-diagonal
            I = K[s1].ravel()
            J = K[s2].ravel()
            # Add entries for coupling in both directions
            A += csr_matrix((off_value, (I, J)), shape=(NN, NN))
            A += csr_matrix((off_value, (J, I)), shape=(NN, NN))
=======
        GD = mesh.geo_dimension()
        node = mesh.entity('node')
        # Evaluate diffusion tensor at all nodes (if function) or take constant
        # D = self.diffusion_coef(node)    # shape == (GD, GD) or broadcastable
        n = len(inspect.signature(self.diffusion_coef).parameters) 
        if n == 0:
            D = self.diffusion_coef()       
        else:
            D =self.diffusion_coef(node) # shape == (GD, GD) or broadcastable
        
        # Mesh spacing and coefficient vector per dimension
        h = mesh.h                       # tuple of length GD
        c = 1.0 / (h ** 2) # 1/h_i^2
        # If D is nontrivial tensor, contract: c_i ← Σ_j D_{ij} c_j
        c = D * c                        # shape (GD,)
        NN = mesh.number_of_nodes()      # total nodes
        K  = mesh.linear_index_map('node')  
        shape = K.shape                  # multi-index grid shape

        # Main diagonal: sum over dims of 2c_i
        diag_val = bm.full(NN, 2 * bm.sum(c.diagonal()), dtype=mesh.ftype)
        I = K.flat
        J = K.flat
        A = csr_matrix((diag_val, (I, J)), shape=(NN, NN))

        # Prepare slicing for neighbor access
        full = (slice(None),) * GD
        shifts = [math.prod(shape[j] for j in range(GD) if j != i) for i in range(GD)]

        # Off-diagonal contributions in each dimension
        for i in range(GD):
            # shift between nodes in dim i
            off_val = bm.full(NN - shifts[i], -c[i, i], dtype=mesh.ftype)

            # build slices for forward/backward neighbors
            s_plus  = full[:i] + (slice(1, None),) + full[i+1:]
            s_minus = full[:i] + (slice(None, -1),) + full[i+1:]
            I_idx = K[s_plus].flat
            J_idx = K[s_minus].flat
>>>>>>> 5d8a2dfc

            # add coupling to both directions
            A += csr_matrix((off_val, (I_idx, J_idx)), shape=(NN, NN))
            A += csr_matrix((off_val, (J_idx, I_idx)), shape=(NN, NN))
            
            for j in range(i+1, GD):
                if c[i, j] != 0:
                    # +i +j
                    s_ip_jp = full[:i] + (slice(1,None),) + full[i+1:j] \
                            + (slice(1,None),) + full[j+1:]
                    # -i +j
                    s_im_jp = full[:i] + (slice(None,-1),) + full[i+1:j] \
                            + (slice(1,None),) + full[j+1:]
                    # +i -j
                    s_ip_jm = full[:i] + (slice(1,None),) + full[i+1:j] \
                            + (slice(None,-1),) + full[j+1:]
                    # -i -j
                    s_im_jm = full[:i] + (slice(None,-1),) + full[i+1:j] \
                            + (slice(None,-1),) + full[j+1:]
              
                    s_c_ip_jp = full[:i] + (slice(None,-1),) + full[i+1:j] \
                                + (slice(None,-1),) + full[j+1:]
                    s_c_im_jp = full[:i] + (slice(1,None),)  + full[i+1:j] \
                                + (slice(None,-1),) + full[j+1:]
                    s_c_ip_jm = full[:i] + (slice(None,-1),) + full[i+1:j] \
                                + (slice(1,None),)  + full[j+1:]
                    s_c_im_jm = full[:i] + (slice(1,None),)  + full[i+1:j] \
                                + (slice(1,None),)  + full[j+1:]
                                
                    I_ip_jp = K[s_ip_jp].ravel();  J_ip_jp = K[s_c_ip_jp].ravel()
                    I_im_jp = K[s_im_jp].ravel();  J_im_jp = K[s_c_im_jp].ravel()
                    I_ip_jm = K[s_ip_jm].ravel();  J_ip_jm = K[s_c_ip_jm].ravel()
                    I_im_jm = K[s_im_jm].ravel();  J_im_jm = K[s_c_im_jm].ravel()
                    coeff = (D[i, j] + D[j, i])/(4*h[i]*h[j])
                    A += csr_matrix(( +coeff*bm.ones_like(I_ip_jp), (J_ip_jp, I_ip_jp)), shape=(NN,NN))
                    A += csr_matrix(( -coeff*bm.ones_like(I_im_jp), (J_im_jp, I_im_jp)), shape=(NN,NN))
                    A += csr_matrix(( -coeff*bm.ones_like(I_ip_jm), (J_ip_jm, I_ip_jm)), shape=(NN,NN))
                    A += csr_matrix(( +coeff*bm.ones_like(I_im_jm), (J_im_jm, I_im_jm)), shape=(NN,NN))
                                              
        return A

    @assemblymethod('fast')
    def assembly_const(self) -> SparseTensor:
        """
        A faster assembly for constant, isotropic diffusion D = d·I.

        In this special case c_i = d/h_i^2, and the matrix has a
        tensor‐product structure exploitable for performance.
        """
        # [Implementation omitted for brevity]
        raise NotImplementedError("Fast constant‐coefficient assembly not yet implemented")<|MERGE_RESOLUTION|>--- conflicted
+++ resolved
@@ -6,11 +6,6 @@
 from ..sparse import csr_matrix, spdiags, SparseTensor
 from ..mesh import UniformMesh
 from .operator_base import OpteratorBase, assemblymethod
-<<<<<<< HEAD
-=======
-
-
->>>>>>> 5d8a2dfc
 class DiffusionOperator(OpteratorBase):
     """
     Discrete approximation of the second‐order diffusion operator:
@@ -69,55 +64,6 @@
             SparseTensor: CSR-format matrix of size (NN, NN), where NN is total nodes.
         """
         mesh = self.mesh
-<<<<<<< HEAD
-        ftype = mesh.ftype  # Floating point data type for matrix entries
-        itype = mesh.itype  # Integer data type for indexing (not used directly)
-        device = mesh.device  # Device context (e.g., CPU, GPU)
-        GD = mesh.geo_dimension()  # Geometric dimension of the mesh
-
-        node = self.mesh.entity('node')
-        if callable(self.diffusion_coef):
-            D = self.diffusion_coef(node) # shape == (GD, GD)
-        else:
-            D = self.diffusion_coef
-
-        # spacing of the mesh in each dimension
-        h = mesh.h
-        # coefficient c = 1/h^2 per dimension
-        c = 1.0 / (h ** 2)
-        c = D @ c
-
-        NN = mesh.number_of_nodes()  # Total number of grid nodes
-        K = mesh.linear_index_map('node')  # Multi-dimensional to linear index map
-        shape = K.shape  # Shape of the index map array
-
-        # Create diagonal entries with sum of c over dimensions times 2
-        diag_value = bm.full((NN,), 2 * c.sum(), dtype=ftype)
-        I = K.ravel() # Row indices for diagonal entries
-        J = K.ravel() # Column indices for diagonal entries
-        A = csr_matrix((diag_value, (I, J)), shape=(NN, NN))
-
-        # Slices tuple for indexing all dimensions
-        full_slice = (slice(None),) * GD
-
-        # Off-diagonal contributions for each dimension
-        for i in range(GD):
-            # Number of nodes shifted along dimension i
-            n_shift = math.prod(
-                count for dim_idx, count in enumerate(shape) if dim_idx != i
-            )
-            # Off-diagonal value for neighbor entries
-            off_value = bm.full((NN - n_shift,), -c[i], dtype=ftype)
-            # Create slice objects to select neighbor index arrays
-            s1 = full_slice[:i] + (slice(1, None),) + full_slice[i+1:]
-            s2 = full_slice[:i] + (slice(None, -1),) + full_slice[i+1:]
-            # Row indices for off-diagonal
-            I = K[s1].ravel()
-            J = K[s2].ravel()
-            # Add entries for coupling in both directions
-            A += csr_matrix((off_value, (I, J)), shape=(NN, NN))
-            A += csr_matrix((off_value, (J, I)), shape=(NN, NN))
-=======
         GD = mesh.geo_dimension()
         node = mesh.entity('node')
         # Evaluate diffusion tensor at all nodes (if function) or take constant
@@ -157,8 +103,6 @@
             s_minus = full[:i] + (slice(None, -1),) + full[i+1:]
             I_idx = K[s_plus].flat
             J_idx = K[s_minus].flat
->>>>>>> 5d8a2dfc
-
             # add coupling to both directions
             A += csr_matrix((off_val, (I_idx, J_idx)), shape=(NN, NN))
             A += csr_matrix((off_val, (J_idx, I_idx)), shape=(NN, NN))
