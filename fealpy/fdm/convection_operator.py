--- conflicted
+++ resolved
@@ -87,18 +87,11 @@
         GD = mesh.geo_dimension()
         node = mesh.entity('node')
         context = bm.context(node)
-<<<<<<< HEAD
-        if callable(self.convection_coef):
-            b = self.convection_coef(node)
-        else:
-            b = self.convection_coef         # shape == (GD,), constant vector
-=======
         n = len(inspect.signature(self.convection_coef).parameters) 
         if n == 0:
             b = self.convection_coef()     
         else:
             b = self.convection_coef(node)            
->>>>>>> 5d8a2dfc
         h = mesh.h                                # uniform spacing in each dimension
         NN = mesh.number_of_nodes()
         K = mesh.linear_index_map('node')         # multi-index map
