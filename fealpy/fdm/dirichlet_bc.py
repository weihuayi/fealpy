--- conflicted
+++ resolved
@@ -81,18 +81,11 @@
         >>> A_bc, f_bc = bc.apply(A, f)
         """
         if uh is None:
-<<<<<<< HEAD
         # Initialize uh as a zero vector if not provided
             if hasattr(A, 'values_context'):
                 uh = bm.zeros(A.shape[0], **A.values_context())
             else:
                 uh = bm.zeros(A.shape[0], dtype=A.dtype)
-    # ... rest of the method unchanged ...
-=======
-            # Initialize uh as a zero vector if not provided
-            uh = bm.zeros(A.shape[0], **A.values_context())
->>>>>>> 5d8a2dfc
-
         # Get all node coordinates
         node = self.mesh.entity('node')
 
@@ -120,5 +113,4 @@
 
         # Apply boundary conditions to the matrix
         A = D0 @ A @ D0 + D1
-
-        return A, f+        return A, f
