--- conflicted
+++ resolved
@@ -220,9 +220,8 @@
             A12 = AD[:NE,NE:NE+NC]
             A21 = AD[NE:NE+NC,:NE]
             Anew = A21*A11inv*A12
-            print('Anew',Anew)
             b1 = A21*A11inv*bnew[:NE] - bnew[NE:NE+NC]
-            print('b1',b1)
+
 
             # solve
             p1 = np.zeros((NC,),dtype=ftype)
@@ -243,10 +242,7 @@
             A11 = A[:NE,:NE]
             A12 = A[:NE,NE:NE+NC]
             A21 = A[NE:NE+NC,:NE]
-<<<<<<< HEAD
-
-=======
->>>>>>> e459bb9b
+
             if LA.norm(f) == 0:
                 ru = LA.norm(f - A11*u1 - A12*p1)
             else:
@@ -255,6 +251,7 @@
                 rp = LA.norm(g - A21*u1)
             else:
                 rp = LA.norm(g - A21*u1)/LA.norm(g)
+            C = self.get_nonlinear_coef()#add
 
             count = count + 1
  #           print('ru:',ru)
@@ -302,10 +299,7 @@
         psemi = np.sqrt(np.sum((ep[1:] - ep[:NC-1])**2)/hx/hy)
         peH1 = peL2 + psemi
         return peH1
-<<<<<<< HEAD
-
-=======
->>>>>>> e459bb9b
+
 #    def get_L2_perror(self):
 #        uh = self.uh
 #        ph = self.ph
@@ -313,20 +307,6 @@
 #        pI = self.pI
 #        err = self.integralalg.L2_error(ph, pI)
 #        return err
-<<<<<<< HEAD
-=======
- 
-    def get_H1_error(self):
-        mesh = self.mesh
-        NC = mesh.number_of_cells()
-        hx = mesh.hx
-        hy = mesh.hy
-        ueL2,peL2 = self.get_L2_error()
-        ep = self.ph - self.pI
-        psemi = np.sqrt(np.sum((ep[1:]-ep[:NC-1])**2))
-        peH1 = peL2+psemi
-        return ep,psemi
->>>>>>> e459bb9b
 
     def get_DpL2_error(self):
         mesh = self.mesh
