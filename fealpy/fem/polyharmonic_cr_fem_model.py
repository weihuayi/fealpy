from typing import Optional, Union
from ..backend import bm
from ..model import PDEDataManager, ComputationalModel
from ..model.polyharmonic import PolyharmonicPDEDataT
from ..decorator import variantmethod

from ..mesh import Mesh
from ..functionspace import functionspace

from ..fem import BilinearForm, ScalarDiffusionIntegrator
<<<<<<< HEAD
from ..fem import MthLaplaceIntegrator
=======
from ..fem import PolyharmonicIntegrator
>>>>>>> 6211563c
from ..fem import LinearForm, ScalarSourceIntegrator
from ..fem import DirichletBC


class PolyharmonicCrFEMModel(ComputationalModel):
    """
    Smooth Finite Element Method to solve the equation \(\Delta^{m+1} u = f\)
    on a 2D/3D domain, using \(C^m\)-conforming finite element spaces.

    Attributes:
        mesh: The computational mesh.
        pde: The PDE problem data.
        p: Polynomial degree of finite element space.
        m: Smoothness order.
    """
    def __init__(self, options):
        self.options = options
        super().__init__(pbar_log=options['pbar_log'], log_level=options['log_level'])
        self.set_pde(options['pde'])
<<<<<<< HEAD
        import ipdb
        ipdb.set_trace()
=======
>>>>>>> 6211563c
        self.set_init_mesh(options['init_mesh'], nx=options['mesh_size'],
                           ny=options['mesh_size'] )
        self.set_space_degree(options['space_degree'])
        self.set_smoothness(options['smoothness'])

    def set_pde(self, pde: Union[PolyharmonicPDEDataT, str]="sinsinbi"):
        """
        """
        if isinstance(pde, str):
            self.pde = PDEDataManager('polyharmonic').get_example(pde)
        else:
            self.pde = pde

    def set_init_mesh(self, mesh: Union[Mesh, str] = "tri", **kwargs):
        if isinstance(mesh, str):
<<<<<<< HEAD
            import ipdb
            ipdb.set_trace()
=======
>>>>>>> 6211563c
            self.mesh = self.pde.init_mesh(**kwargs)
        else:
            self.mesh = mesh

        NN = self.mesh.number_of_nodes()
        NE = self.mesh.number_of_edges()
        NF = self.mesh.number_of_faces()
        NC = self.mesh.number_of_cells()
        self.logger.info(f"Mesh initialized with {NN} nodes, {NE} edges, {NF} faces, and {NC} cells.")

    def set_space_degree(self, p: int):
        """
        Set the polynomial degree of the finite element space.

        Args:
            p: The polynomial degree.
        """
        self.p = p

    def set_smoothness(self, m: int):
        self.m = m

    def linear_system(self):
        """
        Construct the linear system for the eigenvalue problem.

        Returns:
            The stiffness matrix and mass matrix.
        """
<<<<<<< HEAD
        from ..functionspace import CmConformingFESpace2d
        from ..functionspace import CmConformingFESpace3d

        GD = self.mesh.geo_dimension()
        if self.mesh.TD == 2:
            self.space = CmConformingFESpace2d(self.mesh, self.p, self.m)
        if self.mesh.TD == 3:
            self.space = CmConformingFESpace3d(self.mesh, self.p, self.m)
        self.uh = self.space.function() # 建立一个有限元函数

        bform = BilinearForm(self.space)
        integrator = MthLaplaceIntegrator(m=self.m+1, coef=1, q=self.p+4)
=======
        from ..functionspace import CrConformingFESpace2d
        from ..functionspace import CrConformingFESpace3d

        GD = self.mesh.geo_dimension()
        if self.mesh.TD == 2:
            self.space = CrConformingFESpace2d(self.mesh, self.p, self.m)
        if self.mesh.TD == 3:
            self.space = CrConformingFESpace3d(self.mesh, self.p, self.m)
        self.uh = self.space.function() # 建立一个有限元函数

        bform = BilinearForm(self.space)
        integrator = PolyharmonicIntegrator(m=self.m+1, coef=1, q=self.p+4)
>>>>>>> 6211563c
        bform.add_integrator(integrator)

        lform = LinearForm(self.space)
        lform.add_integrator(ScalarSourceIntegrator(self.pde.source, q=self.p+4))

        A = bform.assembly()
        F = lform.assembly()

        return A, F

    def apply_bc(self, A, F):
        """
        Apply Dirichlet boundary conditions.

        Returns:
            A, F: Modified matrix and vector after applying boundary conditions.
        """

        from ..fem import DirichletBC
        A, F = DirichletBC( self.space, gd=self.pde.get_flist()).apply(A, F)
        return A, F

    def solve(self):
        """
        Solve the linear system using a direct solver (default method).
        """
        from ..solver import spsolve
        A, F = self.linear_system()
        A, F = self.apply_bc(A, F)

        self.uh[:] =  spsolve(A, F, solver='scipy')
        self.logger.info(f"uh: {self.uh[:]}")

    def error(self):
        """
        Compute L2, H1, and H2 errors of the numerical solution.

        Returns:
            l2: L2-norm error between exact and numerical solution.
            h1: H1-seminorm error.
            h2: H2-seminorm error (approximate if pde.hessian is provided).
        """
        from ..decorator import barycentric

        @barycentric
        def ugval(p):
            return self.space.grad_m_value(self.uh, p, 1)

        @barycentric
        def ug2val(p):
            return self.space.grad_m_value(self.uh, p, 2)

        l2 = self.mesh.error(self.pde.solution, self.uh)
        h1 = self.mesh.error(self.pde.gradient, ugval)
        h2 = self.mesh.error(self.pde.hessian, ug2val)

        self.logger.info(f"l2: {l2}, h1: {h1}, h2: {h2}")


<|MERGE_RESOLUTION|>--- conflicted
+++ resolved
@@ -8,11 +8,7 @@
 from ..functionspace import functionspace
 
 from ..fem import BilinearForm, ScalarDiffusionIntegrator
-<<<<<<< HEAD
-from ..fem import MthLaplaceIntegrator
-=======
 from ..fem import PolyharmonicIntegrator
->>>>>>> 6211563c
 from ..fem import LinearForm, ScalarSourceIntegrator
 from ..fem import DirichletBC
 
@@ -32,11 +28,6 @@
         self.options = options
         super().__init__(pbar_log=options['pbar_log'], log_level=options['log_level'])
         self.set_pde(options['pde'])
-<<<<<<< HEAD
-        import ipdb
-        ipdb.set_trace()
-=======
->>>>>>> 6211563c
         self.set_init_mesh(options['init_mesh'], nx=options['mesh_size'],
                            ny=options['mesh_size'] )
         self.set_space_degree(options['space_degree'])
@@ -52,11 +43,6 @@
 
     def set_init_mesh(self, mesh: Union[Mesh, str] = "tri", **kwargs):
         if isinstance(mesh, str):
-<<<<<<< HEAD
-            import ipdb
-            ipdb.set_trace()
-=======
->>>>>>> 6211563c
             self.mesh = self.pde.init_mesh(**kwargs)
         else:
             self.mesh = mesh
@@ -86,20 +72,6 @@
         Returns:
             The stiffness matrix and mass matrix.
         """
-<<<<<<< HEAD
-        from ..functionspace import CmConformingFESpace2d
-        from ..functionspace import CmConformingFESpace3d
-
-        GD = self.mesh.geo_dimension()
-        if self.mesh.TD == 2:
-            self.space = CmConformingFESpace2d(self.mesh, self.p, self.m)
-        if self.mesh.TD == 3:
-            self.space = CmConformingFESpace3d(self.mesh, self.p, self.m)
-        self.uh = self.space.function() # 建立一个有限元函数
-
-        bform = BilinearForm(self.space)
-        integrator = MthLaplaceIntegrator(m=self.m+1, coef=1, q=self.p+4)
-=======
         from ..functionspace import CrConformingFESpace2d
         from ..functionspace import CrConformingFESpace3d
 
@@ -112,7 +84,6 @@
 
         bform = BilinearForm(self.space)
         integrator = PolyharmonicIntegrator(m=self.m+1, coef=1, q=self.p+4)
->>>>>>> 6211563c
         bform.add_integrator(integrator)
 
         lform = LinearForm(self.space)
