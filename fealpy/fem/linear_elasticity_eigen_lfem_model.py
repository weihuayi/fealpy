--- conflicted
+++ resolved
@@ -8,19 +8,10 @@
 
 from fealpy.mesh import Mesh
 from fealpy.functionspace import functionspace 
-<<<<<<< HEAD
-from fealpy.material import LinearElasticMaterial
-
 from fealpy.fem import BilinearForm
 from fealpy.fem import LinearElasticityIntegrator
 from fealpy.fem import ScalarMassIntegrator as MassIntegrator
 
-=======
-from fealpy.fem import BilinearForm
-from fealpy.fem import LinearElasticityIntegrator
-from fealpy.fem import ScalarMassIntegrator as MassIntegrator
-
->>>>>>> 6482dbdb
 from fealpy.fem import DirichletBC
 
 class LinearElasticityEigenLFEMModel(ComputationalModel):
@@ -126,17 +117,10 @@
 
             space_degree (int, optional): Polynomial degree of the Lagrange finite element space.
                 Defaults to 1.
-<<<<<<< HEAD
 
             pbar_log (bool, optional): Whether to display a progress bar during execution.
                 Defaults to True.
 
-=======
-
-            pbar_log (bool, optional): Whether to display a progress bar during execution.
-                Defaults to True.
-
->>>>>>> 6482dbdb
             log_level (str, optional): Logging verbosity level.
                 Must be one of 'DEBUG', 'INFO', 'WARNING', 'ERROR', or 'CRITICAL'. Defaults to 'INFO'.
 
