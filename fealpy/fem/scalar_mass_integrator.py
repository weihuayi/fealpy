from typing import Optional

from ..backend import backend_manager as bm
from ..typing import TensorLike, Index, _S, CoefLike
from ..mesh import HomogeneousMesh
from ..functionspace.space import FunctionSpace as _FS
from ..utils import process_coef_func
from ..functional import bilinear_integral, linear_integral, get_semilinear_coef
from ..decorator.variantmethod import variantmethod
from .integrator import LinearInt, OpInt, CellInt, enable_cache


class ScalarMassIntegrator(LinearInt, OpInt, CellInt):
    def __init__(self, coef: Optional[CoefLike]=None, q: Optional[int]=None, *,
                 index: Index=_S,
                 batched: bool=False,
                 method: Optional[str]=None) -> None:
        super().__init__()
        self.coef = coef
        self.q = q
        self.index = index
        self.batched = batched
        self.assembly.set(method)

    @enable_cache
    def to_global_dof(self, space: _FS) -> TensorLike:
        return space.cell_to_dof()[self.index]

    @enable_cache
    def fetch(self, space: _FS):
        q = self.q
        index = self.index
        mesh = getattr(space, 'mesh', None)

        if not isinstance(mesh, HomogeneousMesh):
            raise RuntimeError("The ScalarMassIntegrator only support spaces on"
                               f"homogeneous meshes, but {type(mesh).__name__} is"
                               "not a subclass of HomoMesh.")

        cm = mesh.entity_measure('cell', index=index)
        q = space.p+3 if self.q is None else self.q
        qf = mesh.quadrature_formula(q, 'cell')
        bcs, ws = qf.get_quadrature_points_and_weights()
        phi = space.basis(bcs, index=index)
        return bcs, ws, phi, cm, index

    @variantmethod
    def assembly(self, space: _FS) -> TensorLike:
        coef = self.coef
        mesh = getattr(space, 'mesh', None)
        bcs, ws, phi, cm, index = self.fetch(space)
        val = process_coef_func(coef, bcs=bcs, mesh=mesh, etype='cell', index=index)

        return bilinear_integral(phi, phi, ws, cm, val, batched=self.batched)

    @assembly.register('semilinear')
    def assembly(self, space: _FS) -> TensorLike:
        uh = self.uh
        coef = self.coef
        mesh = getattr(space, 'mesh', None)
        bcs, ws, phi, cm, index = self.fetch(space)
        val_A = coef.grad_func(uh(bcs))  #(C, Q)
        val_F = -coef.func(uh(bcs))      #(C, Q)
        coef = process_coef_func(coef, bcs=bcs, mesh=mesh, etype='cell', index=index)
        coef_A = get_semilinear_coef(val_A, coef)
        coef_F = get_semilinear_coef(val_F, coef)

        return bilinear_integral(phi, phi, ws, cm, coef_A, batched=self.batched), \
               linear_integral(phi, ws, cm, coef_F, batched=self.batched)

    @assembly.register('isopara')
    def assembly(self, space: _FS, /, indices=None) -> TensorLike:
        """
        等参有限元质量矩阵组装
        """
        index = self.entity_selection(indices)
        mesh = getattr(space, 'mesh', None)
        coef = self.coef
        rm = mesh.reference_cell_measure()

        q = space.p+3 if self.q is None else self.q
        qf = mesh.quadrature_formula(q, 'cell')
        bcs, ws = qf.get_quadrature_points_and_weights()
        J = mesh.jacobi_matrix(bcs, index=index)
        G = mesh.first_fundamental_form(J) 
        d = bm.sqrt(bm.linalg.det(G))
        phi = space.basis(bcs)
<<<<<<< HEAD
        M = bm.einsum('q, cqi, cqj, cq -> cij', ws*rm, phi, phi, d) #(NC, ldof, ldof)
        return M

=======
        if coef is None:
            M = bm.einsum(f'q, cqi, cqj,cq -> cij', ws*rm, phi, phi, d)
        if isinstance(coef, (int, float)):
            M = bm.einsum('q, cqi, cqj, cq -> cij', ws*rm, phi, phi, d) * coef
        elif isinstance(coef, TensorLike):
            M = bm.einsum('q, cqi, cqj, cq, cq -> cij', ws*rm, phi, phi, d, coef)
        return M
>>>>>>> fba5a5ab
<|MERGE_RESOLUTION|>--- conflicted
+++ resolved
@@ -85,11 +85,6 @@
         G = mesh.first_fundamental_form(J) 
         d = bm.sqrt(bm.linalg.det(G))
         phi = space.basis(bcs)
-<<<<<<< HEAD
-        M = bm.einsum('q, cqi, cqj, cq -> cij', ws*rm, phi, phi, d) #(NC, ldof, ldof)
-        return M
-
-=======
         if coef is None:
             M = bm.einsum(f'q, cqi, cqj,cq -> cij', ws*rm, phi, phi, d)
         if isinstance(coef, (int, float)):
@@ -97,4 +92,4 @@
         elif isinstance(coef, TensorLike):
             M = bm.einsum('q, cqi, cqj, cq, cq -> cij', ws*rm, phi, phi, d, coef)
         return M
->>>>>>> fba5a5ab
+
