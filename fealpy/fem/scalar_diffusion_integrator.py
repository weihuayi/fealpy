--- conflicted
+++ resolved
@@ -131,8 +131,7 @@
         d = bm.sqrt(bm.linalg.det(G))
         coef = process_coef_func(coef, bcs=bcs, mesh=mesh, etype='cell', index=index)
         gphi = space.grad_basis(bcs, index=index, variable='x')
-<<<<<<< HEAD
-        A = bm.einsum('q, cqim, cqjm, cq -> cij', ws*rm, gphi, gphi, d)
+        A = bm.einsum('q, cqim, cqjm, cq -> cij', ws*rm, gphi, gphi, d) * coef
         return A
 
     @assemblymethod('homogeneous')
@@ -149,8 +148,4 @@
         S1 = bm.einsum('cji, cjk, ckl -> cil', Px, M, Px)
         S2 = bm.einsum('cji, cjk, ckl -> cil', Py, M, Py)
         return S1 + S2
- 
-=======
-        A = bm.einsum('q, cqim, cqjm, cq -> cij', ws*rm, gphi, gphi, d) * coef
-        return A
->>>>>>> 864393ff
+ 