import matplotlib.pyplot as plt
from typing import Union

from ..backend import bm
from ..mesh import Mesh
from ..functionspace import HuZhangFESpace, TensorFunctionSpace, LagrangeFESpace
from ..material import LinearElasticMaterial
from ..fem import BilinearForm, LinearForm, BlockForm
from ..fem import VectorSourceIntegrator
from ..fem.huzhang_stress_integrator import HuZhangStressIntegrator
from ..fem.huzhang_mix_integrator import HuZhangMixIntegrator
from ..model import PDEModelManager, ComputationalModel
from ..model.linear_elasticity import LinearElasticityPDEDataT
from ..decorator import variantmethod
from ..solver import spsolve,LinearElasticityHZFEMFastSolver
from ..tools.show import show_error_table, showmultirate


class LinearElasticityHuzhangFEMModel(ComputationalModel):
    """
    A class to represent a linear elasticity problem using the
    HuZhang finite element method.

    Reference:
        https://wnesm678i4.feishu.cn/wiki/P3FWwKgx8iURXVkLY8UcdHcPnHg?fromScene=spaceOverview
    """
    def __init__(self, options):
        self.options = options
        super().__init__(pbar_log=options['pbar_log'], log_level=options['log_level'])
        self.set_pde(options['pde'])
        self.set_material_parameters(self.pde.lam(), self.pde.mu())
        self.set_init_mesh(options['init_mesh'])
        self.set_space_degree(options['space_degree'])

    def set_pde(self, pde: Union[LinearElasticityPDEDataT, int] = 1):
        if isinstance(pde, int):
            self.pde = PDEModelManager('linear_elasticity').get_example(pde)
            self.logger.info(f"PDE initialized from string: '{pde}'")
        else:
            self.pde = pde
            pde_name = type(pde).__name__
            self.logger.info(f"PDE initialized from instance: {pde_name}") 

    def set_init_mesh(self, mesh: Union[Mesh, str] = "uniform_tri", **kwargs):
        if isinstance(mesh, str):
            self.mesh = self.pde.init_mesh[mesh](**kwargs)
            mesh_type = mesh
            self.logger.info(f"Mesh type: '{mesh_type}'")
        else:
            self.mesh = mesh
            mesh_type = type(mesh).__name__
            self.logger.info(f"Mesh type: custom {mesh_type} instance")

        NN = self.mesh.number_of_nodes()
        NE = self.mesh.number_of_edges()
        NF = self.mesh.number_of_faces()
        NC = self.mesh.number_of_cells()
        self.logger.info(f"Mesh initialized with {NN} nodes, {NE} edges, {NF} faces, and {NC} cells.")

    def set_material_parameters(self, lam: float, mu: float):
        self.material = LinearElasticMaterial("isoparametric", lame_lambda=lam, shear_modulus=mu)
        self.logger.info(f"Material parameters set: λ (Lamé first parameter) = {lam}, μ (shear modulus) = {mu}")


<<<<<<< HEAD
=======

    def set_space_degree(self, p: int):
        self.p = p

    def linear_system(self, mesh, p):
        GD = self.mesh.geo_dimension()
        lambda0, lambda1 = self.pde.stress_matrix_coefficient() 

        self.space_sigma = HuZhangFESpace(mesh, p=p)
        self.space = LagrangeFESpace(mesh, p=p-1, ctype='D')
        self.space_u = TensorFunctionSpace(scalar_space=self.space, shape=(GD, -1))

        bform1 = BilinearForm(self.space_sigma)
        bform1.add_integrator(HuZhangStressIntegrator(lambda0=lambda0, lambda1=lambda1))

        bform2 = BilinearForm((self.space_u, self.space_sigma))
        bform2.add_integrator(HuZhangMixIntegrator())

        A = BlockForm([[bform1,   bform2],
                       [bform2.T, None]])
        A = A.assembly()

        lform1 = LinearForm(self.space_u)
        lform1.add_integrator(VectorSourceIntegrator(source=self.pde.body_force))

        b = lform1.assembly()

        gdof_sigma = self.space_sigma.number_of_global_dofs()
        F = bm.zeros(A.shape[0], dtype=A.dtype)
        F[gdof_sigma:] = -b

        return A, F, self.space_sigma, self.space_u
    
    def apply_bc(self, A, F):
        pass

    @variantmethod("direct")
    def solve(self):
        A, F, space_sigma, space_u = self.linear_system(self.mesh, self.p)
        X = spsolve(A, F, solver='mumps')
        
        gdof_sigma = space_sigma.number_of_global_dofs()
        sigma_h = space_sigma.function()
        u_h = space_u.function()

        sigma_h[:] = X[:gdof_sigma]
        u_h[:] = X[gdof_sigma:]

        return sigma_h, u_h
    
    @solve.register('fast')
    def solve(self):
        pass
    
    @variantmethod('onestep')
    def run(self):
        sigma_h, u_h = self.solve()
        l2_u = self.mesh.error(u_h, self.pde.displacement)
        l2_sigma = self.mesh.error(sigma_h, self.pde.stress)

        self.logger.info(f"u L2 error (u): {l2_u}, L2 error (σ): {l2_sigma}")

    @run.register('uniform_refine')
    def run(self, maxit=4):
        errorType = [
                 '$|| \\boldsymbol{\\sigma} - \\boldsymbol{\\sigma}_h||_{L_2}$',
                 '$|| \\boldsymbol{u} - \\boldsymbol{u}_h||_{L_2}$',
                 ]
        errorMatrix = bm.zeros((2, maxit), dtype=bm.float64)
        h = bm.zeros(maxit, dtype=bm.float64)

        for i in range(maxit):
            N =  2**(i+1)
            sigma_h, u_h = self.solve()
            l2_u = self.mesh.error(u_h, self.pde.displacement)
            l2_sigma = self.mesh.error(sigma_h, self.pde.stress)

            h[i] = 1 / N
            errorMatrix[0, i] = l2_sigma
            errorMatrix[1, i] = l2_u 

            if i < maxit - 1:
                self.mesh.uniform_refine()
    
        show_error_table(h, errorType, errorMatrix)
        showmultirate(plt, 2, h, errorMatrix,  errorType, propsize=20)
        plt.show()

>>>>>>> 3de0fb1e
    def set_space_degree(self, p: int):
        self.p = p

    def linear_system(self, mesh, p):
        GD = self.mesh.geo_dimension()
        lambda0, lambda1 = self.pde.stress_matrix_coefficient() 

        self.space_sigma = HuZhangFESpace(mesh, p=p)
        self.space = LagrangeFESpace(mesh, p=p-1, ctype='D')
        self.space_u = TensorFunctionSpace(scalar_space=self.space, shape=(-1,GD))

        bform1 = BilinearForm(self.space_sigma)
        bform1.add_integrator(HuZhangStressIntegrator(lambda0=lambda0, lambda1=lambda1))

        bform2 = BilinearForm((self.space_u, self.space_sigma))
        bform2.add_integrator(HuZhangMixIntegrator())

        A = BlockForm([[bform1,   bform2],
                       [bform2.T, None]])
        A = A.assembly()

        lform1 = LinearForm(self.space_u)
    
        lform1.add_integrator(VectorSourceIntegrator(source=self.pde.body_force))

        b = lform1.assembly()

        gdof_sigma = self.space_sigma.number_of_global_dofs()
        F = bm.zeros(A.shape[0], dtype=A.dtype)
        F[gdof_sigma:] = -b

        return A, F, self.space_sigma, self.space_u
    
    def apply_bc(self, A, F):
        pass

    @variantmethod("direct")
    def solve(self):
        A, F, space_sigma, space_u = self.linear_system(self.mesh, self.p)
        X = spsolve(A, F, solver='scipy')
        info = {}
        info['residual'] = bm.linalg.norm(A @ X - F, ord=2)
        gdof_sigma = space_sigma.number_of_global_dofs()
        sigma_h = space_sigma.function()
        u_h = space_u.function()

        sigma_h[:] = X[:gdof_sigma]
        u_h[:] = X[gdof_sigma:]

        return sigma_h, u_h, info
    
    @solve.register('gmres')
    def solve(self):
        import time 
        start_time1 = time.time()
        A, F, space_sigma, space_u = self.linear_system(self.mesh, self.p)
        end_time1 = time.time()
        print(f"Time elapsed: {end_time1 - start_time1} seconds")
        
        start_time2 = time.time()
        # X,info = LinearElasticityHZFEMFastSolver(A, F, self.space, solver='gmres', rtol=1e-8, restart=20, maxit=None).solve()
        X, info =  LinearElasticityHZFEMFastSolver(A, F, self.space, solver='gmres', rtol=1e-8).solve()

        print(info)
        end_time2 = time.time()
        print(f"Time elapsed: {end_time2 - start_time2} seconds")
        gdof_sigma = space_sigma.number_of_global_dofs()
        sigma_h = space_sigma.function()
        u_h = space_u.function()

        sigma_h[:] = X[:gdof_sigma]
        u_h[:] = X[gdof_sigma:]

        return sigma_h, u_h,info
    
    @solve.register('minres')
    def solve(self):
        A, F, space_sigma, space_u = self.linear_system(self.mesh, self.p)
        X,info = LinearElasticityHZFEMFastSolver(A, F, self.space, solver='minres', rtol=1e-8).solve()
    
        gdof_sigma = space_sigma.number_of_global_dofs()
        sigma_h = space_sigma.function()
        u_h = space_u.function()

        sigma_h[:] = X[:gdof_sigma]
        u_h[:] = X[gdof_sigma:]

        return sigma_h, u_h,info
        
    
    @variantmethod('onestep')
    def run(self):
        sigma_h, u_h,_ = self.solve['gmres']()
        # l2_u = self.mesh.error(u_h, self.pde.disp_solution)
        # l2_sigma = self.mesh.error(sigma_h, self.pde.stress_solution)

        # self.logger.info(f"u L2 error (u): {l2_u}, L2 error (σ): {l2_sigma}")

    @run.register('uniform_refine')
    def run(self, maxit=4):
        errorType = [
                 '$|| \\boldsymbol{\\sigma} - \\boldsymbol{\\sigma}_h||_{L_2}$',
                 '$|| \\boldsymbol{u} - \\boldsymbol{u}_h||_{L_2}$',
                 ]
        errorMatrix = bm.zeros((2, maxit), dtype=bm.float64)
        h = bm.zeros(maxit, dtype=bm.float64)

        for i in range(maxit):
            N =  2**(i+1)
            sigma_h, u_h,_ = self.solve()
            l2_u = self.mesh.error(u_h, self.pde.displacement)
            l2_sigma = self.mesh.error(sigma_h, self.pde.stress)

            h[i] = 1 / N
            errorMatrix[0, i] = l2_sigma
            errorMatrix[1, i] = l2_u 

            if i < maxit - 1:
                self.mesh.uniform_refine()
    
        show_error_table(h, errorType, errorMatrix)
        showmultirate(plt, 2, h, errorMatrix,  errorType, propsize=20)
        plt.show()
        
    
    @run.register('performance')
    def run(self, maxit=2):
        
        methods = ['direct', 'gmres', 'minres']
        results = {m: {'time': [], 'res': [], 'iters': []} for m in methods}
        hs = []

        import time
        for i in range(maxit):
            h = 10*2**(i)
            hs.append(h)

            for m in methods:
                start = time.perf_counter()
                if m == 'direct':
                    _, _, info = self.solve['direct']()
                    elapsed = time.perf_counter() - start
                    results[m]['time'].append(elapsed)
                    results[m]['res'].append(info.get('residual', None))
                    results[m]['iters'].append(None)
                else:
                    _, _, info = self.solve[m]()
                    elapsed = time.perf_counter() - start
                    results[m]['time'].append(elapsed)
                    results[m]['res'].append(info.get('residual'))
                    results[m]['iters'].append(info.get('niter'))
            
            if i < maxit - 1:
                self.mesh.uniform_refine()

        hdr = 'lvl |   h   ' \
            + ''.join(f'| {m}_time ' for m in methods) \
            + ''.join(f'| {m}_res  ' for m in methods) \
            + ''.join(f'| {m}_iters ' for m in ['gmres','minres'])
        print(hdr)
        print('-'*len(hdr))

        for i, h in enumerate(hs):
            row = f'{i:3d} | {h:.3e} '
            for m in methods:
                row += f'| {results[m]["time"][i]:8.4f} '
            for m in methods:
                res = results[m]['res'][i]
                row += f'| {res if res is not None else "   N/A":8} '
            for m in ['gmres','minres']:
                it = results[m]['iters'][i]
                row += f'| {it if it is not None else "   N/A":6} '
            print(row)<|MERGE_RESOLUTION|>--- conflicted
+++ resolved
@@ -62,8 +62,6 @@
         self.logger.info(f"Material parameters set: λ (Lamé first parameter) = {lam}, μ (shear modulus) = {mu}")
 
 
-<<<<<<< HEAD
-=======
 
     def set_space_degree(self, p: int):
         self.p = p
@@ -152,7 +150,6 @@
         showmultirate(plt, 2, h, errorMatrix,  errorType, propsize=20)
         plt.show()
 
->>>>>>> 3de0fb1e
     def set_space_degree(self, p: int):
         self.p = p
 
