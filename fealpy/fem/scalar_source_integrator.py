--- conflicted
+++ resolved
@@ -69,13 +69,9 @@
         d = bm.sqrt(bm.linalg.det(G))
 
         val = process_coef_func(f, bcs=bcs, mesh=mesh, etype='cell', index=index)
-<<<<<<< HEAD
-=======
-        if val is None:
-            return bm.einsum('q, cql, cq -> cl ', ws*rm, phi, d) 
->>>>>>> afadd611
-
-        if isinstance(val, (int, float)):
+        if  val is None:
+            return bm.einsum('q, cql, cq -> cl', ws*rm, phi, d)
+        elif isinstance(val, (int, float)):
             return bm.einsum('q, cql, cq -> cl', ws*rm, phi, d)*val
         elif isinstance(val, TensorLike):
             if val.shape == (NC, ): # 分片常数
@@ -83,8 +79,4 @@
             elif val.shape == (NC, NQ):
                 return bm.einsum('q, cq, cql, cq -> cl', ws*rm, val, phi, d)
             else:
-<<<<<<< HEAD
-                raise ValueError(f"I can not deal with {f.shape}!")
-=======
-                raise ValueError(f"I can not deal with {f.shape}!")
->>>>>>> afadd611
+                raise ValueError(f"I can not deal with {f.shape}!")