--- conflicted
+++ resolved
@@ -49,13 +49,8 @@
         f = self.source
         mesh = getattr(space, 'mesh', None)
         bcs, ws, phi, cm, index = self.fetch(space)
-<<<<<<< HEAD
         val = process_coef_func(f, bcs=bcs, mesh=mesh, etype='cell', index=index)
   
-        return linear_integral(phi, ws, cm, val, batched=self.batched)
-=======
-
-        val = process_coef_func(f, bcs=bcs, mesh=mesh, etype='cell', index=index)
         return linear_integral(phi, ws, cm, val, batched=self.batched)
 
     @assemblymethod('isopara')
@@ -70,5 +65,4 @@
 
         val = process_coef_func(f, bcs=bcs, mesh=mesh, etype='cell', index=index)
         M = bm.einsum('q, cq, cql, cq -> cl', ws*rm, val, phi, d)
-        return M
->>>>>>> 9d520626
+        return M