
from ..backend import backend_manager as bm

from ..functionspace import LagrangeFESpace
from ..fem import BilinearForm, ScalarDiffusionIntegrator
from ..fem import LinearForm, ScalarSourceIntegrator
from ..fem import DirichletBC
<<<<<<< HEAD
from fealpy.solver import cg,gamg_solver,GaussiSeidei
=======
from fealpy.solver import cg,gamg_solver
>>>>>>> 70facb2c

from fealpy.sparse import csr_matrix



class PoissonLFEMSolver:
    """
    """
    def __init__(self, pde, mesh, p, timer=None, logger=None):
        """
        """
        # 计时与日志
        self.timer = timer
        self.logger = logger

        self.pde = pde
        self.space= LagrangeFESpace(mesh, p=p)
        self.uh = self.space.function() # 建立一个有限元函数
        bform = BilinearForm(self.space)
        bform.add_integrator(ScalarDiffusionIntegrator(method='fast'))
        lform = LinearForm(self.space)
        lform.add_integrator(ScalarSourceIntegrator(self.pde.source))
        A = bform.assembly()
        b = lform.assembly()
        if self.timer is not None:
            self.timer.send(f"组装 Poisson 方程离散系统")

        gdof = self.space.number_of_global_dofs()
        self.A, self.b = DirichletBC(self.space, gd=pde.solution).apply(A, b)
        if self.timer is not None:
            self.timer.send(f"处理 Poisson 方程 D 边界条件")


    def solve(self):
        """
        """
        self.uh[:] = cg(self.A, self.b, maxiter=5000, atol=1e-14, rtol=1e-14)
        gs,res_gs,iter_gs = GaussiSeidei.gs(self.A,self.b)
        if self.timer is not None:
            self.timer.send(f"求解 Poisson 方程线性系统")

        return self.uh,gs


<<<<<<< HEAD
    def gamg_solve(self, P, ptype: str='V',level=0,rtol: float=1e-8):
=======
    def gamg_solve(self, P, ctype: str='v', level=0, rtol: float=1e-8):
>>>>>>> 70facb2c
        """
        ctype:选择的循环类型，包括v,w,f循环
        level:磨光开始的层数，从细到粗
        rtol:相对误差
<<<<<<< HEAD
        ctype:选择的循环类型，包括v,w,f循环
        level:磨光开始的层数，从细到粗
        rtol:相对误差
=======
>>>>>>> 70facb2c
        """
        from ..solver import GAMGSolver
        solver = GAMGSolver() 

        solver.A = [self.A]
        solver.P = P
        solver.R = []
        solver.L = [self.A.tril()]
        solver.U = [self.A.triu()]
<<<<<<< HEAD
        solver.ptype = ptype
=======
        solver.D = [self.A.tril()+self.A.triu()-self.A]
        solver.ctype = ctype
>>>>>>> 70facb2c
        for m in P:
            # s = m.sum(axis=1)
            # m.T/s[None, :]
            # solver.R.append(m.T.div(s))
            solver.R.append(m.T)
            a = solver.R[-1].matmul(solver.A[-1])
            solver.A.append(a.matmul(m))
            solver.L.append(solver.A[-1].tril())
            solver.U.append(solver.A[-1].triu())

<<<<<<< HEAD
        if solver.ptype == 'V':
            x =  solver.vcycle(self.b)
        elif solver.ptype == 'W':
            x = solver.wcycle(self.b)
        elif solver.ptype == 'F':
            x = solver.fcycle(self.b)
            
=======
        if solver.ctype == 'v':
            x =  solver.vcycle(self.b)
        elif solver.ctype == 'w':
            x = solver.wcycle(self.b)
        elif solver.ctype == 'f':
            x = solver.fcycle(self.b)

>>>>>>> 70facb2c
        res = solver.A[0].matmul(x) - self.b
        res = bm.sqrt(bm.sum(res**2))
        res_0 = bm.sqrt(bm.sum(self.b**2))

        stop_res = res/res_0
        # 输出 stop_res
        if self.logger is not None:
            self.logger.info(f"stop_res = {stop_res:.2e}")
        else:
            print(f"stop_res = {stop_res:.2e}")

        # 检查收敛状态
        if stop_res <= rtol:
            if self.logger is not None:
                self.logger.info(
                    f"GAMG solver converged: stop_res = {stop_res:.2e} <= rtol = {rtol:.2e}"
                )
            converged = True
        else:
            if self.logger is not None:
                self.logger.warning(
                    f"GAMG solver NOT converged: stop_res = {stop_res:.2e} > rtol = {rtol:.2e}"
                )
            converged = False

        # 返回解和收敛标志
        return x, converged



        

<|MERGE_RESOLUTION|>--- conflicted
+++ resolved
@@ -5,11 +5,7 @@
 from ..fem import BilinearForm, ScalarDiffusionIntegrator
 from ..fem import LinearForm, ScalarSourceIntegrator
 from ..fem import DirichletBC
-<<<<<<< HEAD
 from fealpy.solver import cg,gamg_solver,GaussiSeidei
-=======
-from fealpy.solver import cg,gamg_solver
->>>>>>> 70facb2c
 
 from fealpy.sparse import csr_matrix
 
@@ -54,21 +50,8 @@
         return self.uh,gs
 
 
-<<<<<<< HEAD
     def gamg_solve(self, P, ptype: str='V',level=0,rtol: float=1e-8):
-=======
-    def gamg_solve(self, P, ctype: str='v', level=0, rtol: float=1e-8):
->>>>>>> 70facb2c
         """
-        ctype:选择的循环类型，包括v,w,f循环
-        level:磨光开始的层数，从细到粗
-        rtol:相对误差
-<<<<<<< HEAD
-        ctype:选择的循环类型，包括v,w,f循环
-        level:磨光开始的层数，从细到粗
-        rtol:相对误差
-=======
->>>>>>> 70facb2c
         """
         from ..solver import GAMGSolver
         solver = GAMGSolver() 
@@ -78,12 +61,7 @@
         solver.R = []
         solver.L = [self.A.tril()]
         solver.U = [self.A.triu()]
-<<<<<<< HEAD
         solver.ptype = ptype
-=======
-        solver.D = [self.A.tril()+self.A.triu()-self.A]
-        solver.ctype = ctype
->>>>>>> 70facb2c
         for m in P:
             # s = m.sum(axis=1)
             # m.T/s[None, :]
@@ -94,7 +72,6 @@
             solver.L.append(solver.A[-1].tril())
             solver.U.append(solver.A[-1].triu())
 
-<<<<<<< HEAD
         if solver.ptype == 'V':
             x =  solver.vcycle(self.b)
         elif solver.ptype == 'W':
@@ -102,15 +79,6 @@
         elif solver.ptype == 'F':
             x = solver.fcycle(self.b)
             
-=======
-        if solver.ctype == 'v':
-            x =  solver.vcycle(self.b)
-        elif solver.ctype == 'w':
-            x = solver.wcycle(self.b)
-        elif solver.ctype == 'f':
-            x = solver.fcycle(self.b)
-
->>>>>>> 70facb2c
         res = solver.A[0].matmul(x) - self.b
         res = bm.sqrt(bm.sum(res**2))
         res_0 = bm.sqrt(bm.sum(self.b**2))
