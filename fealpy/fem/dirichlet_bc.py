
from typing import Optional, Tuple, Callable, Union, TypeVar

from ..backend import backend_manager as bm
from ..typing import TensorLike
from ..sparse import SparseTensor, COOTensor, CSRTensor
from ..functionspace.space import FunctionSpace

CoefLike = Union[float, int, TensorLike, Callable[..., TensorLike]]
_ST = TypeVar('_ST', bound=SparseTensor)


class DirichletBC():
    """Dirichlet boundary condition."""
    def __init__(self, space: Tuple[FunctionSpace, ...],
                 gd: Optional[Tuple[CoefLike,...]]=None,
                 *, threshold: Optional[Tuple[CoefLike,...]]=None,
                 method = None):
        self.space = space
        self.gd = gd
        self.threshold = threshold
        self.bctype = 'Dirichlet'
        self.method = method

        if isinstance(space, tuple):
            self.gdof = bm.array([i.number_of_global_dofs() for i in space])
            if isinstance(threshold, tuple):
                self.is_boundary_dof = []
                for i in range(len(threshold)):
                    self.is_boundary_dof.append(space[i].is_boundary_dof(threshold[i], method=method))
                self.is_boundary_dof = bm.concatenate(self.is_boundary_dof)
            else:
                if threshold is None:
                    self.threshold = [None for i in range(len(space))]
                    self.is_boundary_dof = [i.is_boundary_dof() for i in space]
                    self.is_boundary_dof = bm.concatenate(self.is_boundary_dof)
                else:
                    index = bm.concatenate((bm.array([0]),bm.cumsum(self.gdof, axis=0)))
                    self.threshold = [threshold[i:i+1] for i in range(len(index)-1)]
                    self.is_boundary_dof = threshold 
            self.boundary_dof_index = bm.nonzero(self.is_boundary_dof)[0]
            self.gdof = bm.sum(self.gdof)
        else:
            self.gdof = space.number_of_global_dofs()
            if isinstance(threshold, TensorLike):
                self.is_boundary_dof = threshold
            else:
                self.is_boundary_dof = space.is_boundary_dof(threshold=threshold, method=method)

            self.boundary_dof_index = bm.nonzero(self.is_boundary_dof)[0]

    def check_matrix(self, matrix: SparseTensor, /) -> SparseTensor:
        """Check if the input matrix is available for Dirichlet boundary condition.

        Parameters:
            matrix (COOTensor): The left-hand-side matrix of the linear system.

        Raises:
            ValueError: When the layout is not torch.sparse_coo.
            RuntimeError: When the matrix is not coalesced.
            ValueError: When the matrix is not 2-dimensional.
            ValueError: When the matrix is not square.
            ValueError: When the matrix size does not match the gdof of the space.

        Returns:
            Tensor: The input matrix object.
        """
        if not isinstance(matrix, (COOTensor, CSRTensor)):
            raise ValueError('The type of matrix must be COOTensor or CSRTensor.')
        if len(matrix.shape) != 2:
            raise ValueError('The matrix must be a 2-D sparse COO matrix.')
        if matrix.shape[0] != matrix.shape[1]:
            raise ValueError('The matrix must be a square matrix.')
        if matrix.shape[0] != self.gdof:
            raise ValueError('The matrix size must match the gdof of the space.')
        return matrix

    def check_vector(self, vector: TensorLike, /) -> TensorLike:
        """Check if the input vector is available for Dirichlet boundary conditions.

        Parameters:
            vector (Tensor): The right-hand-side vector of the linear system.

        Raises:
            ValueError: _description_
            ValueError: _description_
            ValueError: _description_
            ValueError: _description_

        Returns:
            Tensor: The input vector object.
        """
        if not bm.is_tensor(vector):
            raise ValueError('The type of vector must be a tensor.')
        if vector.ndim not in (1, 2):
            raise ValueError('The vector must be 1-D or 2-D.')
        if vector.shape[0] != self.gdof:
            raise ValueError('The vector size must match the gdof of the space.')
        return vector

    def apply(self, A: SparseTensor, f: TensorLike, uh: Optional[TensorLike]=None,
              gd: Optional[CoefLike]=None, *,
              check=True) -> Tuple[TensorLike, TensorLike]:
        """Apply Dirichlet boundary conditions.

        Parameters:
            A (SparseTensor): Left-hand-size sparse matrix.
            f (Tensor): Right-hand-size vector.
            uh (Tensor | None, optional): The solution uh Tensor. Boundary interpolation\
                will be done on `uh` if given, which is an **in-place** operation.\
                Defaults to None.
            gd (CoefLike | None, optional): The Dirichlet boundary condition.\
                Use the default gd passed in the __init__ if `None`. Default to None.
            check (bool, optional): _description_. Defaults to True.

        Returns:
            out (SparseTensor, Tensor): New adjusted `A` and `f`.
        """
        f = self.apply_vector(f, A, uh, gd, check=check)
        A = self.apply_matrix(A, check=check)
        return A, f

    def apply_matrix(self, matrix: _ST, *, check=True) -> _ST:
        """Apply Dirichlet boundary condition to left-hand-size matrix only.

        Parameters:
            matrix (SparseTensor): The original left-hand-size sparse matrix\
                of the linear system.
            check (bool, optional): Whether to check the matrix. Defaults to True.

        Returns:
            SparseTensor: New adjusted left-hand-size matrix.
        """
        A = self.check_matrix(matrix) if check else matrix
        isDDof = self.is_boundary_dof
        kwargs = A.values_context()
        bdIdx = np.zeros(A.shape[0], dtype=**kwargs)
        bdIdx[isDDof.reshape(-1)] = 1
        D0 = spdiags(1-bdIdx, 0, A.shape[0], A.shape[0])
        D1 = spdiags(bdIdx, 0, A.shape[0], A.shape[0])
        A = D0@A@D0 + D1
        return A
        '''
        if isinstance(A, COOTensor):
            indices = A.indices
            remove_flag = bm.logical_or(
                isDDof[indices[0, :]], isDDof[indices[1, :]]
            )
            retain_flag = bm.logical_not(remove_flag)
            new_indices = indices[:, retain_flag]
            new_values = A.values[..., retain_flag]
            A = COOTensor(new_indices, new_values, A.sparse_shape)

            index = bm.nonzero(isDDof)[0]
            shape = new_values.shape[:-1] + (len(index), )
            one_values = bm.ones(shape, **kwargs)
            one_indices = bm.stack([index, index], axis=0)
            A1 = COOTensor(one_indices, one_values, A.sparse_shape)
            return A.add(A1).coalesce()

        elif isinstance(A, CSRTensor):
            from ..sparse.ops import spdiags
            isDDof = bm.astype(isDDof, A.ftype)
            D0 = spdiags(1-isDDof, 0, A.shape[0], A.shape[0])
            D1 = spdiags(isDDof, 0, A.shape[0], A.shape[0], format='coo')
            A = (D0@A@D0).tocoo() + D1

<<<<<<< HEAD
            nnz_per_row = crow[1:] - crow[:-1]
            remain_flag = bm.repeat(isIDof, nnz_per_row) & isIDof[col] # 保留行列均为内部自由度的非零元素
            rm_cumsum = bm.concat([ZERO, bm.cumsum(remain_flag, axis=0)], axis=0) # 被保留的非零元素数量累积
            nnz_per_row = rm_cumsum[crow[1:]] - rm_cumsum[crow[:-1]] + isDDof # 计算每行的非零元素数量

            new_crow = bm.cumsum(bm.concat([ZERO, nnz_per_row], axis=0), axis=0)

            NNZ = new_crow[-1]
            non_diag = bm.ones((NNZ,), dtype=bm.bool, device=bm.get_device(isDDof)) # Field: non-zero elements
            loc_flag = bm.logical_and(new_crow[:-1] < NNZ, isDDof)
            non_diag = bm.set_at(non_diag, new_crow[:-1][loc_flag], False)

            new_col = bm.empty((NNZ,), **indices_context)
            new_col = bm.set_at(new_col, new_crow[:-1][loc_flag], self.boundary_dof_index)
            new_col = bm.set_at(new_col, non_diag, col[remain_flag])

            new_values = bm.empty((NNZ,), **kwargs)
            new_values = bm.set_at(new_values, new_crow[:-1][loc_flag], 1.)
            new_values = bm.set_at(new_values, non_diag, A.values[remain_flag])

            # A = CSRTensor(new_crow, new_col, new_values)
            A = CSRTensor(new_crow, new_col, new_values, A.sparse_shape)
        return A
        '''
=======
        return A.coalesce().tocsr()
>>>>>>> 4898df8a

    def apply_vector(self, vector: TensorLike, matrix: SparseTensor,
                     uh: Optional[TensorLike]=None,
                     gd: Optional[CoefLike]=None, *, check=True) -> TensorLike:
        """Apply Dirichlet boundary contition to right-hand-size vector only.

        Parameters:
            vector (TensorLike): The original right-hand-size vector.
            matrix (COOTensor): The original COO/CSR sparse matrix.
            uh (TensorLike | None, optional): The solution uh Tensor. Defuault to None.\
                See `DirichletBC.apply()` for more details.
            gd (CoefLike | None, optional): The Dirichlet boundary condition.\
                Use the default gd passed in the __init__ if `None`. Default to None.
            check (bool, optional): Whether to check the vector. Defaults to True.

        Raises:
            RuntimeError: If gd is `None` and no default gd exists.

        Returns:
            TensorLike: New adjusted right-hand-size vector.
        """
        A = self.check_matrix(matrix) if check else matrix
        f = self.check_vector(vector) if check else vector
        gd = self.gd if gd is None else gd
        

        if gd is None:
            raise RuntimeError("The boundary condition is None.")
        
        if isinstance(self.space, tuple):
            if isinstance(gd, tuple):
                assert len(gd) == len(self.space)
                assert uh is None
                uh = []
                for i in range(len(gd)):
                    suh, sidDDdof = self.space[i].boundary_interpolate(gd=gd[i],
                                                                    threshold=self.threshold[i], method=self.method)
                    uh.append(suh[:])
                uh = bm.concatenate(uh)
            else:
                assert len(gd) == self.gdof
                uh = gd
        else:
            if uh is None:
                uh = bm.zeros_like(f)
            uh, _ = self.space.boundary_interpolate(gd=gd,uh=uh,
                                                threshold=self.threshold, method=self.method)
        bd_idx = self.boundary_dof_index
        f = f - A.matmul(uh[:])
        f = bm.set_at(f, bd_idx, uh[bd_idx])
        return f


    # def apply_for_vspace_with_scalar_basis(self, A, f, uh, dflag=None):
    #     """
    #     @brief 处理基由标量函数组合而成的向量函数空间的 Dirichlet 边界条件

    #     @param[in]

    #     """
    #     space = self.space
    #     assert isinstance(space, tuple) and not isinstance(space[0], tuple)

    #     gD = self.gD
    #     if dflag is None:
    #         dflag = space[0].boundary_interpolate(gD, uh, threshold=self.threshold)
    #     f = f - A@uh.flat # 注意这里不修改外界 f 的值

    #     bdIdx = np.zeros(A.shape[0], dtype=np.int_)
    #     bdIdx[dflag.flat] = 1
    #     D0 = spdiags(1-bdIdx, 0, A.shape[0], A.shape[0])
    #     D1 = spdiags(bdIdx, 0, A.shape[0], A.shape[0])
    #     A = D0@A@D0 + D1
    #     f[dflag.flat] = uh.ravel()[dflag.flat]
    #     return A, f


# backup
def apply_csr_matrix(A: CSRTensor, isDDof: TensorLike):
    isIDof = bm.logical_not(isDDof)
    crow = A.crow
    col = A.col
    indices_context = bm.context(col)
    ZERO = bm.array([0], **indices_context)

    nnz_per_row = crow[1:] - crow[:-1]
    remain_flag = bm.repeat(isIDof, nnz_per_row) & isIDof[col] # 保留行列均为内部自由度的非零元素
    rm_cumsum = bm.concat([ZERO, bm.cumsum(remain_flag, axis=0)], axis=0) # 被保留的非零元素数量累积
    nnz_per_row = rm_cumsum[crow[1:]] - rm_cumsum[crow[:-1]] + isDDof # 计算每行的非零元素数量

    new_crow = bm.cumsum(bm.concat([ZERO, nnz_per_row], axis=0), axis=0)

    NNZ = new_crow[-1]
    non_diag = bm.ones((NNZ,), dtype=bm.bool, device=bm.get_device(isDDof)) # Field: non-zero elements
    loc_flag = bm.logical_and(new_crow[:-1] < NNZ, isDDof)
    non_diag = bm.set_at(non_diag, new_crow[:-1][loc_flag], False)

    new_col = bm.empty((NNZ,), **indices_context)
    new_col = bm.set_at(new_col, new_crow[:-1][loc_flag], isDDof)
    new_col = bm.set_at(new_col, non_diag, col[remain_flag])

    new_values = bm.empty((NNZ,), **A.values_context())
    new_values = bm.set_at(new_values, new_crow[:-1][loc_flag], 1.)
    new_values = bm.set_at(new_values, non_diag, A.values[remain_flag])

    return CSRTensor(new_crow, new_col, new_values, A.sparse_shape)<|MERGE_RESOLUTION|>--- conflicted
+++ resolved
@@ -164,8 +164,7 @@
             D0 = spdiags(1-isDDof, 0, A.shape[0], A.shape[0])
             D1 = spdiags(isDDof, 0, A.shape[0], A.shape[0], format='coo')
             A = (D0@A@D0).tocoo() + D1
-
-<<<<<<< HEAD
+            
             nnz_per_row = crow[1:] - crow[:-1]
             remain_flag = bm.repeat(isIDof, nnz_per_row) & isIDof[col] # 保留行列均为内部自由度的非零元素
             rm_cumsum = bm.concat([ZERO, bm.cumsum(remain_flag, axis=0)], axis=0) # 被保留的非零元素数量累积
@@ -190,9 +189,6 @@
             A = CSRTensor(new_crow, new_col, new_values, A.sparse_shape)
         return A
         '''
-=======
-        return A.coalesce().tocsr()
->>>>>>> 4898df8a
 
     def apply_vector(self, vector: TensorLike, matrix: SparseTensor,
                      uh: Optional[TensorLike]=None,
