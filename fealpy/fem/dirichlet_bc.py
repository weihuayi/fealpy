--- conflicted
+++ resolved
@@ -30,15 +30,8 @@
         space = self.space
         gD = self.gD
         isDDof = space.boundary_interpolate(gD, uh, threshold=self.threshold) # isDDof.shape == uh.shape
-<<<<<<< HEAD
-        if space.order == 'sdofs':
-            isDDof = isDDof.flatten(order='C')
-            uh = uh.flatten(order='C')
-=======
         f = f.reshape(-1) - A@uh.reshape(-1) # 注意这里不修改外界 f 的值
->>>>>>> 13a5d167
 
-        f = f - A@uh # 注意这里不修改外界 f 的值
         bdIdx = np.zeros(A.shape[0], dtype=np.int_)
         bdIdx[isDDof.reshape(-1)] = 1
         D0 = spdiags(1-bdIdx, 0, A.shape[0], A.shape[0])
