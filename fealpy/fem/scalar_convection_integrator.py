from typing import Optional

from ..backend import backend_manager as bm
from ..typing import TensorLike, Index, _S, CoefLike
from ..utils import is_tensor

from ..mesh import HomogeneousMesh
from ..functionspace.space import FunctionSpace as _FS
from ..utils import process_coef_func
from ..functional import bilinear_integral
from ..decorator.variantmethod import variantmethod
from .integrator import LinearInt, OpInt, CellInt, enable_cache


class ScalarConvectionIntegrator(LinearInt, OpInt, CellInt):
    r"""The convection integrator for function spaces based on homogeneous meshes."""
    def __init__(self, coef: Optional[CoefLike]=None, q: Optional[int]=None, *,
                 index: Index=_S,
                 batched: bool=False,
                 method: Optional[str]=None) -> None:
<<<<<<< HEAD
        method = 'assembly' if (method is None) else method
        super().__init__(method=method if method else 'assembly')
=======
        super().__init__()
>>>>>>> fb10a856
        self.coef = coef
        self.q = q
        self.index = index
        self.batched = batched
        self.assembly.set(method)

    @enable_cache
    def to_global_dof(self, space: _FS) -> TensorLike:
        return space.cell_to_dof()[self.index]

    @enable_cache
    def fetch(self, space: _FS):
        index = self.index
        mesh = getattr(space, 'mesh', None)

        if not isinstance(mesh, HomogeneousMesh):
            raise RuntimeError("The ScalarConvectionIntegrator only support spaces on"
                               f"homogeneous meshes, but {type(mesh).__name__} is"
                               "not a subclass of HomoMesh.")

        cm = mesh.entity_measure('cell', index=index)
        q = space.p+3 if self.q is None else self.q
        qf = mesh.quadrature_formula(q, 'cell')
        bcs, ws = qf.get_quadrature_points_and_weights()
        gphi = space.grad_basis(bcs, index=index)
        phi = space.basis(bcs, index=index)
        return bcs, ws, phi, gphi, cm, index

    @variantmethod
    def assembly(self, space: _FS) -> TensorLike:
        coef = self.coef
        mesh = getattr(space, 'mesh', None)
        bcs, ws, phi, gphi, cm, index = self.fetch(space)
        coef = process_coef_func(coef, bcs=bcs, mesh=mesh, etype='cell', index=index)
        if is_tensor(coef):
            gphi = bm.einsum('cqi...j, cq...j->cqi...' ,gphi, coef)
            result = bilinear_integral(phi, gphi, ws, cm, coef=None, batched=self.batched)
        else:
            raise TypeError(f"coef should be Tensor, but got {type(coef)}.")
        return result
    
    @assembly.register('isopara')
    def assembly(self, space: _FS) -> TensorLike:
        coef = self.coef
        mesh = getattr(space, 'mesh', None)
        bcs, ws, phi, gphi, cm, index = self.fetch(space)
        coef = process_coef_func(coef, bcs=bcs, mesh=mesh, etype='cell', index=index)

        rm = space.mesh.reference_cell_measure()
        J = space.mesh.jacobi_matrix(bcs)
        G = space.mesh.first_fundamental_form(J)
        d = bm.sqrt(bm.linalg.det(G))

        if is_tensor(coef):
            gphi = bm.einsum('cqi...j, cq...j->cqi...' ,gphi, coef)
            result = bm.einsum('q, cqi, cqj , cq -> cij', ws*rm, phi, gphi, d)
        else:
            raise TypeError(f"coef should be Tensor, but got {type(coef)}.")
        return result
<|MERGE_RESOLUTION|>--- conflicted
+++ resolved
@@ -18,12 +18,7 @@
                  index: Index=_S,
                  batched: bool=False,
                  method: Optional[str]=None) -> None:
-<<<<<<< HEAD
-        method = 'assembly' if (method is None) else method
-        super().__init__(method=method if method else 'assembly')
-=======
         super().__init__()
->>>>>>> fb10a856
         self.coef = coef
         self.q = q
         self.index = index
@@ -82,4 +77,4 @@
             result = bm.einsum('q, cqi, cqj , cq -> cij', ws*rm, phi, gphi, d)
         else:
             raise TypeError(f"coef should be Tensor, but got {type(coef)}.")
-        return result
+        return result