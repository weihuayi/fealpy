--- conflicted
+++ resolved
@@ -61,17 +61,12 @@
         else:
             raise TypeError(f"coef should be Tensor, but got {type(coef)}.")
         return result
-<<<<<<< HEAD
     
-=======
-
->>>>>>> 27506656
     @assemblymethod('isopara')
     def isopara_assembly(self, space: _FS) -> TensorLike:
         coef = self.coef
         mesh = getattr(space, 'mesh', None)
         bcs, ws, phi, gphi, cm, index = self.fetch(space)
-<<<<<<< HEAD
         coef = process_coef_func(coef, bcs=bcs, mesh=mesh, etype='cell', index=index)
 
         rm = space.mesh.reference_cell_measure()
@@ -82,19 +77,6 @@
         if is_tensor(coef):
             gphi = bm.einsum('cqi...j, cq...j->cqi...' ,gphi, coef)
             result = bm.einsum('q, cqi, cqj , cq -> cij', ws*rm, phi, gphi, d)
-=======
-        
-        rm = space.mesh.reference_cell_measure()
-        J = space.mesh.jacobi_matrix(bcs)
-        G = space.mesh.first_fundamental_form(J)
-        d = bm.sqrt(bm.linalg.det(G)) # |G|
-
-        coef = process_coef_func(coef, bcs=bcs, mesh=mesh, etype='cell', index=index)
-        
-        if is_tensor(coef):
-            gphi = bm.einsum('cqi...j, cq...j -> cqi...' ,gphi, coef)
-            result = bilinear_integral(ws*rm, phi, gphi, d, coef=None, batched=self.batched)
->>>>>>> 27506656
         else:
             raise TypeError(f"coef should be Tensor, but got {type(coef)}.")
-        return result+        return result
