from typing import (
    Callable,
    Optional,
    Union,
    Protocol,
    TypeVar,
    Literal
)


from torch import Tensor
import numpy as np
from numpy.typing import NDArray

dtype = Optional[bool]
TensorOrArray = Union[Tensor, NDArray]
# Mesh = Union[Mesh2d, Mesh3d]

TensorFunction = Callable[[Tensor], Tensor]
VectorFunction = Callable[[NDArray], NDArray]
Operator = Callable[[Tensor, TensorFunction], Tensor]


class GeneralSampler(Protocol):
    """A protocol class for all samplers. This is not runtime-checkable."""
    @property
    def m(self) -> int: ...
    @property
    def nd(self) -> int: ...
    def run(self) -> Tensor: ...

_GD = TypeVar('_GD', bound=int, covariant=True)
_TD = TypeVar('_TD', bound=int, covariant=True)


class MeshLike(Protocol[_GD, _TD]):
    def geo_dimension(self) -> _GD: ...
    def top_dimension(self) -> _TD: ...

    def entity(self, etype: Union[str, int]='cell') -> NDArray: ...
    def entity_measure(self, etype: Union[str, int]=3, index=np.s_[:]) -> NDArray: ...
    def entity_barycenter(self, etype: Union[str, int]='cell', index=np.s_[:]) ->NDArray: ...

    def integrator(self, q: int, etype: Union[int, str]): ...
    def cell_bc_to_point(self, bc: NDArray) -> NDArray: ...


<<<<<<< HEAD
TriangleMesh = MeshLike[Literal[2], Literal[3]]
TetrahedronMesh = MeshLike[Literal[3], Literal[4]]
=======
TriangleMesh = MeshLike[Literal[2], Literal[2]]
TetrahedronMesh = MeshLike[Literal[3], Literal[3]]
>>>>>>> 29788700
<|MERGE_RESOLUTION|>--- conflicted
+++ resolved
@@ -45,10 +45,5 @@
     def cell_bc_to_point(self, bc: NDArray) -> NDArray: ...
 
 
-<<<<<<< HEAD
-TriangleMesh = MeshLike[Literal[2], Literal[3]]
-TetrahedronMesh = MeshLike[Literal[3], Literal[4]]
-=======
 TriangleMesh = MeshLike[Literal[2], Literal[2]]
-TetrahedronMesh = MeshLike[Literal[3], Literal[3]]
->>>>>>> 29788700
+TetrahedronMesh = MeshLike[Literal[3], Literal[3]]