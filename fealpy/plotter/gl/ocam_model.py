--- conflicted
+++ resolved
@@ -1,6 +1,8 @@
 from dataclasses import dataclass, field
 from typing import Callable, Any, Tuple
 import numpy as np
+import cv2
+import glob
 
 @dataclass
 class OCAMModel:
@@ -13,19 +15,12 @@
     pol : np.ndarray
     affine: np.ndarray
     fname: str
-<<<<<<< HEAD
-    hd: float 
-    wd: float
-    hs: float 
-    ws: float
+    flip: str
+    chessboardpath: str
 
     def __post_init__(self):
-        self.mapx = np.zeros((hd, wd), dtype=np.float32)
-        self.mapy = np.zeros((hd, wd), dtype=np.float32)
-        self.fish2Map()
-=======
-    flip: str
->>>>>>> e2372f8c
+        self.DIM, self.K, self.D = self.get_K_and_D((4, 6), self.chessboardpath)
+
 
     def world_to_image(self, node):
         """
@@ -189,59 +184,86 @@
         ps = node[:, 0:2]/l.reshape(-1, 1)*rho.reshape(-1, 1)
         return ps 
 
-    def fish2Eqts(self, x_dest, y_dest, w_rad):
-        """
-        @brief 鱼眼图像到矩形区域的映射函数 
-        """
-        phi = x_dest / w_rad
-        theta = -y_dest / w_rad + np.pi / 2
-
-        flag = theta < 0
-        theta[flag] = -theta[flag]
-        phi[flag] += np.pi
-
-        flag = theta > np.pi
-        theta[flag] = 2*np.pi - theta[flag]
-        phi[flag] += np.pi
-
-        s = np.sin(theta)
-        v0 = s * np.sin(phi)
-        v1 = np.cos(theta)
-        r = np.sqrt(v1 * v1 + v0 * v0)
-        theta = w_rad * np.arctan2(r, s * np.cos(phi))
-
-        x_src = theta * v0 / r
-        y_src = theta * v1 / r
-
-        return x_src, y_src
-
-    def fish2Map(self):
-        """
-        @brief 获取鱼眼图像到矩形区域的映射矩阵 
-        """
-        w_rad = self.ws2*8 / np.pi
-        w2 = self.wd//2 + 0.5
-        h2 = self.hd//2 + 0.5
-        ws2 = self.ws//2 + 0.5
-        hs2 = self.hs//2 + 0.5
-
-        y_d = np.tile(np.arange(self.hd) - h2, (self.wd, 1)).T
-        x_d = np.tile(np.arange(self.wd) - w2, (self.hd, 1))
-        x_s, y_s = self.fish2Eqts(x_d, y_d, w_rad)
-        self.map_x[:] = x_s + ws2
-        self.map_y[:] = y_s + hs2
-
-    def unwarp(self, src):
-        dst = cv2.remap(src, self.map_x, self.map_y, 
-                        interpolation=cv2.INTER_LINEAR, 
-                        borderMode=cv2.BORDER_CONSTANT, 
-                        borderValue=(0, 0, 0))
-        # 定义边缘厚度
-        k = 50
-        # 获取图像尺寸
-        height, width = dst.shape[:2]
-        # 裁剪图像边缘
-        dst = dst[80:height-k*3, k:width-k]
-        return dst
-
-
+    def get_K_and_D(self, checkerboard, imgsPath):
+        CHECKERBOARD = checkerboard
+        subpix_criteria = (cv2.TERM_CRITERIA_EPS+cv2.TERM_CRITERIA_MAX_ITER, 30, 0.1)
+        calibration_flags = cv2.fisheye.CALIB_RECOMPUTE_EXTRINSIC+cv2.fisheye.CALIB_CHECK_COND+cv2.fisheye.CALIB_FIX_SKEW
+        objp = np.zeros((1, CHECKERBOARD[0]*CHECKERBOARD[1], 3), np.float32)
+        objp[0,:,:2] = np.mgrid[0:CHECKERBOARD[0], 0:CHECKERBOARD[1]].T.reshape(-1, 2)
+        _img_shape = None
+        objpoints = []
+        imgpoints = []
+        images = glob.glob(imgsPath + '/*.jpg')
+        for fname in images:
+            img = cv2.imread(fname)
+            if _img_shape == None:
+                _img_shape = img.shape[:2]
+            else:
+                assert _img_shape == img.shape[:2], "All images must share the same size."
+
+            gray = cv2.cvtColor(img,cv2.COLOR_BGR2GRAY)
+            ret, corners = cv2.findChessboardCorners(gray, checkerboard,
+                flags = cv2.CALIB_CB_ADAPTIVE_THRESH + cv2.CALIB_CB_NORMALIZE_IMAGE)
+
+            #ret, corners = cv2.findChessboardCorners(gray, CHECKERBOARD,cv2.CALIB_CB_ADAPTIVE_THRESH+cv2.CALIB_CB_FAST_CHECK+cv2.CALIB_CB_NORMALIZE_IMAGE)
+            if ret == True:
+                objpoints.append(objp)
+                cv2.cornerSubPix(gray,corners,(3,3),(-1,-1),subpix_criteria)
+                imgpoints.append(corners)
+        N_OK = len(objpoints)
+        K = np.zeros((3, 3))
+        D = np.zeros((4, 1))
+        rvecs = [np.zeros((1, 1, 3), dtype=np.float64) for i in range(N_OK)]
+        tvecs = [np.zeros((1, 1, 3), dtype=np.float64) for i in range(N_OK)]
+        rms, _, _, _, _ = cv2.fisheye.calibrate(
+            objpoints,
+            imgpoints,
+            gray.shape[::-1],
+            K,
+            D,
+            rvecs,
+            tvecs,
+            calibration_flags,
+            (cv2.TERM_CRITERIA_EPS+cv2.TERM_CRITERIA_MAX_ITER, 30, 1e-6)
+        )
+        DIM = _img_shape[::-1]
+        print("Found " + str(N_OK) + " valid images for calibration")
+        print("DIM=" + str(_img_shape[::-1]))
+        print("K  =np.array(" + str(K.tolist()) + ")")
+        print("D  =np.array(" + str(D.tolist()) + ")")
+        return DIM, K, D
+
+
+    def undistort_chess(self, imgname, scale=0.6):
+        img = cv2.imread(imgname)
+        K, D, DIM = self.K, self.D, self.DIM
+        dim1 = img.shape[:2][::-1]  #dim1 is the dimension of input image to un-distort
+        assert dim1[0]/dim1[1] == DIM[0]/DIM[1] #Image to undistort needs to have same aspect ratio as the ones used in calibration
+        if dim1[0]!=DIM[0]:
+            img = cv2.resize(img,DIM,interpolation=cv2.INTER_AREA)
+        Knew = K.copy()
+        if scale: #change fov
+            Knew[(0,1), (0,1)] = scale * Knew[(0,1), (0,1)]
+        map1, map2 = cv2.fisheye.initUndistortRectifyMap(K, D, np.eye(3), Knew, DIM, cv2.CV_16SC2)
+        undistorted_img = cv2.remap(img, map1, map2, interpolation=cv2.INTER_LINEAR, borderMode=cv2.BORDER_CONSTANT)
+        return undistorted_img
+
+    def perspective(self, img):
+        # 定义原始图像中的四个角点坐标
+        original_points = np.array([[430.479, 233.444],
+                                    [1072.281, 238.995],
+                                    [1096.582, 38.359],
+                                    [252.12, 23.290]], dtype=np.float32)[::-1]
+        # 定义目标图像中对应的四个角点坐标
+        target_points = np.array([[430.479, 233.444],
+                                  [1072.281, 233.444],
+                                  [1080.281, 38.359],
+                                  [350.479, 38.359]], dtype=np.float32)[::-1]
+
+        # 计算透视变换矩阵
+        M = cv2.getPerspectiveTransform(original_points, target_points)
+
+        # 进行透视矫正
+        result = cv2.warpPerspective(img, M, (1920, 1080))
+        return result
+
