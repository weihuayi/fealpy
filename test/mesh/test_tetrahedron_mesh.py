import numpy as np
import matplotlib.pyplot as plt
import pytest
import copy
from fealpy.mesh import TetrahedronMesh 
from fealpy.functionspace import LagrangeFESpace
import ipdb

@pytest.mark.parametrize("n", [0, 1, 2, 3, 4])
def test_uniform_refine(n):
    mesh = TetrahedronMesh.from_one_tetrahedron(meshtype='equ')
    mesh.uniform_refine(n=n)

    vol = mesh.entity_measure('cell')
    assert np.all(vol>0)


@pytest.mark.parametrize("p", [1, 2, 3, 4])
def test_interpolate(p):
    mesh = TetrahedronMesh.from_one_tetrahedron(meshtype='equ')

    mesh.uniform_refine(n=3)

    ips0 = mesh.interpolation_points(p)

    space = LagrangeFESpace(mesh, p=p)
    ips1 = space.interpolation_points()

    assert np.allclose(ips0, ips1)

    c2d0 = mesh.cell_to_ipoint(p)
    c2d1 = space.cell_to_dof()

    assert np.all(c2d0 == c2d1)

def test_mesh_generation_on_cylinder_by_gmsh():
    mesh = TetrahedronMesh.from_cylinder_gmsh(1, 5, 0.1)
    mesh.add_plot(plt)
    plt.show()

def test_mesh_generation_by_meshpy():
    points = np.array([
        (0, 0, 0), (1, 0, 0), (1, 1, 0), (0, 1, 0),
        (0, 0, 1), (1, 0, 1), (1, 1, 1), (0, 1, 1),
        ])

    facets = np.array([
        [0, 1, 2, 3],
        [4, 5, 6, 7],
        [0, 4, 5, 1],
        [1, 5, 6, 2],
        [2, 6, 7, 3],
        [3, 7, 4, 0],
    ])
    
    mesh = TetrahedronMesh.from_meshpy(points, facets, 0.2)
    mesh.add_plot(plt)
    plt.show()

def tet_volume(node):
    v01 = node[1] - node[0]
    v02 = node[2] - node[0]
    v03 = node[3] - node[0]
    return np.sum(np.cross(v01, v02)*v03)/6

def is_in_the_tetrahedron(point, node):
    node = np.r_[node, point[None, :]]
    localCell = np.array([[0, 1, 2, 4], 
                          [1, 3, 2, 4], 
                          [0, 3, 1, 4], 
                          [2, 3, 0, 4]], dtype=np.int_)
    for i in range(4):
        tau = localCell[i]
        v = tet_volume(node[tau])
        if v < 0:
            print(i)
            return False
    return True

def test_bisect():
    mesh = TetrahedronMesh.from_box([0, 1, 0, 1, 0, 1], 5, 5, 5)
    NC = mesh.number_of_cells()
    isMarkedCell = np.zeros(NC, dtype=np.bool_) 
    isMarkedCell[[1, 10, 14, 26, 24, 12, 100, 50]] = True

    mesh_copy = copy.deepcopy(mesh)
    cell_copy = mesh_copy.entity('cell')
    node_copy = mesh_copy.entity('node')

    options = mesh.bisect_options(HB=True)
    mesh.bisect(isMarkedCell, options=options)
    NC = mesh.number_of_cells()

    cbar = mesh.entity_barycenter("cell")
    HB = options['HB']
    for i in range(NC):
        c0 = HB[i, 0]
        c1 = HB[i, 1]
        p = cbar[c0]
        n = node_copy[cell_copy[c1]]
        flag = is_in_the_tetrahedron(p, n)
        if(not flag):
            print("ERROR", i, c0, c1)
<<<<<<< HEAD

if __name__ == "__main__":
    #test_mesh_generation_by_meshpy()
    test_bisect()
=======

def dis(p):
    x = p[..., 0]
    y = p[..., 1]
    z = p[..., 2]
    val = np.sin(x)*np.sin(y)*np.sin(z)
    return val

def test_interplation_weith_HB():

    mesh = TetrahedronMesh.from_unit_cube()
    space = LagrangeFESpace(mesh, p=1)

    volume = mesh.entity_measure()

    NC = mesh.number_of_cells()
    
    u0 = space.interpolate(dis)
    H = np.zeros(NC, dtype=np.float64)

    error0 = mesh.error(u0, dis) 
    print('error0:', error0)

    cell2dof = mesh.cell_to_ipoint(p=1)
 
    isMarkedCell = np.abs(np.sum(u0[cell2dof], axis=-1)) > 1
    data = {'nodedata': [u0], 'celldata': [H]}
    options = mesh.bisect_options(data=data, HB=True)
    mesh.bisect(isMarkedCell, options=options)
    
    data = options['data']
    fval = data['nodedata'][0]
    fval = space.function(array=fval)

    error = mesh.error(fval, dis)
    print('error:', error)

if __name__ == "__main__":
    #test_mesh_generation_by_meshpy()
    #test_bisect()
    test_interplation_weith_HB()
>>>>>>> 7f8fdffa
<|MERGE_RESOLUTION|>--- conflicted
+++ resolved
@@ -101,12 +101,6 @@
         flag = is_in_the_tetrahedron(p, n)
         if(not flag):
             print("ERROR", i, c0, c1)
-<<<<<<< HEAD
-
-if __name__ == "__main__":
-    #test_mesh_generation_by_meshpy()
-    test_bisect()
-=======
 
 def dis(p):
     x = p[..., 0]
@@ -126,6 +120,7 @@
     
     u0 = space.interpolate(dis)
     H = np.zeros(NC, dtype=np.float64)
+    H[:] = dis(mesh.entity_barycenter("cell"))
 
     error0 = mesh.error(u0, dis) 
     print('error0:', error0)
@@ -141,11 +136,18 @@
     fval = data['nodedata'][0]
     fval = space.function(array=fval)
 
+    H = data["celldata"][0]
+    error_H = H - dis(mesh.entity_barycenter("cell"))
+    print(np.max(np.abs(error_H)))
+
+    error_u0 = fval - dis(mesh.entity("node"))
+    print(np.max(np.abs(error_u0)))
+
+
     error = mesh.error(fval, dis)
     print('error:', error)
 
 if __name__ == "__main__":
     #test_mesh_generation_by_meshpy()
     #test_bisect()
-    test_interplation_weith_HB()
->>>>>>> 7f8fdffa
+    test_interplation_weith_HB()