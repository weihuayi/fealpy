import pytest

from fealpy.backend import backend_manager as bm
from fealpy.geometry import geometry_kernel_manager as gkm
from fealpy.utils import timer

from geometry_base_data import *

class TestGeometryKernelBase:

    @pytest.mark.parametrize("kernel", ['occ'])
    @pytest.mark.parametrize("input_data", geometry_data)
    def test_load_kernel(self, input_data, kernel):
        gkm.set_adapter(kernel)

    @pytest.mark.parametrize("kernel", ['occ'])
    @pytest.mark.parametrize("input_data", geometry_data)
    def test_display(self, input_data, kernel):
        gkm.set_adapter(kernel)

        box1 = gkm.add_rectangle(0, 0, 0, 5, 10)
        box2 = gkm.add_rectangle(5, 5, 0, 5, 10)

        gkm.display(box1, box2, color=["blue", "red"], transpose=[0.3, 0.6])


    @pytest.mark.parametrize("kernel", ['occ'])
    @pytest.mark.parametrize("input_data", geometry_data)
    def test_entity_construct(self, input_data, kernel):
        gkm.set_adapter(kernel)

        # 点
        p1 = gkm.add_point(0, 0, 0)
        p2 = gkm.add_point(5, 5, 0)
        p3 = gkm.add_point(10, 0, 0)
        p4 = gkm.add_point(0, 10, 0)
        # 线
        line = gkm.add_line(p1, p2)
        # 圆弧
        arc = gkm.add_arc(p1, p2, p3)
        arc2 = gkm.add_arc_center([0, 0, 0], [2, 0, 0], [-1, 0, 0])
        # 样条曲线
        ctrl_points1 = [(0, 0, 0), (2, 3, 1), (5, 4, 2), (7, 1, 3)]
        spline1 = gkm.add_spline(ctrl_points1)
        spline2 = gkm.add_spline([p1, p2, p3, p4])
        # 显示
        gkm.display(p1, p2, p3, line, arc, arc2, spline1, spline2,
                    color=["blue", "red", "green", "yellow", "purple", "orange"],
                    transpose=[0.3, 0.6, 0.9, 0.5, 0.7, 0.8],)
        # gkm.display(spline1)

    @pytest.mark.parametrize("kernel", ['occ'])
    @pytest.mark.parametrize("input_data", geometry_data)
    def test_entity_construct2(self, input_data, kernel):
        gkm.set_adapter(kernel)

        box = gkm.add_box(2, 10, 2, 1, 1, 1)
        ellipsoid = gkm.add_ellipsoid(-10, 0, 0, 5, 3, 2)
        cylinder1 = gkm.add_cylinder(5, 5, 0, 1, 4)
        cylinder2 = gkm.add_cylinder(-5, -5, -2, 1, 4, axis=(1, 0, 0))
        torus = gkm.add_torus(10, 10, 0, 10, 2)
        hollow_cyl = gkm.add_hollow_cylinder(5, -6, 0, 5, 3, 10)
        gkm.display(box, ellipsoid, cylinder1, cylinder2, torus, hollow_cyl,
                    color=["blue", "red", "green", "k", "purple", "orange"])

        edges1 = [gkm.add_line((0, 0, 0), (5, 0, 0)),
                 gkm.add_line((5, 0, 0), (5, 5, 0)),
                 gkm.add_line((5, 5, 0), (0, 5, 0)),
                 gkm.add_line((0, 5, 0), (0, 0, 0))]
        edge_loop1 = gkm.add_curve_loop(edges1)
        face1 = gkm.add_surface(edge_loop1)
        edges2 = [gkm.add_line((0, 0, 5), (5, 0, 5)),
                  gkm.add_line((5, 0, 5), (5, 5, 5)),
                  gkm.add_line((5, 5, 5), (0, 5, 5)),
                  gkm.add_line((0, 5, 5), (0, 0, 5))]
        edge_loop2 = gkm.add_curve_loop(edges2)
        face2 = gkm.add_surface(edge_loop2)
        edges3 = [gkm.add_line((0, 0, 0), (0, 0, 5)),
                  gkm.add_line((0, 0, 5), (5, 0, 5)),
                  gkm.add_line((5, 0, 5), (5, 0, 0)),
                  gkm.add_line((5, 0, 0), (0, 0, 0))]
        edge_loop3 = gkm.add_curve_loop(edges3)
        face3 = gkm.add_surface(edge_loop3)
        edges4 = [gkm.add_line((0, 5, 0), (0, 5, 5)),
                  gkm.add_line((0, 5, 5), (5, 5, 5)),
                  gkm.add_line((5, 5, 5), (5, 5, 0)),
                  gkm.add_line((5, 5, 0), (0, 5, 0))]
        edge_loop4 = gkm.add_curve_loop(edges4)
        face4 = gkm.add_surface(edge_loop4)
        edges5 = [gkm.add_line((0, 0, 0), (0, 0, 5)),
                    gkm.add_line((0, 0, 5), (0, 5, 5)),
                    gkm.add_line((0, 5, 5), (0, 5, 0)),
                    gkm.add_line((0, 5, 0), (0, 0, 0))]
        edge_loop5 = gkm.add_curve_loop(edges5)
        face5 = gkm.add_surface(edge_loop5)
        edges6 = [gkm.add_line((5, 0, 0), (5, 0, 5)),
                  gkm.add_line((5, 0, 5), (5, 5, 5)),
                  gkm.add_line((5, 5, 5), (5, 5, 0)),
                  gkm.add_line((5, 5, 0), (5, 0, 0))]
        edge_loop6 = gkm.add_curve_loop(edges6)
        face6 = gkm.add_surface(edge_loop6)
        # gkm.display(face1, face2, face3, face4, face5, face6, color=["blue", "red", "green", "yellow", "purple", "orange"])
        face_loop = gkm.add_face_loop([face1, face2, face3, face4, face5, face6])
        box_solid = gkm.add_volume(face_loop)
        gkm.display(box_solid)

        rectangle = gkm.add_rectangle(0,0,0, 10, 5)
        face = gkm.add_surface(rectangle)

        gkm.display(face)


    @pytest.mark.parametrize("kernel", ['occ'])
    @pytest.mark.parametrize("input_data", geometry_data)
    def test_entity_construct3(self, input_data, kernel):
        gkm.set_adapter(kernel)

        rectangle = gkm.add_rectangle(0, 0, 0, 3, 2)
        disk = gkm.add_disk(5, -2, 0, 2, 3)
        circle = gkm.add_circle(0, 5, 0, 3)
        ring = gkm.add_ring(0, -5, 0, 2, 3)

        gkm.display(rectangle, disk, circle, ring,
                    color=["blue", "red", "green", "yellow"])


    @pytest.mark.parametrize("kernel", ['occ'])
    @pytest.mark.parametrize("input_data", geometry_data)
    def test_bool_operate(self, input_data, kernel):
        gkm.set_adapter(kernel)

        # box1 = gkm.add_box(0, 0, 0, 5, 5, 5)
        # box2 = gkm.add_box(-2, -2, -2, 4, 3, 3)
        #
        # union = gkm.boolean_union(box1, box2)
        # gkm.display(union)
        # cut = gkm.boolean_cut(box1, box2)
        # gkm.display(cut)
        # intersect = gkm.boolean_intersect(box1, box2)
        # gkm.display(intersect)
        # fragment = gkm.boolean_fragment(box1, box2)
        # gkm.display(fragment)
        box = gkm.add_box(0, 0, 0, 5, 5, 5)
        sphere = gkm.add_sphere(0, 0, 0, 3)

        union = gkm.boolean_union(box, sphere)
        gkm.display(union)
        cut = gkm.boolean_cut(box, sphere)
        gkm.display(cut)
        intersect = gkm.boolean_intersect(box, sphere)
        gkm.display(intersect)
        fragment = gkm.boolean_fragment(box, sphere)
        gkm.display(fragment)



    @pytest.mark.parametrize("kernel", ['occ'])
    @pytest.mark.parametrize("input_data", geometry_data)
    def test_geometry_operate(self, input_data, kernel):
        gkm.set_adapter(kernel)

        box_ori = gkm.add_box(0, 0, 0, 3, 4, 5)
        box_trans = gkm.translate(box_ori, (3, 4, 5))
        box_rotation1 = gkm.rotate(box_ori, (0, 0, 0), (0, 0, 1), 3.14/2)
        box_rotation2 = gkm.rotate(box_trans, (0, 0, 0), (0, 0, 1), 3.14/2)
        box_rotation3 = gkm.rotate(box_ori, (0, 4, 0), (1, 0, 0), 3.14/4)


        gkm.display(box_ori, box_trans, box_rotation1, box_rotation2, box_rotation3,
                    color=["blue", "red", "green", "yellow", "purple"], transpose=0.5)


    @pytest.mark.parametrize("kernel", ['occ'])
    @pytest.mark.parametrize("input_data", geometry_data)
    def test_shape_discrete(self, input_data, kernel):
        from fealpy.mesh import TriangleMesh
        import matplotlib.pyplot as plt
        from mpl_toolkits.mplot3d import Axes3D
        gkm.set_adapter(kernel)

        box = gkm.add_sphere(0, 0, 0, 5)
        # gkm.display(box)

        mesh = gkm.shape_discrete(box, deflection=0.1)
        node = mesh[0]
        cell = mesh[1]

        tri_mesh = TriangleMesh(bm.array(node, dtype=bm.float64), bm.array(cell, dtype=bm.int32))

        fig = plt.figure()
        ax = fig.add_subplot(111, projection='3d')
        tri_mesh.add_plot(ax)
        plt.show()



    @pytest.mark.parametrize("kernel", ['occ'])
    @pytest.mark.parametrize("input_data", geometry_data)
    def test_example_metalenses(self, input_data, kernel):
<<<<<<< HEAD
        gkm.set_adapter(kernel)

        # ori = gkm.add_point(0, 0, 0)
        # box_base = gkm.add_box(-12.5, -12.5, -0.1, 25, 25, 0.1)
        #
        # box1 = gkm.add_box(-0.12, -0.06, 0.0, 0.24, 0.12, 0.6)
        # box2 = gkm.translate(box1, (0.4, 0, 0))
        # box3 = gkm.translate(gkm.rotate(box1, (0, 0, 0), (0, 0, 1), 3.14/4), (0, 0.4, 0))

        N = 100
        total_shape = gkm.add_box(-12.5, -12.5, -0.1, 25, 25, 0.1)
        for i in range(N):
            # box = gkm.rotate(gkm.add_box(-0.12+i*0.1, -0.06+i*0.1, 0.0, 0.24, 0.12, 0.6), (0, 0, 0), (0, 0, 1), 3.14/100*i)
            box = gkm.add_box(-0.12+i*0.1, -0.06+i*0.1, 0.0, 0.24, 0.12, 0.6)
            total_shape = gkm.boolean_union(total_shape, box)


        gkm.display(total_shape)
=======
        # 设置参数
        square_size = 45  # 正方形的边长
        circle_radius = 20  # 圆的半径
        box_length = 0.24  # 长方体的长
        box_width = 0.12  # 长方体的宽
        box_height = 0.6  # 长方体的高
        circle_radius = 20  # 圆的半径
        square_size = 0.4  # 内部正方形的边长
        spacing = 0.4  # 相邻正方形的中心间距
        # 存储正方形中心坐标
        square_centers = []
        # 遍历圆内区域
        num_squares_x = int(circle_radius / spacing)  # x方向正方形数量
        num_squares_y = int(circle_radius / spacing)  # y方向正方形数量
        for i in range(-num_squares_x, num_squares_x + 1):  # x方向
            for j in range(-num_squares_y, num_squares_y + 1):  # y方向
                # 计算正方形中心坐标
                center_x = i * spacing
                center_y = j * spacing
                # 检查正方形的四个角点是否都在圆内
                if (bm.sqrt((center_x - square_size / 2) ** 2 + (center_y - square_size / 2) ** 2) <= circle_radius) and \
                        (bm.sqrt(
                            (center_x + square_size / 2) ** 2 + (center_y - square_size / 2) ** 2) <= circle_radius) and \
                        (bm.sqrt(
                            (center_x - square_size / 2) ** 2 + (center_y + square_size / 2) ** 2) <= circle_radius) and \
                        (bm.sqrt(
                            (center_x + square_size / 2) ** 2 + (center_y + square_size / 2) ** 2) <= circle_radius):
                    # 存储满足条件的中心坐标
                    square_centers.append((center_x, center_y, 0))
        # 将列表转换为二维数组
        square_centers_array = bm.array(square_centers)
        # 定义旋转的角度
        # 参数定义
        f = 60  # 设计焦距
        Lambda = 0.98  # 入射光波长

        def rotate_angle(p):
            x = p[..., 0]
            y = p[..., 1]
            # 计算旋转角度
            theta = bm.pi / Lambda * (f - bm.sqrt(x ** 2 + y ** 2 + f ** 2))
            return theta

        def generate_square(center, length, width):
            # 计算最小坐标点
            min_coords = center - bm.array([length / 2, width / 2, 0])
            return min_coords

        # 旋转的角度
        angle = rotate_angle(square_centers_array)
        # 旋转正方形的最小点坐标
        min_coords = generate_square(square_centers_array, box_length, box_width)
        total_shape = []
        total_shape.append(gkm.add_box(-22.5, -22.5, -0.1, 45, 45, 0.1))
        option = bm.concatenate((min_coords, square_centers_array), axis=1)
        angle = angle.reshape(-1, 1)
        option1 = bm.concatenate((option, angle), axis=1)
        for i, j, k, m, n, l, angles in option1:
            box = gkm.rotate(gkm.add_box(i, j, k, 0.24, 0.12, 0.6),
                             (m, n, l), (0, 0, 1), angles)
            total_shape.append(box)

        gkm.display(*total_shape)
        from OCC.Core.BRepPrimAPI import BRepPrimAPI_MakeBox
        from OCC.Core.StlAPI import StlAPI_Writer
        from OCC.Core.TopoDS import TopoDS_Shape
        from OCC.Core.TopoDS import TopoDS_Compound
        from OCC.Core.BRep import BRep_Builder
        # 创建一个复合形状
        compound = TopoDS_Compound()
        builder = BRep_Builder()
        builder.MakeCompound(compound)

        # 将所有形状添加到复合形状中
        for shape in total_shape:
            builder.Add(compound, shape)

        # 初始化 STL 写入器
        stl_writer = StlAPI_Writer()
        stl_writer.SetASCIIMode(True)  # True 为 ASCII 格式，False 为二进制格式

        # 导出复合形状到 STL 文件
        stl_writer.Write(compound, "metalenses.stl")
        print("STL file 'metalenses.stl' has been created successfully.")
>>>>>>> 43be7557

    @pytest.mark.parametrize("kernel", ['occ'])
    @pytest.mark.parametrize("input_data", geometry_data)
    def test_planetary_roller_screw(self, input_data, kernel):
        gkm.set_adapter(kernel)

        screw = gkm.add_cylinder(0, 0, 0, 18/2, 240)
        nut = gkm.add_hollow_cylinder(0, 0, 0, 45/2, 35/2, 100)
        roller = gkm.add_cylinder(13, 0, 0, 5.5/2, 100)

        total_shape = gkm.boolean_union(screw, nut, roller)
        gkm.display(total_shape)


    @pytest.mark.parametrize("kernel", ['occ'])
    @pytest.mark.parametrize("input_data", geometry_data)
    def test_performance(self, input_data, kernel):
        gkm.set_adapter(kernel)

        tmr = timer()
        next(tmr)
        maxiter = 100
        boxs = []

        for i in range(maxiter):
            box = gkm.add_box(0, 0, 0, 1+i*1.5, 1, 1)
            boxs.append(box)
        tmr.send("生成 box 花费时间")

        total_shape = gkm.boolean_union(*boxs)
        tmr.send("生成联合体花费时间")

        gkm.display(total_shape)
        # gkm.display(*boxs)
        tmr.send("显示花费时间")
        next(tmr)

    @pytest.mark.parametrize("kernel", ['occ'])
    @pytest.mark.parametrize("input_data", geometry_data)
    def test_mult_input(self, input_data, kernel):
        # bm.set_backend("pytorch")
        gkm.set_adapter(kernel)

        # box
        # 单个输入
        box1 = gkm.add_box(0, 0, 0, 5, 5, 5)
        gkm.display(box1)

        # 列表
        data_list = [[0, 0, 0, 1, 1, 1], [1, 1, 1, 1, 1, 1], [2, 2, 2, 3, 3, 3]]
        boxes1 = gkm.add_box(data_list)
        gkm.display(boxes1, color="red")

        # 元组
        data_tuple = ((0, 0, 0, 1, 1, 1), (1, 1, 1, 1, 1, 1), (2, 2, 2, 3, 3, 3))
        boxes3 = gkm.add_box(data_tuple)
        gkm.display(boxes3, color="blue")

        # 数组
        data_array = bm.array([[0, 0, 0, 1, 1, 1], [1, 1, 1, 1, 1, 1], [2, 2, 2, 3, 3, 3]])
        boxes5 = gkm.add_box(data_array)
        gkm.display(*boxes5, color=["green", "r", "y"])

        # # add_rectangle
        # data_array = bm.array([[0, 0, 0, 1, 1], [1, 1, 1, 1, 1], [2, 2, 2, 3, 3]])
        # rectangles = gkm.add_rectangle(data_array)
        # gkm.display(rectangles, color="green")
        #
        # # add_disk
        # data_array = bm.array([[0, 0, 0, 1, 2], [1, 1, 1, 2, 3], [2, 2, 2, 3, 4]])
        # disks = gkm.add_disk(data_array)
        # gkm.display(disks, color="green")
        #
        # # add_circle
        # data_array = bm.array([[0, 0, 0, 1], [1, 1, 1, 2], [2, 2, 2, 3]])
        # circles = gkm.add_circle(data_array)
        # gkm.display(circles, color="green")
        #
        # # add_ring
        # data_array = bm.array([[0, 0, 0, 1, 2], [1, 1, 1, 2, 3], [2, 2, 2, 3, 4]])
        # rings = gkm.add_ring(data_array)
        # gkm.display(rings, color="green")
        #
        # # add_box
        # data_array = bm.array([[0, 0, 0, 1, 1, 1], [1, 1, 1, 1, 1, 1], [2, 2, 2, 3, 3, 3]])
        # boxes5 = gkm.add_box(data_array)
        # gkm.display(boxes5, color="green")
        #
        # # add_ellipsoid
        # data_array = bm.array([[0, 0, 0, 1, 2, 3], [4, 4, 4, 1.5, 2.5, 3.5], [8, 8, 8, 2, 3, 4]])
        # ellipsoids = gkm.add_ellipsoid(data_array)
        # gkm.display(ellipsoids, color="green")
        #
        # # add_sphere
        # data_array = bm.array([[0, 0, 0, 1], [3, 3, 3, 1.5], [6, 6, 6, 2]])
        # spheres = gkm.add_sphere(data_array)
        # gkm.display(spheres, color="green")
        #
        # # add_cylinder
        data_array = bm.array([[0, 0, 0, 1, 5],
                                            [1, 1, 1, 2, 10]])
        axis = bm.array([[1, 0, 0],
                                [0, 1, 0]])
        cylinders = gkm.add_cylinder(data_array, axis=axis)
        gkm.display(cylinders, color="green")
        #
        # # add_torus
        # data_array = bm.array([[0, 0, 0, 2, 1], [3, 3, 3, 3, 1.5], [8, 8, 8, 4, 2]])
        # toruses = gkm.add_torus(data_array)
        # gkm.display(toruses, color="green")
        #
        # # add_hollow_cylinder
        # data_array = bm.array([[0, 0, 0, 2, 1, 3], [4, 4, 4, 2.5, 1.5, 3.5], [8, 8, 8, 3, 2, 4]])
        # axis = bm.array([[1, 0, 0], [0, 1, 0], [0, 0, 1]])
        # hollow_cylinders = gkm.add_hollow_cylinder(data_array, axis=axis)
        # gkm.display(hollow_cylinders, color="green")

    @pytest.mark.parametrize("kernel", ['occ'])
    @pytest.mark.parametrize("input_data", geometry_data)
    def test_import_export(self, input_data, kernel):
        gkm.set_adapter(kernel)

        box = gkm.add_box(2, 10, 2, 1, 1, 1)
        ellipsoid = gkm.add_ellipsoid(-10, 0, 0, 5, 3, 2)
        cylinder1 = gkm.add_cylinder(5, 5, 0, 1, 4)
        cylinder2 = gkm.add_cylinder(-5, -5, -2, 1, 4, axis=(1, 0, 0))
        torus = gkm.add_torus(10, 10, 0, 10, 2)
        hollow_cyl = gkm.add_hollow_cylinder(5, -6, 0, 5, 3, 10)
        total_shape = [box, ellipsoid, cylinder1, cylinder2, torus, hollow_cyl]

        gkm.export_step(*total_shape, filename="box.step")
        gkm.export_stl(*total_shape, filename="box.stl", resolution=0.1)
        gkm.export_brep(*total_shape, filename="box.brep")

        box1 = gkm.import_step("box.step")
        box2 = gkm.import_stl("box.stl")
        box3 = gkm.import_brep("box.brep")

        gkm.display(box1)
        gkm.display(box2)
        gkm.display(box3)

        metalenses = gkm.import_stl("metalenses.stl")
        gkm.display(metalenses)


if __name__ == "__main__":
    pytest.main(["./test_geometry_base.py", "-k", "test_load_kernel"])<|MERGE_RESOLUTION|>--- conflicted
+++ resolved
@@ -44,24 +44,22 @@
         spline1 = gkm.add_spline(ctrl_points1)
         spline2 = gkm.add_spline([p1, p2, p3, p4])
         # 显示
-        gkm.display(p1, p2, p3, line, arc, arc2, spline1, spline2,
-                    color=["blue", "red", "green", "yellow", "purple", "orange"],
-                    transpose=[0.3, 0.6, 0.9, 0.5, 0.7, 0.8],)
-        # gkm.display(spline1)
+        # gkm.display(p1, p2, p3, line, arc, arc2, spline1, spline2)
+        gkm.display(spline1)
 
     @pytest.mark.parametrize("kernel", ['occ'])
     @pytest.mark.parametrize("input_data", geometry_data)
     def test_entity_construct2(self, input_data, kernel):
         gkm.set_adapter(kernel)
 
-        box = gkm.add_box(2, 10, 2, 1, 1, 1)
-        ellipsoid = gkm.add_ellipsoid(-10, 0, 0, 5, 3, 2)
-        cylinder1 = gkm.add_cylinder(5, 5, 0, 1, 4)
-        cylinder2 = gkm.add_cylinder(-5, -5, -2, 1, 4, axis=(1, 0, 0))
+        box = gkm.add_box(2, 2, 2, 1, 1, 1)
+        ellipsoid = gkm.add_ellipsoid(0, 0, 0, 5, 3, 2)
+        cylinder1 = gkm.add_cylinder(0, 0, 0, 1, 4)
+        cylinder2 = gkm.add_cylinder(-2, -2, -2, 1, 4, axis=(1, 0, 0))
+        ring = gkm.add_ring(10, 10, 0, 1, 2)
         torus = gkm.add_torus(10, 10, 0, 10, 2)
-        hollow_cyl = gkm.add_hollow_cylinder(5, -6, 0, 5, 3, 10)
-        gkm.display(box, ellipsoid, cylinder1, cylinder2, torus, hollow_cyl,
-                    color=["blue", "red", "green", "k", "purple", "orange"])
+        hollow_cyl = gkm.add_hollow_cylinder(0, 0, 0, 5, 3, 10)
+
 
         edges1 = [gkm.add_line((0, 0, 0), (5, 0, 0)),
                  gkm.add_line((5, 0, 0), (5, 5, 0)),
@@ -115,13 +113,6 @@
     def test_entity_construct3(self, input_data, kernel):
         gkm.set_adapter(kernel)
 
-        rectangle = gkm.add_rectangle(0, 0, 0, 3, 2)
-        disk = gkm.add_disk(5, -2, 0, 2, 3)
-        circle = gkm.add_circle(0, 5, 0, 3)
-        ring = gkm.add_ring(0, -5, 0, 2, 3)
-
-        gkm.display(rectangle, disk, circle, ring,
-                    color=["blue", "red", "green", "yellow"])
 
 
     @pytest.mark.parametrize("kernel", ['occ'])
@@ -179,7 +170,6 @@
         gkm.set_adapter(kernel)
 
         box = gkm.add_sphere(0, 0, 0, 5)
-        # gkm.display(box)
 
         mesh = gkm.shape_discrete(box, deflection=0.1)
         node = mesh[0]
@@ -197,111 +187,18 @@
     @pytest.mark.parametrize("kernel", ['occ'])
     @pytest.mark.parametrize("input_data", geometry_data)
     def test_example_metalenses(self, input_data, kernel):
-<<<<<<< HEAD
-        gkm.set_adapter(kernel)
-
-        # ori = gkm.add_point(0, 0, 0)
-        # box_base = gkm.add_box(-12.5, -12.5, -0.1, 25, 25, 0.1)
-        #
-        # box1 = gkm.add_box(-0.12, -0.06, 0.0, 0.24, 0.12, 0.6)
-        # box2 = gkm.translate(box1, (0.4, 0, 0))
-        # box3 = gkm.translate(gkm.rotate(box1, (0, 0, 0), (0, 0, 1), 3.14/4), (0, 0.4, 0))
-
-        N = 100
-        total_shape = gkm.add_box(-12.5, -12.5, -0.1, 25, 25, 0.1)
-        for i in range(N):
-            # box = gkm.rotate(gkm.add_box(-0.12+i*0.1, -0.06+i*0.1, 0.0, 0.24, 0.12, 0.6), (0, 0, 0), (0, 0, 1), 3.14/100*i)
-            box = gkm.add_box(-0.12+i*0.1, -0.06+i*0.1, 0.0, 0.24, 0.12, 0.6)
-            total_shape = gkm.boolean_union(total_shape, box)
-
-
-        gkm.display(total_shape)
-=======
-        # 设置参数
-        square_size = 45  # 正方形的边长
-        circle_radius = 20  # 圆的半径
-        box_length = 0.24  # 长方体的长
-        box_width = 0.12  # 长方体的宽
-        box_height = 0.6  # 长方体的高
-        circle_radius = 20  # 圆的半径
-        square_size = 0.4  # 内部正方形的边长
-        spacing = 0.4  # 相邻正方形的中心间距
-        # 存储正方形中心坐标
-        square_centers = []
-        # 遍历圆内区域
-        num_squares_x = int(circle_radius / spacing)  # x方向正方形数量
-        num_squares_y = int(circle_radius / spacing)  # y方向正方形数量
-        for i in range(-num_squares_x, num_squares_x + 1):  # x方向
-            for j in range(-num_squares_y, num_squares_y + 1):  # y方向
-                # 计算正方形中心坐标
-                center_x = i * spacing
-                center_y = j * spacing
-                # 检查正方形的四个角点是否都在圆内
-                if (bm.sqrt((center_x - square_size / 2) ** 2 + (center_y - square_size / 2) ** 2) <= circle_radius) and \
-                        (bm.sqrt(
-                            (center_x + square_size / 2) ** 2 + (center_y - square_size / 2) ** 2) <= circle_radius) and \
-                        (bm.sqrt(
-                            (center_x - square_size / 2) ** 2 + (center_y + square_size / 2) ** 2) <= circle_radius) and \
-                        (bm.sqrt(
-                            (center_x + square_size / 2) ** 2 + (center_y + square_size / 2) ** 2) <= circle_radius):
-                    # 存储满足条件的中心坐标
-                    square_centers.append((center_x, center_y, 0))
-        # 将列表转换为二维数组
-        square_centers_array = bm.array(square_centers)
-        # 定义旋转的角度
-        # 参数定义
-        f = 60  # 设计焦距
-        Lambda = 0.98  # 入射光波长
-
-        def rotate_angle(p):
-            x = p[..., 0]
-            y = p[..., 1]
-            # 计算旋转角度
-            theta = bm.pi / Lambda * (f - bm.sqrt(x ** 2 + y ** 2 + f ** 2))
-            return theta
-
-        def generate_square(center, length, width):
-            # 计算最小坐标点
-            min_coords = center - bm.array([length / 2, width / 2, 0])
-            return min_coords
-
-        # 旋转的角度
-        angle = rotate_angle(square_centers_array)
-        # 旋转正方形的最小点坐标
-        min_coords = generate_square(square_centers_array, box_length, box_width)
-        total_shape = []
-        total_shape.append(gkm.add_box(-22.5, -22.5, -0.1, 45, 45, 0.1))
-        option = bm.concatenate((min_coords, square_centers_array), axis=1)
-        angle = angle.reshape(-1, 1)
-        option1 = bm.concatenate((option, angle), axis=1)
-        for i, j, k, m, n, l, angles in option1:
-            box = gkm.rotate(gkm.add_box(i, j, k, 0.24, 0.12, 0.6),
-                             (m, n, l), (0, 0, 1), angles)
-            total_shape.append(box)
-
-        gkm.display(*total_shape)
-        from OCC.Core.BRepPrimAPI import BRepPrimAPI_MakeBox
-        from OCC.Core.StlAPI import StlAPI_Writer
-        from OCC.Core.TopoDS import TopoDS_Shape
-        from OCC.Core.TopoDS import TopoDS_Compound
-        from OCC.Core.BRep import BRep_Builder
-        # 创建一个复合形状
-        compound = TopoDS_Compound()
-        builder = BRep_Builder()
-        builder.MakeCompound(compound)
-
-        # 将所有形状添加到复合形状中
-        for shape in total_shape:
-            builder.Add(compound, shape)
-
-        # 初始化 STL 写入器
-        stl_writer = StlAPI_Writer()
-        stl_writer.SetASCIIMode(True)  # True 为 ASCII 格式，False 为二进制格式
-
-        # 导出复合形状到 STL 文件
-        stl_writer.Write(compound, "metalenses.stl")
-        print("STL file 'metalenses.stl' has been created successfully.")
->>>>>>> 43be7557
+        gkm.set_adapter(kernel)
+
+        ori = gkm.add_point(0, 0, 0)
+        box_base = gkm.add_box(-12.5, -12.5, -0.1, 25, 25, 0.1)
+
+        box1 = gkm.add_box(-0.12, -0.06, 0.0, 0.24, 0.12, 0.6)
+        box2 = gkm.translate(box1, (0.4, 0, 0))
+        box3 = gkm.translate(gkm.rotate(box1, (0, 0, 0), (0, 0, 1), 3.14/4), (0, 0.4, 0))
+
+        total_shape = gkm.boolean_union(box_base, box1, box2, box3)
+
+        gkm.display(ori, total_shape)
 
     @pytest.mark.parametrize("kernel", ['occ'])
     @pytest.mark.parametrize("input_data", geometry_data)
@@ -316,137 +213,6 @@
         gkm.display(total_shape)
 
 
-    @pytest.mark.parametrize("kernel", ['occ'])
-    @pytest.mark.parametrize("input_data", geometry_data)
-    def test_performance(self, input_data, kernel):
-        gkm.set_adapter(kernel)
-
-        tmr = timer()
-        next(tmr)
-        maxiter = 100
-        boxs = []
-
-        for i in range(maxiter):
-            box = gkm.add_box(0, 0, 0, 1+i*1.5, 1, 1)
-            boxs.append(box)
-        tmr.send("生成 box 花费时间")
-
-        total_shape = gkm.boolean_union(*boxs)
-        tmr.send("生成联合体花费时间")
-
-        gkm.display(total_shape)
-        # gkm.display(*boxs)
-        tmr.send("显示花费时间")
-        next(tmr)
-
-    @pytest.mark.parametrize("kernel", ['occ'])
-    @pytest.mark.parametrize("input_data", geometry_data)
-    def test_mult_input(self, input_data, kernel):
-        # bm.set_backend("pytorch")
-        gkm.set_adapter(kernel)
-
-        # box
-        # 单个输入
-        box1 = gkm.add_box(0, 0, 0, 5, 5, 5)
-        gkm.display(box1)
-
-        # 列表
-        data_list = [[0, 0, 0, 1, 1, 1], [1, 1, 1, 1, 1, 1], [2, 2, 2, 3, 3, 3]]
-        boxes1 = gkm.add_box(data_list)
-        gkm.display(boxes1, color="red")
-
-        # 元组
-        data_tuple = ((0, 0, 0, 1, 1, 1), (1, 1, 1, 1, 1, 1), (2, 2, 2, 3, 3, 3))
-        boxes3 = gkm.add_box(data_tuple)
-        gkm.display(boxes3, color="blue")
-
-        # 数组
-        data_array = bm.array([[0, 0, 0, 1, 1, 1], [1, 1, 1, 1, 1, 1], [2, 2, 2, 3, 3, 3]])
-        boxes5 = gkm.add_box(data_array)
-        gkm.display(*boxes5, color=["green", "r", "y"])
-
-        # # add_rectangle
-        # data_array = bm.array([[0, 0, 0, 1, 1], [1, 1, 1, 1, 1], [2, 2, 2, 3, 3]])
-        # rectangles = gkm.add_rectangle(data_array)
-        # gkm.display(rectangles, color="green")
-        #
-        # # add_disk
-        # data_array = bm.array([[0, 0, 0, 1, 2], [1, 1, 1, 2, 3], [2, 2, 2, 3, 4]])
-        # disks = gkm.add_disk(data_array)
-        # gkm.display(disks, color="green")
-        #
-        # # add_circle
-        # data_array = bm.array([[0, 0, 0, 1], [1, 1, 1, 2], [2, 2, 2, 3]])
-        # circles = gkm.add_circle(data_array)
-        # gkm.display(circles, color="green")
-        #
-        # # add_ring
-        # data_array = bm.array([[0, 0, 0, 1, 2], [1, 1, 1, 2, 3], [2, 2, 2, 3, 4]])
-        # rings = gkm.add_ring(data_array)
-        # gkm.display(rings, color="green")
-        #
-        # # add_box
-        # data_array = bm.array([[0, 0, 0, 1, 1, 1], [1, 1, 1, 1, 1, 1], [2, 2, 2, 3, 3, 3]])
-        # boxes5 = gkm.add_box(data_array)
-        # gkm.display(boxes5, color="green")
-        #
-        # # add_ellipsoid
-        # data_array = bm.array([[0, 0, 0, 1, 2, 3], [4, 4, 4, 1.5, 2.5, 3.5], [8, 8, 8, 2, 3, 4]])
-        # ellipsoids = gkm.add_ellipsoid(data_array)
-        # gkm.display(ellipsoids, color="green")
-        #
-        # # add_sphere
-        # data_array = bm.array([[0, 0, 0, 1], [3, 3, 3, 1.5], [6, 6, 6, 2]])
-        # spheres = gkm.add_sphere(data_array)
-        # gkm.display(spheres, color="green")
-        #
-        # # add_cylinder
-        data_array = bm.array([[0, 0, 0, 1, 5],
-                                            [1, 1, 1, 2, 10]])
-        axis = bm.array([[1, 0, 0],
-                                [0, 1, 0]])
-        cylinders = gkm.add_cylinder(data_array, axis=axis)
-        gkm.display(cylinders, color="green")
-        #
-        # # add_torus
-        # data_array = bm.array([[0, 0, 0, 2, 1], [3, 3, 3, 3, 1.5], [8, 8, 8, 4, 2]])
-        # toruses = gkm.add_torus(data_array)
-        # gkm.display(toruses, color="green")
-        #
-        # # add_hollow_cylinder
-        # data_array = bm.array([[0, 0, 0, 2, 1, 3], [4, 4, 4, 2.5, 1.5, 3.5], [8, 8, 8, 3, 2, 4]])
-        # axis = bm.array([[1, 0, 0], [0, 1, 0], [0, 0, 1]])
-        # hollow_cylinders = gkm.add_hollow_cylinder(data_array, axis=axis)
-        # gkm.display(hollow_cylinders, color="green")
-
-    @pytest.mark.parametrize("kernel", ['occ'])
-    @pytest.mark.parametrize("input_data", geometry_data)
-    def test_import_export(self, input_data, kernel):
-        gkm.set_adapter(kernel)
-
-        box = gkm.add_box(2, 10, 2, 1, 1, 1)
-        ellipsoid = gkm.add_ellipsoid(-10, 0, 0, 5, 3, 2)
-        cylinder1 = gkm.add_cylinder(5, 5, 0, 1, 4)
-        cylinder2 = gkm.add_cylinder(-5, -5, -2, 1, 4, axis=(1, 0, 0))
-        torus = gkm.add_torus(10, 10, 0, 10, 2)
-        hollow_cyl = gkm.add_hollow_cylinder(5, -6, 0, 5, 3, 10)
-        total_shape = [box, ellipsoid, cylinder1, cylinder2, torus, hollow_cyl]
-
-        gkm.export_step(*total_shape, filename="box.step")
-        gkm.export_stl(*total_shape, filename="box.stl", resolution=0.1)
-        gkm.export_brep(*total_shape, filename="box.brep")
-
-        box1 = gkm.import_step("box.step")
-        box2 = gkm.import_stl("box.stl")
-        box3 = gkm.import_brep("box.brep")
-
-        gkm.display(box1)
-        gkm.display(box2)
-        gkm.display(box3)
-
-        metalenses = gkm.import_stl("metalenses.stl")
-        gkm.display(metalenses)
-
 
 if __name__ == "__main__":
     pytest.main(["./test_geometry_base.py", "-k", "test_load_kernel"])